--- conflicted
+++ resolved
@@ -533,12 +533,9 @@
     } else if (type == 17 || type == 33) {
         uint32_t clr, *dst = (uint32_t *)s->current_frame->data[0];
         int y;
-<<<<<<< HEAD
-=======
 
         if (bytestream2_get_bytes_left(gb) < 3)
             return AVERROR_INVALIDDATA;
->>>>>>> 15a0ff81
 
         frame->key_frame = 1;
         bytestream2_skip(gb, 1);
