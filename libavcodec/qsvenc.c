--- conflicted
+++ resolved
@@ -1317,11 +1317,6 @@
     if (qsv_frame) {
         surf = &qsv_frame->surface;
         enc_ctrl = &qsv_frame->enc_ctrl;
-<<<<<<< HEAD
-
-        reset_encoder_control(enc_ctrl);
-=======
->>>>>>> bf85c589
 
         if (frame->pict_type == AV_PICTURE_TYPE_I) {
             enc_ctrl->FrameType = MFX_FRAMETYPE_I | MFX_FRAMETYPE_REF;
