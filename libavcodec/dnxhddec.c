/*
 * VC3/DNxHD decoder.
 * Copyright (c) 2007 SmartJog S.A., Baptiste Coudurier <baptiste dot coudurier at smartjog dot com>
 * Copyright (c) 2011 MirriAd Ltd
 * Copyright (c) 2015 Christophe Gisquet
 *
 * 10 bit support added by MirriAd Ltd, Joseph Artsimovich <joseph@mirriad.com>
 * Slice multithreading and MB interlaced support added by Christophe Gisquet
 *
 * This file is part of FFmpeg.
 *
 * FFmpeg is free software; you can redistribute it and/or
 * modify it under the terms of the GNU Lesser General Public
 * License as published by the Free Software Foundation; either
 * version 2.1 of the License, or (at your option) any later version.
 *
 * FFmpeg is distributed in the hope that it will be useful,
 * but WITHOUT ANY WARRANTY; without even the implied warranty of
 * MERCHANTABILITY or FITNESS FOR A PARTICULAR PURPOSE.  See the GNU
 * Lesser General Public License for more details.
 *
 * You should have received a copy of the GNU Lesser General Public
 * License along with FFmpeg; if not, write to the Free Software
 * Foundation, Inc., 51 Franklin Street, Fifth Floor, Boston, MA 02110-1301 USA
 */

#include "libavutil/imgutils.h"
#include "avcodec.h"
#include "blockdsp.h"
#define  UNCHECKED_BITSTREAM_READER 1
#include "get_bits.h"
#include "dnxhddata.h"
#include "idctdsp.h"
#include "internal.h"
#include "profiles.h"
#include "thread.h"

typedef struct RowContext {
    DECLARE_ALIGNED(32, int16_t, blocks)[12][64];
    int luma_scale[64];
    int chroma_scale[64];
    GetBitContext gb;
    int last_dc[3];
    int last_qscale;
    int errors;
    /** -1:not set yet  0:off=RGB  1:on=YUV  2:variable */
    int format;
} RowContext;

typedef struct DNXHDContext {
    AVCodecContext *avctx;
    RowContext *rows;
    BlockDSPContext bdsp;
    const uint8_t* buf;
    int buf_size;
    int64_t cid;                        ///< compression id
    unsigned int width, height;
    enum AVPixelFormat pix_fmt;
    unsigned int mb_width, mb_height;
    uint32_t mb_scan_index[512];
    int data_offset;                    // End of mb_scan_index, where macroblocks start
    int cur_field;                      ///< current interlaced field
    VLC ac_vlc, dc_vlc, run_vlc;
    IDCTDSPContext idsp;
    ScanTable scantable;
    const CIDEntry *cid_table;
    int bit_depth; // 8, 10, 12 or 0 if not initialized at all.
    int is_444;
    int alpha;
    int lla;
    int mbaff;
    int act;
    int (*decode_dct_block)(const struct DNXHDContext *ctx,
                            RowContext *row, int n);
} DNXHDContext;

#define DNXHD_VLC_BITS 9
#define DNXHD_DC_VLC_BITS 7

static int dnxhd_decode_dct_block_8(const DNXHDContext *ctx,
                                    RowContext *row, int n);
static int dnxhd_decode_dct_block_10(const DNXHDContext *ctx,
                                     RowContext *row, int n);
static int dnxhd_decode_dct_block_10_444(const DNXHDContext *ctx,
                                         RowContext *row, int n);
static int dnxhd_decode_dct_block_12(const DNXHDContext *ctx,
                                     RowContext *row, int n);
static int dnxhd_decode_dct_block_12_444(const DNXHDContext *ctx,
                                         RowContext *row, int n);

static av_cold int dnxhd_decode_init(AVCodecContext *avctx)
{
    DNXHDContext *ctx = avctx->priv_data;

    ctx->avctx = avctx;
    ctx->cid = -1;
    if (avctx->colorspace == AVCOL_SPC_UNSPECIFIED) {
        avctx->colorspace = AVCOL_SPC_BT709;
    }

    avctx->coded_width  = FFALIGN(avctx->width,  16);
    avctx->coded_height = FFALIGN(avctx->height, 16);

    ctx->rows = av_mallocz_array(avctx->thread_count, sizeof(RowContext));
    if (!ctx->rows)
        return AVERROR(ENOMEM);

    return 0;
}

static int dnxhd_init_vlc(DNXHDContext *ctx, uint32_t cid, int bitdepth)
{
    int ret;
    if (cid != ctx->cid) {
        int index;

        if ((index = ff_dnxhd_get_cid_table(cid)) < 0) {
            av_log(ctx->avctx, AV_LOG_ERROR, "unsupported cid %"PRIu32"\n", cid);
            return AVERROR(ENOSYS);
        }
        if (ff_dnxhd_cid_table[index].bit_depth != bitdepth &&
            ff_dnxhd_cid_table[index].bit_depth != DNXHD_VARIABLE) {
            av_log(ctx->avctx, AV_LOG_ERROR, "bit depth mismatches %d %d\n", ff_dnxhd_cid_table[index].bit_depth, bitdepth);
            return AVERROR_INVALIDDATA;
        }
        ctx->cid_table = &ff_dnxhd_cid_table[index];
        av_log(ctx->avctx, AV_LOG_VERBOSE, "Profile cid %"PRIu32".\n", cid);

        ff_free_vlc(&ctx->ac_vlc);
        ff_free_vlc(&ctx->dc_vlc);
        ff_free_vlc(&ctx->run_vlc);

        if ((ret = init_vlc(&ctx->ac_vlc, DNXHD_VLC_BITS, 257,
                 ctx->cid_table->ac_bits, 1, 1,
                 ctx->cid_table->ac_codes, 2, 2, 0)) < 0)
            goto out;
        if ((ret = init_vlc(&ctx->dc_vlc, DNXHD_DC_VLC_BITS, bitdepth > 8 ? 14 : 12,
                 ctx->cid_table->dc_bits, 1, 1,
                 ctx->cid_table->dc_codes, 1, 1, 0)) < 0)
            goto out;
        if ((ret = init_vlc(&ctx->run_vlc, DNXHD_VLC_BITS, 62,
                 ctx->cid_table->run_bits, 1, 1,
                 ctx->cid_table->run_codes, 2, 2, 0)) < 0)
            goto out;

        ctx->cid = cid;
    }
    ret = 0;
out:
    if (ret < 0)
        av_log(ctx->avctx, AV_LOG_ERROR, "init_vlc failed\n");
    return ret;
<<<<<<< HEAD
}

static av_cold int dnxhd_decode_init_thread_copy(AVCodecContext *avctx)
{
    DNXHDContext *ctx = avctx->priv_data;

    ctx->avctx = avctx;
    // make sure VLC tables will be loaded when cid is parsed
    ctx->cid = -1;

    ctx->rows = av_mallocz_array(avctx->thread_count, sizeof(RowContext));
    if (!ctx->rows)
        return AVERROR(ENOMEM);

    return 0;
=======
>>>>>>> 15a0ff81
}

static int dnxhd_get_profile(int cid)
{
    switch(cid) {
    case 1270:
        return FF_PROFILE_DNXHR_444;
    case 1271:
        return FF_PROFILE_DNXHR_HQX;
    case 1272:
        return FF_PROFILE_DNXHR_HQ;
    case 1273:
        return FF_PROFILE_DNXHR_SQ;
    case 1274:
        return FF_PROFILE_DNXHR_LB;
    }
    return FF_PROFILE_DNXHD;
}

static int dnxhd_decode_header(DNXHDContext *ctx, AVFrame *frame,
                               const uint8_t *buf, int buf_size,
                               int first_field)
{
    int i, cid, ret;
    int old_bit_depth = ctx->bit_depth, bitdepth;
    uint64_t header_prefix;
    if (buf_size < 0x280) {
        av_log(ctx->avctx, AV_LOG_ERROR,
               "buffer too small (%d < 640).\n", buf_size);
        return AVERROR_INVALIDDATA;
    }

    header_prefix = ff_dnxhd_parse_header_prefix(buf);
    if (header_prefix == 0) {
        av_log(ctx->avctx, AV_LOG_ERROR,
               "unknown header 0x%02X 0x%02X 0x%02X 0x%02X 0x%02X\n",
               buf[0], buf[1], buf[2], buf[3], buf[4]);
        return AVERROR_INVALIDDATA;
    }
    if (buf[5] & 2) { /* interlaced */
        ctx->cur_field = buf[5] & 1;
        frame->interlaced_frame = 1;
        frame->top_field_first  = first_field ^ ctx->cur_field;
        av_log(ctx->avctx, AV_LOG_DEBUG,
               "interlaced %d, cur field %d\n", buf[5] & 3, ctx->cur_field);
    } else {
        ctx->cur_field = 0;
    }
    ctx->mbaff = (buf[0x6] >> 5) & 1;
    ctx->alpha = buf[0x7] & 1;
    ctx->lla   = (buf[0x7] >> 1) & 1;
    if (ctx->alpha)
        avpriv_request_sample(ctx->avctx, "alpha");

    ctx->height = AV_RB16(buf + 0x18);
    ctx->width  = AV_RB16(buf + 0x1a);

    switch(buf[0x21] >> 5) {
    case 1: bitdepth = 8; break;
    case 2: bitdepth = 10; break;
    case 3: bitdepth = 12; break;
    default:
        av_log(ctx->avctx, AV_LOG_ERROR,
               "Unknown bitdepth indicator (%d)\n", buf[0x21] >> 5);
        return AVERROR_INVALIDDATA;
    }

    cid = AV_RB32(buf + 0x28);

    ctx->avctx->profile = dnxhd_get_profile(cid);

    if ((ret = dnxhd_init_vlc(ctx, cid, bitdepth)) < 0)
        return ret;
    if (ctx->mbaff && ctx->cid_table->cid != 1260)
        av_log(ctx->avctx, AV_LOG_WARNING,
               "Adaptive MB interlace flag in an unsupported profile.\n");

    switch ((buf[0x2C] >> 1) & 3) {
    case 0: frame->colorspace = AVCOL_SPC_BT709;       break;
    case 1: frame->colorspace = AVCOL_SPC_BT2020_NCL;  break;
    case 2: frame->colorspace = AVCOL_SPC_BT2020_CL;   break;
    case 3: frame->colorspace = AVCOL_SPC_UNSPECIFIED; break;
    }

    ctx->act = buf[0x2C] & 1;
    if (ctx->act && ctx->cid_table->cid != 1256 && ctx->cid_table->cid != 1270)
        av_log(ctx->avctx, AV_LOG_WARNING,
               "Adaptive color transform in an unsupported profile.\n");

    ctx->is_444 = (buf[0x2C] >> 6) & 1;
    if (ctx->is_444) {
        if (bitdepth == 8) {
            avpriv_request_sample(ctx->avctx, "4:4:4 8 bits");
            return AVERROR_INVALIDDATA;
        } else if (bitdepth == 10) {
            ctx->decode_dct_block = dnxhd_decode_dct_block_10_444;
            ctx->pix_fmt = ctx->act ? AV_PIX_FMT_YUV444P10
                                    : AV_PIX_FMT_GBRP10;
        } else {
            ctx->decode_dct_block = dnxhd_decode_dct_block_12_444;
            ctx->pix_fmt = ctx->act ? AV_PIX_FMT_YUV444P12
                                    : AV_PIX_FMT_GBRP12;
        }
    } else if (bitdepth == 12) {
        ctx->decode_dct_block = dnxhd_decode_dct_block_12;
        ctx->pix_fmt = AV_PIX_FMT_YUV422P12;
    } else if (bitdepth == 10) {
        if (ctx->avctx->profile == FF_PROFILE_DNXHR_HQX)
            ctx->decode_dct_block = dnxhd_decode_dct_block_10_444;
        else
            ctx->decode_dct_block = dnxhd_decode_dct_block_10;
        ctx->pix_fmt = AV_PIX_FMT_YUV422P10;
    } else {
        ctx->decode_dct_block = dnxhd_decode_dct_block_8;
        ctx->pix_fmt = AV_PIX_FMT_YUV422P;
    }

    ctx->avctx->bits_per_raw_sample = ctx->bit_depth = bitdepth;
    if (ctx->bit_depth != old_bit_depth) {
        ff_blockdsp_init(&ctx->bdsp, ctx->avctx);
        ff_idctdsp_init(&ctx->idsp, ctx->avctx);
        ff_init_scantable(ctx->idsp.idct_permutation, &ctx->scantable,
                          ff_zigzag_direct);
    }

    // make sure profile size constraints are respected
    // DNx100 allows 1920->1440 and 1280->960 subsampling
    if (ctx->width != ctx->cid_table->width &&
        ctx->cid_table->width != DNXHD_VARIABLE) {
        av_reduce(&ctx->avctx->sample_aspect_ratio.num,
                  &ctx->avctx->sample_aspect_ratio.den,
                  ctx->width, ctx->cid_table->width, 255);
        ctx->width = ctx->cid_table->width;
    }

    if (buf_size < ctx->cid_table->coding_unit_size) {
        av_log(ctx->avctx, AV_LOG_ERROR, "incorrect frame size (%d < %u).\n",
               buf_size, ctx->cid_table->coding_unit_size);
        return AVERROR_INVALIDDATA;
    }

    ctx->mb_width  = (ctx->width + 15)>> 4;
    ctx->mb_height = AV_RB16(buf + 0x16c);

    if ((ctx->height + 15) >> 4 == ctx->mb_height && frame->interlaced_frame)
        ctx->height <<= 1;

    av_log(ctx->avctx, AV_LOG_VERBOSE, "%dx%d, 4:%s %d bits, MBAFF=%d ACT=%d\n",
           ctx->width, ctx->height, ctx->is_444 ? "4:4" : "2:2",
           ctx->bit_depth, ctx->mbaff, ctx->act);

    // Newer format supports variable mb_scan_index sizes
    if (ctx->mb_height > 68 && ff_dnxhd_check_header_prefix_hr(header_prefix)) {
        ctx->data_offset = 0x170 + (ctx->mb_height << 2);
    } else {
        if (ctx->mb_height > 68) {
            av_log(ctx->avctx, AV_LOG_ERROR,
                   "mb height too big: %d\n", ctx->mb_height);
            return AVERROR_INVALIDDATA;
        }
        ctx->data_offset = 0x280;
    }
    if ((ctx->mb_height << frame->interlaced_frame) > (ctx->height + 15) >> 4) {
        av_log(ctx->avctx, AV_LOG_ERROR,
                "mb height too big: %d\n", ctx->mb_height);
        return AVERROR_INVALIDDATA;
    }

    if (buf_size < ctx->data_offset) {
        av_log(ctx->avctx, AV_LOG_ERROR,
               "buffer too small (%d < %d).\n", buf_size, ctx->data_offset);
        return AVERROR_INVALIDDATA;
    }

    if (ctx->mb_height > FF_ARRAY_ELEMS(ctx->mb_scan_index)) {
        av_log(ctx->avctx, AV_LOG_ERROR,
               "mb_height too big (%d > %"SIZE_SPECIFIER").\n", ctx->mb_height, FF_ARRAY_ELEMS(ctx->mb_scan_index));
        return AVERROR_INVALIDDATA;
    }

    for (i = 0; i < ctx->mb_height; i++) {
        ctx->mb_scan_index[i] = AV_RB32(buf + 0x170 + (i << 2));
        ff_dlog(ctx->avctx, "mb scan index %d, pos %d: %"PRIu32"\n",
                i, 0x170 + (i << 2), ctx->mb_scan_index[i]);
        if (buf_size - ctx->data_offset < ctx->mb_scan_index[i]) {
            av_log(ctx->avctx, AV_LOG_ERROR,
                   "invalid mb scan index (%"PRIu32" vs %u).\n",
                   ctx->mb_scan_index[i], buf_size - ctx->data_offset);
            return AVERROR_INVALIDDATA;
        }
    }

    return 0;
}

static av_always_inline int dnxhd_decode_dct_block(const DNXHDContext *ctx,
                                                   RowContext *row,
                                                   int n,
                                                   int index_bits,
                                                   int level_bias,
                                                   int level_shift,
                                                   int dc_shift)
{
    int i, j, index1, index2, len, flags;
    int level, component, sign;
    const int *scale;
    const uint8_t *weight_matrix;
    const uint8_t *ac_info = ctx->cid_table->ac_info;
    int16_t *block = row->blocks[n];
    const int eob_index     = ctx->cid_table->eob_index;
    int ret = 0;
    OPEN_READER(bs, &row->gb);

    ctx->bdsp.clear_block(block);

    if (!ctx->is_444) {
        if (n & 2) {
            component     = 1 + (n & 1);
            scale = row->chroma_scale;
            weight_matrix = ctx->cid_table->chroma_weight;
        } else {
            component     = 0;
            scale = row->luma_scale;
            weight_matrix = ctx->cid_table->luma_weight;
        }
    } else {
        component = (n >> 1) % 3;
        if (component) {
            scale = row->chroma_scale;
            weight_matrix = ctx->cid_table->chroma_weight;
        } else {
            scale = row->luma_scale;
            weight_matrix = ctx->cid_table->luma_weight;
        }
    }

    UPDATE_CACHE(bs, &row->gb);
    GET_VLC(len, bs, &row->gb, ctx->dc_vlc.table, DNXHD_DC_VLC_BITS, 1);
    if (len < 0) {
        ret = len;
        goto error;
    }
    if (len) {
        level = GET_CACHE(bs, &row->gb);
        LAST_SKIP_BITS(bs, &row->gb, len);
        sign  = ~level >> 31;
        level = (NEG_USR32(sign ^ level, len) ^ sign) - sign;
        row->last_dc[component] += level * (1 << dc_shift);
    }
    block[0] = row->last_dc[component];

    i = 0;

    UPDATE_CACHE(bs, &row->gb);
    GET_VLC(index1, bs, &row->gb, ctx->ac_vlc.table,
            DNXHD_VLC_BITS, 2);

    while (index1 != eob_index) {
        level = ac_info[2*index1+0];
        flags = ac_info[2*index1+1];

        sign = SHOW_SBITS(bs, &row->gb, 1);
        SKIP_BITS(bs, &row->gb, 1);

        if (flags & 1) {
            level += SHOW_UBITS(bs, &row->gb, index_bits) << 7;
            SKIP_BITS(bs, &row->gb, index_bits);
        }

        if (flags & 2) {
            UPDATE_CACHE(bs, &row->gb);
            GET_VLC(index2, bs, &row->gb, ctx->run_vlc.table,
                    DNXHD_VLC_BITS, 2);
            i += ctx->cid_table->run[index2];
        }

        if (++i > 63) {
            av_log(ctx->avctx, AV_LOG_ERROR, "ac tex damaged %d, %d\n", n, i);
            ret = -1;
            break;
        }

        j     = ctx->scantable.permutated[i];
        level *= scale[i];
        level += scale[i] >> 1;
        if (level_bias < 32 || weight_matrix[i] != level_bias)
            level += level_bias; // 1<<(level_shift-1)
        level >>= level_shift;

        block[j] = (level ^ sign) - sign;

        UPDATE_CACHE(bs, &row->gb);
        GET_VLC(index1, bs, &row->gb, ctx->ac_vlc.table,
                DNXHD_VLC_BITS, 2);
    }
error:
    CLOSE_READER(bs, &row->gb);
    return ret;
}

static int dnxhd_decode_dct_block_8(const DNXHDContext *ctx,
                                    RowContext *row, int n)
{
    return dnxhd_decode_dct_block(ctx, row, n, 4, 32, 6, 0);
}

static int dnxhd_decode_dct_block_10(const DNXHDContext *ctx,
                                     RowContext *row, int n)
{
    return dnxhd_decode_dct_block(ctx, row, n, 6, 8, 4, 0);
}

static int dnxhd_decode_dct_block_10_444(const DNXHDContext *ctx,
                                         RowContext *row, int n)
{
    return dnxhd_decode_dct_block(ctx, row, n, 6, 32, 6, 0);
}

static int dnxhd_decode_dct_block_12(const DNXHDContext *ctx,
                                     RowContext *row, int n)
{
    return dnxhd_decode_dct_block(ctx, row, n, 6, 8, 4, 2);
}

static int dnxhd_decode_dct_block_12_444(const DNXHDContext *ctx,
                                         RowContext *row, int n)
{
    return dnxhd_decode_dct_block(ctx, row, n, 6, 32, 4, 2);
}

static int dnxhd_decode_macroblock(const DNXHDContext *ctx, RowContext *row,
                                   AVFrame *frame, int x, int y)
{
    int shift1 = ctx->bit_depth >= 10;
    int dct_linesize_luma   = frame->linesize[0];
    int dct_linesize_chroma = frame->linesize[1];
    uint8_t *dest_y, *dest_u, *dest_v;
    int dct_y_offset, dct_x_offset;
    int qscale, i, act;
    int interlaced_mb = 0;

    if (ctx->mbaff) {
        interlaced_mb = get_bits1(&row->gb);
        qscale = get_bits(&row->gb, 10);
    } else {
        qscale = get_bits(&row->gb, 11);
    }
    act = get_bits1(&row->gb);
    if (act) {
        if (!ctx->act) {
            static int act_warned;
            if (!act_warned) {
                act_warned = 1;
                av_log(ctx->avctx, AV_LOG_ERROR,
                       "ACT flag set, in violation of frame header.\n");
            }
        } else if (row->format == -1) {
            row->format = act;
        } else if (row->format != act) {
            row->format = 2; // Variable
        }
    }

    if (qscale != row->last_qscale) {
        for (i = 0; i < 64; i++) {
            row->luma_scale[i]   = qscale * ctx->cid_table->luma_weight[i];
            row->chroma_scale[i] = qscale * ctx->cid_table->chroma_weight[i];
        }
        row->last_qscale = qscale;
    }

    for (i = 0; i < 8 + 4 * ctx->is_444; i++) {
        if (ctx->decode_dct_block(ctx, row, i) < 0)
            return AVERROR_INVALIDDATA;
    }

    if (frame->interlaced_frame) {
        dct_linesize_luma   <<= 1;
        dct_linesize_chroma <<= 1;
    }

    dest_y = frame->data[0] + ((y * dct_linesize_luma)   << 4) + (x << (4 + shift1));
    dest_u = frame->data[1] + ((y * dct_linesize_chroma) << 4) + (x << (3 + shift1 + ctx->is_444));
    dest_v = frame->data[2] + ((y * dct_linesize_chroma) << 4) + (x << (3 + shift1 + ctx->is_444));

    if (frame->interlaced_frame && ctx->cur_field) {
        dest_y += frame->linesize[0];
        dest_u += frame->linesize[1];
        dest_v += frame->linesize[2];
    }
    if (interlaced_mb) {
        dct_linesize_luma   <<= 1;
        dct_linesize_chroma <<= 1;
    }

    dct_y_offset = interlaced_mb ? frame->linesize[0] : (dct_linesize_luma << 3);
    dct_x_offset = 8 << shift1;
    if (!ctx->is_444) {
        ctx->idsp.idct_put(dest_y,                               dct_linesize_luma, row->blocks[0]);
        ctx->idsp.idct_put(dest_y + dct_x_offset,                dct_linesize_luma, row->blocks[1]);
        ctx->idsp.idct_put(dest_y + dct_y_offset,                dct_linesize_luma, row->blocks[4]);
        ctx->idsp.idct_put(dest_y + dct_y_offset + dct_x_offset, dct_linesize_luma, row->blocks[5]);

        if (!(ctx->avctx->flags & AV_CODEC_FLAG_GRAY)) {
            dct_y_offset = interlaced_mb ? frame->linesize[1] : (dct_linesize_chroma << 3);
            ctx->idsp.idct_put(dest_u,                dct_linesize_chroma, row->blocks[2]);
            ctx->idsp.idct_put(dest_v,                dct_linesize_chroma, row->blocks[3]);
            ctx->idsp.idct_put(dest_u + dct_y_offset, dct_linesize_chroma, row->blocks[6]);
            ctx->idsp.idct_put(dest_v + dct_y_offset, dct_linesize_chroma, row->blocks[7]);
        }
    } else {
        ctx->idsp.idct_put(dest_y,                               dct_linesize_luma, row->blocks[0]);
        ctx->idsp.idct_put(dest_y + dct_x_offset,                dct_linesize_luma, row->blocks[1]);
        ctx->idsp.idct_put(dest_y + dct_y_offset,                dct_linesize_luma, row->blocks[6]);
        ctx->idsp.idct_put(dest_y + dct_y_offset + dct_x_offset, dct_linesize_luma, row->blocks[7]);

        if (!(ctx->avctx->flags & AV_CODEC_FLAG_GRAY)) {
            dct_y_offset = interlaced_mb ? frame->linesize[1] : (dct_linesize_chroma << 3);
            ctx->idsp.idct_put(dest_u,                               dct_linesize_chroma, row->blocks[2]);
            ctx->idsp.idct_put(dest_u + dct_x_offset,                dct_linesize_chroma, row->blocks[3]);
            ctx->idsp.idct_put(dest_u + dct_y_offset,                dct_linesize_chroma, row->blocks[8]);
            ctx->idsp.idct_put(dest_u + dct_y_offset + dct_x_offset, dct_linesize_chroma, row->blocks[9]);
            ctx->idsp.idct_put(dest_v,                               dct_linesize_chroma, row->blocks[4]);
            ctx->idsp.idct_put(dest_v + dct_x_offset,                dct_linesize_chroma, row->blocks[5]);
            ctx->idsp.idct_put(dest_v + dct_y_offset,                dct_linesize_chroma, row->blocks[10]);
            ctx->idsp.idct_put(dest_v + dct_y_offset + dct_x_offset, dct_linesize_chroma, row->blocks[11]);
        }
    }

    return 0;
}

static int dnxhd_decode_row(AVCodecContext *avctx, void *data,
                            int rownb, int threadnb)
{
    const DNXHDContext *ctx = avctx->priv_data;
    uint32_t offset = ctx->mb_scan_index[rownb];
    RowContext *row = ctx->rows + threadnb;
    int x, ret;

    row->last_dc[0] =
    row->last_dc[1] =
    row->last_dc[2] = 1 << (ctx->bit_depth + 2); // for levels +2^(bitdepth-1)
    ret = init_get_bits8(&row->gb, ctx->buf + offset, ctx->buf_size - offset);
    if (ret < 0) {
        row->errors++;
        return ret;
    }
    for (x = 0; x < ctx->mb_width; x++) {
        int ret = dnxhd_decode_macroblock(ctx, row, data, x, rownb);
        if (ret < 0) {
            row->errors++;
            return ret;
        }
    }

    return 0;
}

static int dnxhd_decode_frame(AVCodecContext *avctx, void *data,
                              int *got_frame, AVPacket *avpkt)
{
    const uint8_t *buf = avpkt->data;
    int buf_size = avpkt->size;
    DNXHDContext *ctx = avctx->priv_data;
    ThreadFrame frame = { .f = data };
    AVFrame *picture = data;
    int first_field = 1;
    int ret, i;

    ff_dlog(avctx, "frame size %d\n", buf_size);

    for (i = 0; i < avctx->thread_count; i++)
        ctx->rows[i].format = -1;

decode_coding_unit:
    if ((ret = dnxhd_decode_header(ctx, picture, buf, buf_size, first_field)) < 0)
        return ret;

    if ((avctx->width || avctx->height) &&
        (ctx->width != avctx->width || ctx->height != avctx->height)) {
        av_log(avctx, AV_LOG_WARNING, "frame size changed: %dx%d -> %ux%u\n",
               avctx->width, avctx->height, ctx->width, ctx->height);
        first_field = 1;
    }
    if (avctx->pix_fmt != AV_PIX_FMT_NONE && avctx->pix_fmt != ctx->pix_fmt) {
        av_log(avctx, AV_LOG_WARNING, "pix_fmt changed: %s -> %s\n",
               av_get_pix_fmt_name(avctx->pix_fmt), av_get_pix_fmt_name(ctx->pix_fmt));
        first_field = 1;
    }

    avctx->pix_fmt = ctx->pix_fmt;
    ret = ff_set_dimensions(avctx, ctx->width, ctx->height);
    if (ret < 0)
        return ret;

    if (first_field) {
        if ((ret = ff_thread_get_buffer(avctx, &frame, 0)) < 0)
            return ret;
        picture->pict_type = AV_PICTURE_TYPE_I;
        picture->key_frame = 1;
    }

    ctx->buf_size = buf_size - ctx->data_offset;
    ctx->buf = buf + ctx->data_offset;
    avctx->execute2(avctx, dnxhd_decode_row, picture, NULL, ctx->mb_height);

    if (first_field && picture->interlaced_frame) {
        buf      += ctx->cid_table->coding_unit_size;
        buf_size -= ctx->cid_table->coding_unit_size;
        first_field = 0;
        goto decode_coding_unit;
    }

    ret = 0;
    for (i = 0; i < avctx->thread_count; i++) {
        ret += ctx->rows[i].errors;
        ctx->rows[i].errors = 0;
    }

    if (ctx->act) {
        static int act_warned;
        int format = ctx->rows[0].format;
        for (i = 1; i < avctx->thread_count; i++) {
            if (ctx->rows[i].format != format &&
                ctx->rows[i].format != -1 /* not run */) {
                format = 2;
                break;
            }
        }
        switch (format) {
        case -1:
        case 2:
            if (!act_warned) {
                act_warned = 1;
                av_log(ctx->avctx, AV_LOG_ERROR,
                       "Unsupported: variable ACT flag.\n");
            }
            break;
        case 0:
            ctx->pix_fmt = ctx->bit_depth==10
                         ? AV_PIX_FMT_GBRP10 : AV_PIX_FMT_GBRP12;
            break;
        case 1:
            ctx->pix_fmt = ctx->bit_depth==10
                         ? AV_PIX_FMT_YUV444P10 : AV_PIX_FMT_YUV444P12;
            break;
        }
    }
    avctx->pix_fmt = ctx->pix_fmt;
    if (ret) {
        av_log(ctx->avctx, AV_LOG_ERROR, "%d lines with errors\n", ret);
        return AVERROR_INVALIDDATA;
    }

    *got_frame = 1;
    return avpkt->size;
}

static av_cold int dnxhd_decode_close(AVCodecContext *avctx)
{
    DNXHDContext *ctx = avctx->priv_data;

    ff_free_vlc(&ctx->ac_vlc);
    ff_free_vlc(&ctx->dc_vlc);
    ff_free_vlc(&ctx->run_vlc);

    av_freep(&ctx->rows);

    return 0;
}

AVCodec ff_dnxhd_decoder = {
    .name           = "dnxhd",
    .long_name      = NULL_IF_CONFIG_SMALL("VC3/DNxHD"),
    .type           = AVMEDIA_TYPE_VIDEO,
    .id             = AV_CODEC_ID_DNXHD,
    .priv_data_size = sizeof(DNXHDContext),
    .init           = dnxhd_decode_init,
    .close          = dnxhd_decode_close,
    .decode         = dnxhd_decode_frame,
    .capabilities   = AV_CODEC_CAP_DR1 | AV_CODEC_CAP_FRAME_THREADS |
                      AV_CODEC_CAP_SLICE_THREADS,
    .profiles       = NULL_IF_CONFIG_SMALL(ff_dnxhd_profiles),
};<|MERGE_RESOLUTION|>--- conflicted
+++ resolved
@@ -150,7 +150,6 @@
     if (ret < 0)
         av_log(ctx->avctx, AV_LOG_ERROR, "init_vlc failed\n");
     return ret;
-<<<<<<< HEAD
 }
 
 static av_cold int dnxhd_decode_init_thread_copy(AVCodecContext *avctx)
@@ -166,8 +165,6 @@
         return AVERROR(ENOMEM);
 
     return 0;
-=======
->>>>>>> 15a0ff81
 }
 
 static int dnxhd_get_profile(int cid)
