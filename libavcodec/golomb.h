--- conflicted
+++ resolved
@@ -142,11 +142,7 @@
             ret = (ret << 4) | ff_interleaved_dirac_golomb_vlc_code[buf];
             UPDATE_CACHE(re, gb);
             buf = GET_CACHE(re, gb);
-<<<<<<< HEAD
-        } while (ret<0x8000000U && HAVE_BITS_REMAINING(re, gb));
-=======
-        } while (BITS_AVAILABLE(re, gb));
->>>>>>> 91d30579
+        } while (ret<0x8000000U && BITS_AVAILABLE(re, gb));
 
         CLOSE_READER(re, gb);
         return ret - 1;
@@ -340,13 +336,9 @@
         return buf;
     } else {
         int i;
-<<<<<<< HEAD
         for (i = 0; i < limit && SHOW_UBITS(re, gb, 1) == 0; i++) {
             if (gb->size_in_bits <= re_index)
                 return -1;
-=======
-        for (i = 0; i < limit && SHOW_UBITS(re, gb, 1) == 0 && BITS_AVAILABLE(re, gb); i++) {
->>>>>>> 91d30579
             LAST_SKIP_BITS(re, gb, 1);
             UPDATE_CACHE(re, gb);
         }
