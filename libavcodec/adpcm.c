/*
 * Copyright (c) 2001-2003 The FFmpeg project
 *
 * first version by Francois Revol (revol@free.fr)
 * fringe ADPCM codecs (e.g., DK3, DK4, Westwood)
 *   by Mike Melanson (melanson@pcisys.net)
 * CD-ROM XA ADPCM codec by BERO
 * EA ADPCM decoder by Robin Kay (komadori@myrealbox.com)
 * EA ADPCM R1/R2/R3 decoder by Peter Ross (pross@xvid.org)
 * EA IMA EACS decoder by Peter Ross (pross@xvid.org)
 * EA IMA SEAD decoder by Peter Ross (pross@xvid.org)
 * EA ADPCM XAS decoder by Peter Ross (pross@xvid.org)
 * MAXIS EA ADPCM decoder by Robert Marston (rmarston@gmail.com)
 * THP ADPCM decoder by Marco Gerards (mgerards@xs4all.nl)
 * Argonaut Games ADPCM decoder by Zane van Iperen (zane@zanevaniperen.com)
 * Simon & Schuster Interactive ADPCM decoder by Zane van Iperen (zane@zanevaniperen.com)
 * Ubisoft ADPCM decoder by Zane van Iperen (zane@zanevaniperen.com)
 * High Voltage Software ALP decoder by Zane van Iperen (zane@zanevaniperen.com)
 * Cunning Developments decoder by Zane van Iperen (zane@zanevaniperen.com)
 *
 * This file is part of FFmpeg.
 *
 * FFmpeg is free software; you can redistribute it and/or
 * modify it under the terms of the GNU Lesser General Public
 * License as published by the Free Software Foundation; either
 * version 2.1 of the License, or (at your option) any later version.
 *
 * FFmpeg is distributed in the hope that it will be useful,
 * but WITHOUT ANY WARRANTY; without even the implied warranty of
 * MERCHANTABILITY or FITNESS FOR A PARTICULAR PURPOSE.  See the GNU
 * Lesser General Public License for more details.
 *
 * You should have received a copy of the GNU Lesser General Public
 * License along with FFmpeg; if not, write to the Free Software
 * Foundation, Inc., 51 Franklin Street, Fifth Floor, Boston, MA 02110-1301 USA
 */
#include "avcodec.h"
#include "get_bits.h"
#include "bytestream.h"
#include "adpcm.h"
#include "adpcm_data.h"
#include "internal.h"

/**
 * @file
 * ADPCM decoders
 * Features and limitations:
 *
 * Reference documents:
 * http://wiki.multimedia.cx/index.php?title=Category:ADPCM_Audio_Codecs
 * http://www.pcisys.net/~melanson/codecs/simpleaudio.html [dead]
 * http://www.geocities.com/SiliconValley/8682/aud3.txt [dead]
 * http://openquicktime.sourceforge.net/
 * XAnim sources (xa_codec.c) http://xanim.polter.net/
 * http://www.cs.ucla.edu/~leec/mediabench/applications.html [dead]
 * SoX source code http://sox.sourceforge.net/
 *
 * CD-ROM XA:
 * http://ku-www.ss.titech.ac.jp/~yatsushi/xaadpcm.html [dead]
 * vagpack & depack http://homepages.compuserve.de/bITmASTER32/psx-index.html [dead]
 * readstr http://www.geocities.co.jp/Playtown/2004/
 */

/* These are for CD-ROM XA ADPCM */
static const int8_t xa_adpcm_table[5][2] = {
    {   0,   0 },
    {  60,   0 },
    { 115, -52 },
    {  98, -55 },
    { 122, -60 }
};

static const int16_t ea_adpcm_table[] = {
    0,  240,  460,  392,
    0,    0, -208, -220,
    0,    1,    3,    4,
    7,    8,   10,   11,
    0,   -1,   -3,   -4
};

// padded to zero where table size is less then 16
static const int8_t swf_index_tables[4][16] = {
    /*2*/ { -1, 2 },
    /*3*/ { -1, -1, 2, 4 },
    /*4*/ { -1, -1, -1, -1, 2, 4, 6, 8 },
    /*5*/ { -1, -1, -1, -1, -1, -1, -1, -1, 1, 2, 4, 6, 8, 10, 13, 16 }
};

static const int8_t zork_index_table[8] = {
    -1, -1, -1, 1, 4, 7, 10, 12,
};

static const int8_t mtf_index_table[16] = {
     8,  6,  4,  2, -1, -1, -1, -1,
    -1, -1, -1, -1,  2,  4,  6,  8,
};

/* end of tables */

typedef struct ADPCMDecodeContext {
    ADPCMChannelStatus status[14];
    int vqa_version;                /**< VQA version. Used for ADPCM_IMA_WS */
    int has_status;
} ADPCMDecodeContext;

static av_cold int adpcm_decode_init(AVCodecContext * avctx)
{
    ADPCMDecodeContext *c = avctx->priv_data;
    unsigned int min_channels = 1;
    unsigned int max_channels = 2;

    switch(avctx->codec->id) {
    case AV_CODEC_ID_ADPCM_IMA_CUNNING:
        max_channels = 1;
        break;
    case AV_CODEC_ID_ADPCM_DTK:
    case AV_CODEC_ID_ADPCM_EA:
        min_channels = 2;
        break;
    case AV_CODEC_ID_ADPCM_AFC:
    case AV_CODEC_ID_ADPCM_EA_R1:
    case AV_CODEC_ID_ADPCM_EA_R2:
    case AV_CODEC_ID_ADPCM_EA_R3:
    case AV_CODEC_ID_ADPCM_EA_XAS:
    case AV_CODEC_ID_ADPCM_MS:
        max_channels = 6;
        break;
    case AV_CODEC_ID_ADPCM_MTAF:
        min_channels = 2;
        max_channels = 8;
        if (avctx->channels & 1) {
            avpriv_request_sample(avctx, "channel count %d\n", avctx->channels);
            return AVERROR_PATCHWELCOME;
        }
        break;
    case AV_CODEC_ID_ADPCM_PSX:
        max_channels = 8;
        break;
    case AV_CODEC_ID_ADPCM_IMA_DAT4:
    case AV_CODEC_ID_ADPCM_THP:
    case AV_CODEC_ID_ADPCM_THP_LE:
        max_channels = 14;
        break;
    }
    if (avctx->channels < min_channels || avctx->channels > max_channels) {
        av_log(avctx, AV_LOG_ERROR, "Invalid number of channels\n");
        return AVERROR(EINVAL);
    }

    switch(avctx->codec->id) {
    case AV_CODEC_ID_ADPCM_CT:
        c->status[0].step = c->status[1].step = 511;
        break;
    case AV_CODEC_ID_ADPCM_IMA_WAV:
        if (avctx->bits_per_coded_sample < 2 || avctx->bits_per_coded_sample > 5)
            return AVERROR_INVALIDDATA;
        break;
    case AV_CODEC_ID_ADPCM_IMA_APC:
        if (avctx->extradata && avctx->extradata_size >= 8) {
            c->status[0].predictor = av_clip_intp2(AV_RL32(avctx->extradata    ), 18);
            c->status[1].predictor = av_clip_intp2(AV_RL32(avctx->extradata + 4), 18);
<<<<<<< HEAD
=======
        }
        break;
    case AV_CODEC_ID_ADPCM_IMA_APM:
        if (avctx->extradata && avctx->extradata_size >= 16) {
            c->status[0].predictor  = av_clip_intp2(AV_RL32(avctx->extradata +  0), 18);
            c->status[0].step_index = av_clip(AV_RL32(avctx->extradata +  4), 0, 88);
            c->status[1].predictor  = av_clip_intp2(AV_RL32(avctx->extradata +  8), 18);
            c->status[1].step_index = av_clip(AV_RL32(avctx->extradata + 12), 0, 88);
>>>>>>> 15a0ff81
        }
        break;
    case AV_CODEC_ID_ADPCM_IMA_WS:
        if (avctx->extradata && avctx->extradata_size >= 2)
            c->vqa_version = AV_RL16(avctx->extradata);
        break;
    case AV_CODEC_ID_ADPCM_ARGO:
        if (avctx->bits_per_coded_sample != 4)
            return AVERROR_INVALIDDATA;
        break;
    case AV_CODEC_ID_ADPCM_ZORK:
        if (avctx->bits_per_coded_sample != 8)
            return AVERROR_INVALIDDATA;
        break;
    default:
        break;
    }

    switch (avctx->codec->id) {
    case AV_CODEC_ID_ADPCM_AICA:
    case AV_CODEC_ID_ADPCM_IMA_DAT4:
    case AV_CODEC_ID_ADPCM_IMA_QT:
    case AV_CODEC_ID_ADPCM_IMA_WAV:
    case AV_CODEC_ID_ADPCM_4XM:
    case AV_CODEC_ID_ADPCM_XA:
    case AV_CODEC_ID_ADPCM_EA_R1:
    case AV_CODEC_ID_ADPCM_EA_R2:
    case AV_CODEC_ID_ADPCM_EA_R3:
    case AV_CODEC_ID_ADPCM_EA_XAS:
    case AV_CODEC_ID_ADPCM_THP:
    case AV_CODEC_ID_ADPCM_THP_LE:
    case AV_CODEC_ID_ADPCM_AFC:
    case AV_CODEC_ID_ADPCM_DTK:
    case AV_CODEC_ID_ADPCM_PSX:
    case AV_CODEC_ID_ADPCM_MTAF:
    case AV_CODEC_ID_ADPCM_ARGO:
        avctx->sample_fmt = AV_SAMPLE_FMT_S16P;
        break;
    case AV_CODEC_ID_ADPCM_IMA_WS:
        avctx->sample_fmt = c->vqa_version == 3 ? AV_SAMPLE_FMT_S16P :
                                                  AV_SAMPLE_FMT_S16;
        break;
    case AV_CODEC_ID_ADPCM_MS:
        avctx->sample_fmt = avctx->channels > 2 ? AV_SAMPLE_FMT_S16P :
                                                  AV_SAMPLE_FMT_S16;
        break;
    default:
        avctx->sample_fmt = AV_SAMPLE_FMT_S16;
    }

    return 0;
}

static inline int16_t adpcm_agm_expand_nibble(ADPCMChannelStatus *c, int8_t nibble)
{
    int delta, pred, step, add;

    pred = c->predictor;
    delta = nibble & 7;
    step = c->step;
    add = (delta * 2 + 1) * step;
    if (add < 0)
        add = add + 7;

    if ((nibble & 8) == 0)
        pred = av_clip(pred + (add >> 3), -32767, 32767);
    else
        pred = av_clip(pred - (add >> 3), -32767, 32767);

    switch (delta) {
    case 7:
        step *= 0x99;
        break;
    case 6:
        c->step = av_clip(c->step * 2, 127, 24576);
        c->predictor = pred;
        return pred;
    case 5:
        step *= 0x66;
        break;
    case 4:
        step *= 0x4d;
        break;
    default:
        step *= 0x39;
        break;
    }

    if (step < 0)
        step += 0x3f;

    c->step = step >> 6;
    c->step = av_clip(c->step, 127, 24576);
    c->predictor = pred;
    return pred;
}

static inline int16_t adpcm_ima_expand_nibble(ADPCMChannelStatus *c, int8_t nibble, int shift)
{
    int step_index;
    int predictor;
    int sign, delta, diff, step;

    step = ff_adpcm_step_table[c->step_index];
    step_index = c->step_index + ff_adpcm_index_table[(unsigned)nibble];
    step_index = av_clip(step_index, 0, 88);

    sign = nibble & 8;
    delta = nibble & 7;
    /* perform direct multiplication instead of series of jumps proposed by
     * the reference ADPCM implementation since modern CPUs can do the mults
     * quickly enough */
    diff = ((2 * delta + 1) * step) >> shift;
    predictor = c->predictor;
    if (sign) predictor -= diff;
    else predictor += diff;

    c->predictor = av_clip_int16(predictor);
    c->step_index = step_index;

    return (int16_t)c->predictor;
}

static inline int16_t adpcm_ima_alp_expand_nibble(ADPCMChannelStatus *c, int8_t nibble, int shift)
{
    int step_index;
    int predictor;
    int sign, delta, diff, step;

    step = ff_adpcm_step_table[c->step_index];
    step_index = c->step_index + ff_adpcm_index_table[(unsigned)nibble];
    step_index = av_clip(step_index, 0, 88);

    sign = nibble & 8;
    delta = nibble & 7;
    diff = (delta * step) >> shift;
    predictor = c->predictor;
    if (sign) predictor -= diff;
    else predictor += diff;

    c->predictor = av_clip_int16(predictor);
    c->step_index = step_index;

    return (int16_t)c->predictor;
}

static inline int16_t adpcm_ima_mtf_expand_nibble(ADPCMChannelStatus *c, int nibble)
{
    int step_index, step, delta, predictor;

    step = ff_adpcm_step_table[c->step_index];

    delta = step * (2 * nibble - 15);
    predictor = c->predictor + delta;

    step_index = c->step_index + mtf_index_table[(unsigned)nibble];
    c->predictor = av_clip_int16(predictor >> 4);
    c->step_index = av_clip(step_index, 0, 88);

    return (int16_t)c->predictor;
}

static inline int16_t adpcm_ima_cunning_expand_nibble(ADPCMChannelStatus *c, int8_t nibble)
{
    int step_index;
    int predictor;
    int step;

    nibble = sign_extend(nibble & 0xF, 4);

    step = ff_adpcm_ima_cunning_step_table[c->step_index];
    step_index = c->step_index + ff_adpcm_ima_cunning_index_table[abs(nibble)];
    step_index = av_clip(step_index, 0, 60);

    predictor = c->predictor + step * nibble;

    c->predictor = av_clip_int16(predictor);
    c->step_index = step_index;

    return c->predictor;
}

static inline int16_t adpcm_ima_wav_expand_nibble(ADPCMChannelStatus *c, GetBitContext *gb, int bps)
{
    int nibble, step_index, predictor, sign, delta, diff, step, shift;

    shift = bps - 1;
    nibble = get_bits_le(gb, bps),
    step = ff_adpcm_step_table[c->step_index];
    step_index = c->step_index + ff_adpcm_index_tables[bps - 2][nibble];
    step_index = av_clip(step_index, 0, 88);

    sign = nibble & (1 << shift);
    delta = av_mod_uintp2(nibble, shift);
    diff = ((2 * delta + 1) * step) >> shift;
    predictor = c->predictor;
    if (sign) predictor -= diff;
    else predictor += diff;

    c->predictor = av_clip_int16(predictor);
    c->step_index = step_index;

    return (int16_t)c->predictor;
}

static inline int adpcm_ima_qt_expand_nibble(ADPCMChannelStatus *c, int nibble)
{
    int step_index;
    int predictor;
    int diff, step;

    step = ff_adpcm_step_table[c->step_index];
    step_index = c->step_index + ff_adpcm_index_table[nibble];
    step_index = av_clip(step_index, 0, 88);

    diff = step >> 3;
    if (nibble & 4) diff += step;
    if (nibble & 2) diff += step >> 1;
    if (nibble & 1) diff += step >> 2;

    if (nibble & 8)
        predictor = c->predictor - diff;
    else
        predictor = c->predictor + diff;

    c->predictor = av_clip_int16(predictor);
    c->step_index = step_index;

    return c->predictor;
}

static inline int16_t adpcm_ms_expand_nibble(ADPCMChannelStatus *c, int nibble)
{
    int predictor;

    predictor = (((c->sample1) * (c->coeff1)) + ((c->sample2) * (c->coeff2))) / 64;
    predictor += ((nibble & 0x08)?(nibble - 0x10):(nibble)) * c->idelta;

    c->sample2 = c->sample1;
    c->sample1 = av_clip_int16(predictor);
    c->idelta = (ff_adpcm_AdaptationTable[(int)nibble] * c->idelta) >> 8;
    if (c->idelta < 16) c->idelta = 16;
    if (c->idelta > INT_MAX/768) {
        av_log(NULL, AV_LOG_WARNING, "idelta overflow\n");
        c->idelta = INT_MAX/768;
    }

    return c->sample1;
}

static inline int16_t adpcm_ima_oki_expand_nibble(ADPCMChannelStatus *c, int nibble)
{
    int step_index, predictor, sign, delta, diff, step;

    step = ff_adpcm_oki_step_table[c->step_index];
    step_index = c->step_index + ff_adpcm_index_table[(unsigned)nibble];
    step_index = av_clip(step_index, 0, 48);

    sign = nibble & 8;
    delta = nibble & 7;
    diff = ((2 * delta + 1) * step) >> 3;
    predictor = c->predictor;
    if (sign) predictor -= diff;
    else predictor += diff;

    c->predictor = av_clip_intp2(predictor, 11);
    c->step_index = step_index;

    return c->predictor * 16;
}

static inline int16_t adpcm_ct_expand_nibble(ADPCMChannelStatus *c, int8_t nibble)
{
    int sign, delta, diff;
    int new_step;

    sign = nibble & 8;
    delta = nibble & 7;
    /* perform direct multiplication instead of series of jumps proposed by
     * the reference ADPCM implementation since modern CPUs can do the mults
     * quickly enough */
    diff = ((2 * delta + 1) * c->step) >> 3;
    /* predictor update is not so trivial: predictor is multiplied on 254/256 before updating */
    c->predictor = ((c->predictor * 254) >> 8) + (sign ? -diff : diff);
    c->predictor = av_clip_int16(c->predictor);
    /* calculate new step and clamp it to range 511..32767 */
    new_step = (ff_adpcm_AdaptationTable[nibble & 7] * c->step) >> 8;
    c->step = av_clip(new_step, 511, 32767);

    return (int16_t)c->predictor;
}

static inline int16_t adpcm_sbpro_expand_nibble(ADPCMChannelStatus *c, int8_t nibble, int size, int shift)
{
    int sign, delta, diff;

    sign = nibble & (1<<(size-1));
    delta = nibble & ((1<<(size-1))-1);
    diff = delta << (7 + c->step + shift);

    /* clamp result */
    c->predictor = av_clip(c->predictor + (sign ? -diff : diff), -16384,16256);

    /* calculate new step */
    if (delta >= (2*size - 3) && c->step < 3)
        c->step++;
    else if (delta == 0 && c->step > 0)
        c->step--;

    return (int16_t) c->predictor;
}

static inline int16_t adpcm_yamaha_expand_nibble(ADPCMChannelStatus *c, uint8_t nibble)
{
    if(!c->step) {
        c->predictor = 0;
        c->step = 127;
    }

    c->predictor += (c->step * ff_adpcm_yamaha_difflookup[nibble]) / 8;
    c->predictor = av_clip_int16(c->predictor);
    c->step = (c->step * ff_adpcm_yamaha_indexscale[nibble]) >> 8;
    c->step = av_clip(c->step, 127, 24576);
    return c->predictor;
}

static inline int16_t adpcm_mtaf_expand_nibble(ADPCMChannelStatus *c, uint8_t nibble)
{
    c->predictor += ff_adpcm_mtaf_stepsize[c->step][nibble];
    c->predictor = av_clip_int16(c->predictor);
    c->step += ff_adpcm_index_table[nibble];
    c->step = av_clip_uintp2(c->step, 5);
    return c->predictor;
}

static inline int16_t adpcm_zork_expand_nibble(ADPCMChannelStatus *c, uint8_t nibble)
{
    int16_t index = c->step_index;
    uint32_t lookup_sample = ff_adpcm_step_table[index];
    int32_t sample = 0;

    if (nibble & 0x40)
        sample += lookup_sample;
    if (nibble & 0x20)
        sample += lookup_sample >> 1;
    if (nibble & 0x10)
        sample += lookup_sample >> 2;
    if (nibble & 0x08)
        sample += lookup_sample >> 3;
    if (nibble & 0x04)
        sample += lookup_sample >> 4;
    if (nibble & 0x02)
        sample += lookup_sample >> 5;
    if (nibble & 0x01)
        sample += lookup_sample >> 6;
    if (nibble & 0x80)
        sample = -sample;

    sample += c->predictor;
    sample = av_clip_int16(sample);

    index += zork_index_table[(nibble >> 4) & 7];
    index = av_clip(index, 0, 88);

    c->predictor = sample;
    c->step_index = index;

    return sample;
}

static int xa_decode(AVCodecContext *avctx, int16_t *out0, int16_t *out1,
                     const uint8_t *in, ADPCMChannelStatus *left,
                     ADPCMChannelStatus *right, int channels, int sample_offset)
{
    int i, j;
    int shift,filter,f0,f1;
    int s_1,s_2;
    int d,s,t;

    out0 += sample_offset;
    if (channels == 1)
        out1 = out0 + 28;
    else
        out1 += sample_offset;

    for(i=0;i<4;i++) {
        shift  = 12 - (in[4+i*2] & 15);
        filter = in[4+i*2] >> 4;
        if (filter >= FF_ARRAY_ELEMS(xa_adpcm_table)) {
            avpriv_request_sample(avctx, "unknown XA-ADPCM filter %d", filter);
            filter=0;
        }
        if (shift < 0) {
            avpriv_request_sample(avctx, "unknown XA-ADPCM shift %d", shift);
            shift = 0;
        }
        f0 = xa_adpcm_table[filter][0];
        f1 = xa_adpcm_table[filter][1];

        s_1 = left->sample1;
        s_2 = left->sample2;

        for(j=0;j<28;j++) {
            d = in[16+i+j*4];

            t = sign_extend(d, 4);
            s = t*(1<<shift) + ((s_1*f0 + s_2*f1+32)>>6);
            s_2 = s_1;
            s_1 = av_clip_int16(s);
            out0[j] = s_1;
        }

        if (channels == 2) {
            left->sample1 = s_1;
            left->sample2 = s_2;
            s_1 = right->sample1;
            s_2 = right->sample2;
        }

        shift  = 12 - (in[5+i*2] & 15);
        filter = in[5+i*2] >> 4;
        if (filter >= FF_ARRAY_ELEMS(xa_adpcm_table) || shift < 0) {
            avpriv_request_sample(avctx, "unknown XA-ADPCM filter %d", filter);
            filter=0;
        }
        if (shift < 0) {
            avpriv_request_sample(avctx, "unknown XA-ADPCM shift %d", shift);
            shift = 0;
        }

        f0 = xa_adpcm_table[filter][0];
        f1 = xa_adpcm_table[filter][1];

        for(j=0;j<28;j++) {
            d = in[16+i+j*4];

            t = sign_extend(d >> 4, 4);
            s = t*(1<<shift) + ((s_1*f0 + s_2*f1+32)>>6);
            s_2 = s_1;
            s_1 = av_clip_int16(s);
            out1[j] = s_1;
        }

        if (channels == 2) {
            right->sample1 = s_1;
            right->sample2 = s_2;
        } else {
            left->sample1 = s_1;
            left->sample2 = s_2;
        }

        out0 += 28 * (3 - channels);
        out1 += 28 * (3 - channels);
    }

    return 0;
}

static void adpcm_swf_decode(AVCodecContext *avctx, const uint8_t *buf, int buf_size, int16_t *samples)
{
    ADPCMDecodeContext *c = avctx->priv_data;
    GetBitContext gb;
    const int8_t *table;
    int k0, signmask, nb_bits, count;
    int size = buf_size*8;
    int i;

    init_get_bits(&gb, buf, size);

    //read bits & initial values
    nb_bits = get_bits(&gb, 2)+2;
    table = swf_index_tables[nb_bits-2];
    k0 = 1 << (nb_bits-2);
    signmask = 1 << (nb_bits-1);

    while (get_bits_count(&gb) <= size - 22*avctx->channels) {
        for (i = 0; i < avctx->channels; i++) {
            *samples++ = c->status[i].predictor = get_sbits(&gb, 16);
            c->status[i].step_index = get_bits(&gb, 6);
        }

        for (count = 0; get_bits_count(&gb) <= size - nb_bits*avctx->channels && count < 4095; count++) {
            int i;

            for (i = 0; i < avctx->channels; i++) {
                // similar to IMA adpcm
                int delta = get_bits(&gb, nb_bits);
                int step = ff_adpcm_step_table[c->status[i].step_index];
                int vpdiff = 0; // vpdiff = (delta+0.5)*step/4
                int k = k0;

                do {
                    if (delta & k)
                        vpdiff += step;
                    step >>= 1;
                    k >>= 1;
                } while(k);
                vpdiff += step;

                if (delta & signmask)
                    c->status[i].predictor -= vpdiff;
                else
                    c->status[i].predictor += vpdiff;

                c->status[i].step_index += table[delta & (~signmask)];

                c->status[i].step_index = av_clip(c->status[i].step_index, 0, 88);
                c->status[i].predictor = av_clip_int16(c->status[i].predictor);

                *samples++ = c->status[i].predictor;
            }
        }
    }
}

static inline int16_t adpcm_argo_expand_nibble(ADPCMChannelStatus *cs, int nibble, int control, int shift)
{
    int sample = nibble * (1 << shift);

    if (control & 0x04)
        sample += (8 * cs->sample1) - (4 * cs->sample2);
    else
        sample += 4 * cs->sample1;

    sample = av_clip_int16(sample >> 2);

    cs->sample2 = cs->sample1;
    cs->sample1 = sample;

    return sample;
}

/**
 * Get the number of samples (per channel) that will be decoded from the packet.
 * In one case, this is actually the maximum number of samples possible to
 * decode with the given buf_size.
 *
 * @param[out] coded_samples set to the number of samples as coded in the
 *                           packet, or 0 if the codec does not encode the
 *                           number of samples in each frame.
 * @param[out] approx_nb_samples set to non-zero if the number of samples
 *                               returned is an approximation.
 */
static int get_nb_samples(AVCodecContext *avctx, GetByteContext *gb,
                          int buf_size, int *coded_samples, int *approx_nb_samples)
{
    ADPCMDecodeContext *s = avctx->priv_data;
    int nb_samples        = 0;
    int ch                = avctx->channels;
    int has_coded_samples = 0;
    int header_size;

    *coded_samples = 0;
    *approx_nb_samples = 0;

    if(ch <= 0)
        return 0;

    switch (avctx->codec->id) {
    /* constant, only check buf_size */
    case AV_CODEC_ID_ADPCM_EA_XAS:
        if (buf_size < 76 * ch)
            return 0;
        nb_samples = 128;
        break;
    case AV_CODEC_ID_ADPCM_IMA_QT:
        if (buf_size < 34 * ch)
            return 0;
        nb_samples = 64;
        break;
    case AV_CODEC_ID_ADPCM_ARGO:
        if (buf_size < 17 * ch)
            return 0;
        nb_samples = 32;
        break;
    /* simple 4-bit adpcm */
    case AV_CODEC_ID_ADPCM_CT:
    case AV_CODEC_ID_ADPCM_IMA_APC:
    case AV_CODEC_ID_ADPCM_IMA_CUNNING:
    case AV_CODEC_ID_ADPCM_IMA_EA_SEAD:
    case AV_CODEC_ID_ADPCM_IMA_OKI:
    case AV_CODEC_ID_ADPCM_IMA_WS:
    case AV_CODEC_ID_ADPCM_YAMAHA:
    case AV_CODEC_ID_ADPCM_AICA:
    case AV_CODEC_ID_ADPCM_IMA_SSI:
    case AV_CODEC_ID_ADPCM_IMA_APM:
    case AV_CODEC_ID_ADPCM_IMA_ALP:
    case AV_CODEC_ID_ADPCM_IMA_MTF:
        nb_samples = buf_size * 2 / ch;
        break;
    }
    if (nb_samples)
        return nb_samples;

    /* simple 4-bit adpcm, with header */
    header_size = 0;
    switch (avctx->codec->id) {
        case AV_CODEC_ID_ADPCM_4XM:
        case AV_CODEC_ID_ADPCM_AGM:
        case AV_CODEC_ID_ADPCM_IMA_DAT4:
        case AV_CODEC_ID_ADPCM_IMA_ISS:     header_size = 4 * ch;      break;
        case AV_CODEC_ID_ADPCM_IMA_AMV:     header_size = 8;           break;
        case AV_CODEC_ID_ADPCM_IMA_SMJPEG:  header_size = 4 * ch;      break;
    }
    if (header_size > 0)
        return (buf_size - header_size) * 2 / ch;

    /* more complex formats */
    switch (avctx->codec->id) {
    case AV_CODEC_ID_ADPCM_EA:
        has_coded_samples = 1;
        *coded_samples  = bytestream2_get_le32(gb);
        *coded_samples -= *coded_samples % 28;
        nb_samples      = (buf_size - 12) / 30 * 28;
        break;
    case AV_CODEC_ID_ADPCM_IMA_EA_EACS:
        has_coded_samples = 1;
        *coded_samples = bytestream2_get_le32(gb);
        nb_samples     = (buf_size - (4 + 8 * ch)) * 2 / ch;
        break;
    case AV_CODEC_ID_ADPCM_EA_MAXIS_XA:
        nb_samples = (buf_size - ch) / ch * 2;
        break;
    case AV_CODEC_ID_ADPCM_EA_R1:
    case AV_CODEC_ID_ADPCM_EA_R2:
    case AV_CODEC_ID_ADPCM_EA_R3:
        /* maximum number of samples */
        /* has internal offsets and a per-frame switch to signal raw 16-bit */
        has_coded_samples = 1;
        switch (avctx->codec->id) {
        case AV_CODEC_ID_ADPCM_EA_R1:
            header_size    = 4 + 9 * ch;
            *coded_samples = bytestream2_get_le32(gb);
            break;
        case AV_CODEC_ID_ADPCM_EA_R2:
            header_size    = 4 + 5 * ch;
            *coded_samples = bytestream2_get_le32(gb);
            break;
        case AV_CODEC_ID_ADPCM_EA_R3:
            header_size    = 4 + 5 * ch;
            *coded_samples = bytestream2_get_be32(gb);
            break;
        }
        *coded_samples -= *coded_samples % 28;
        nb_samples      = (buf_size - header_size) * 2 / ch;
        nb_samples     -= nb_samples % 28;
        *approx_nb_samples = 1;
        break;
    case AV_CODEC_ID_ADPCM_IMA_DK3:
        if (avctx->block_align > 0)
            buf_size = FFMIN(buf_size, avctx->block_align);
        nb_samples = ((buf_size - 16) * 2 / 3 * 4) / ch;
        break;
    case AV_CODEC_ID_ADPCM_IMA_DK4:
        if (avctx->block_align > 0)
            buf_size = FFMIN(buf_size, avctx->block_align);
        if (buf_size < 4 * ch)
            return AVERROR_INVALIDDATA;
        nb_samples = 1 + (buf_size - 4 * ch) * 2 / ch;
        break;
    case AV_CODEC_ID_ADPCM_IMA_RAD:
        if (avctx->block_align > 0)
            buf_size = FFMIN(buf_size, avctx->block_align);
        nb_samples = (buf_size - 4 * ch) * 2 / ch;
        break;
    case AV_CODEC_ID_ADPCM_IMA_WAV:
    {
        int bsize = ff_adpcm_ima_block_sizes[avctx->bits_per_coded_sample - 2];
        int bsamples = ff_adpcm_ima_block_samples[avctx->bits_per_coded_sample - 2];
        if (avctx->block_align > 0)
            buf_size = FFMIN(buf_size, avctx->block_align);
        if (buf_size < 4 * ch)
            return AVERROR_INVALIDDATA;
        nb_samples = 1 + (buf_size - 4 * ch) / (bsize * ch) * bsamples;
        break;
    }
    case AV_CODEC_ID_ADPCM_MS:
        if (avctx->block_align > 0)
            buf_size = FFMIN(buf_size, avctx->block_align);
        nb_samples = (buf_size - 6 * ch) * 2 / ch;
        break;
    case AV_CODEC_ID_ADPCM_MTAF:
        if (avctx->block_align > 0)
            buf_size = FFMIN(buf_size, avctx->block_align);
        nb_samples = (buf_size - 16 * (ch / 2)) * 2 / ch;
        break;
    case AV_CODEC_ID_ADPCM_SBPRO_2:
    case AV_CODEC_ID_ADPCM_SBPRO_3:
    case AV_CODEC_ID_ADPCM_SBPRO_4:
    {
        int samples_per_byte;
        switch (avctx->codec->id) {
        case AV_CODEC_ID_ADPCM_SBPRO_2: samples_per_byte = 4; break;
        case AV_CODEC_ID_ADPCM_SBPRO_3: samples_per_byte = 3; break;
        case AV_CODEC_ID_ADPCM_SBPRO_4: samples_per_byte = 2; break;
        }
        if (!s->status[0].step_index) {
            if (buf_size < ch)
                return AVERROR_INVALIDDATA;
            nb_samples++;
            buf_size -= ch;
        }
        nb_samples += buf_size * samples_per_byte / ch;
        break;
    }
    case AV_CODEC_ID_ADPCM_SWF:
    {
        int buf_bits       = buf_size * 8 - 2;
        int nbits          = (bytestream2_get_byte(gb) >> 6) + 2;
        int block_hdr_size = 22 * ch;
        int block_size     = block_hdr_size + nbits * ch * 4095;
        int nblocks        = buf_bits / block_size;
        int bits_left      = buf_bits - nblocks * block_size;
        nb_samples         = nblocks * 4096;
        if (bits_left >= block_hdr_size)
            nb_samples += 1 + (bits_left - block_hdr_size) / (nbits * ch);
        break;
    }
    case AV_CODEC_ID_ADPCM_THP:
    case AV_CODEC_ID_ADPCM_THP_LE:
        if (avctx->extradata) {
            nb_samples = buf_size * 14 / (8 * ch);
            break;
        }
        has_coded_samples = 1;
        bytestream2_skip(gb, 4); // channel size
        *coded_samples  = (avctx->codec->id == AV_CODEC_ID_ADPCM_THP_LE) ?
                          bytestream2_get_le32(gb) :
                          bytestream2_get_be32(gb);
        buf_size       -= 8 + 36 * ch;
        buf_size       /= ch;
        nb_samples      = buf_size / 8 * 14;
        if (buf_size % 8 > 1)
            nb_samples     += (buf_size % 8 - 1) * 2;
        *approx_nb_samples = 1;
        break;
    case AV_CODEC_ID_ADPCM_AFC:
        nb_samples = buf_size / (9 * ch) * 16;
        break;
    case AV_CODEC_ID_ADPCM_XA:
        nb_samples = (buf_size / 128) * 224 / ch;
        break;
    case AV_CODEC_ID_ADPCM_DTK:
    case AV_CODEC_ID_ADPCM_PSX:
        nb_samples = buf_size / (16 * ch) * 28;
        break;
    case AV_CODEC_ID_ADPCM_ZORK:
        nb_samples = buf_size / ch;
        break;
    }

    /* validate coded sample count */
    if (has_coded_samples && (*coded_samples <= 0 || *coded_samples > nb_samples))
        return AVERROR_INVALIDDATA;

    return nb_samples;
}

static int adpcm_decode_frame(AVCodecContext *avctx, void *data,
                              int *got_frame_ptr, AVPacket *avpkt)
{
    AVFrame *frame     = data;
    const uint8_t *buf = avpkt->data;
    int buf_size = avpkt->size;
    ADPCMDecodeContext *c = avctx->priv_data;
    ADPCMChannelStatus *cs;
    int n, m, channel, i;
    int16_t *samples;
    int16_t **samples_p;
    int st; /* stereo */
    int count1, count2;
    int nb_samples, coded_samples, approx_nb_samples, ret;
    GetByteContext gb;

    bytestream2_init(&gb, buf, buf_size);
    nb_samples = get_nb_samples(avctx, &gb, buf_size, &coded_samples, &approx_nb_samples);
    if (nb_samples <= 0) {
        av_log(avctx, AV_LOG_ERROR, "invalid number of samples in packet\n");
        return AVERROR_INVALIDDATA;
    }

    /* get output buffer */
    frame->nb_samples = nb_samples;
    if ((ret = ff_get_buffer(avctx, frame, 0)) < 0)
        return ret;
    samples = (int16_t *)frame->data[0];
    samples_p = (int16_t **)frame->extended_data;

    /* use coded_samples when applicable */
    /* it is always <= nb_samples, so the output buffer will be large enough */
    if (coded_samples) {
        if (!approx_nb_samples && coded_samples != nb_samples)
            av_log(avctx, AV_LOG_WARNING, "mismatch in coded sample count\n");
        frame->nb_samples = nb_samples = coded_samples;
    }

    st = avctx->channels == 2 ? 1 : 0;

    switch(avctx->codec->id) {
    case AV_CODEC_ID_ADPCM_IMA_QT:
        /* In QuickTime, IMA is encoded by chunks of 34 bytes (=64 samples).
           Channel data is interleaved per-chunk. */
        for (channel = 0; channel < avctx->channels; channel++) {
            int predictor;
            int step_index;
            cs = &(c->status[channel]);
            /* (pppppp) (piiiiiii) */

            /* Bits 15-7 are the _top_ 9 bits of the 16-bit initial predictor value */
            predictor = sign_extend(bytestream2_get_be16u(&gb), 16);
            step_index = predictor & 0x7F;
            predictor &= ~0x7F;

            if (cs->step_index == step_index) {
                int diff = predictor - cs->predictor;
                if (diff < 0)
                    diff = - diff;
                if (diff > 0x7f)
                    goto update;
            } else {
            update:
                cs->step_index = step_index;
                cs->predictor = predictor;
            }

            if (cs->step_index > 88u){
                av_log(avctx, AV_LOG_ERROR, "ERROR: step_index[%d] = %i\n",
                       channel, cs->step_index);
                return AVERROR_INVALIDDATA;
            }

            samples = samples_p[channel];

            for (m = 0; m < 64; m += 2) {
                int byte = bytestream2_get_byteu(&gb);
                samples[m    ] = adpcm_ima_qt_expand_nibble(cs, byte & 0x0F);
                samples[m + 1] = adpcm_ima_qt_expand_nibble(cs, byte >> 4  );
            }
        }
        break;
    case AV_CODEC_ID_ADPCM_IMA_WAV:
        for(i=0; i<avctx->channels; i++){
            cs = &(c->status[i]);
            cs->predictor = samples_p[i][0] = sign_extend(bytestream2_get_le16u(&gb), 16);

            cs->step_index = sign_extend(bytestream2_get_le16u(&gb), 16);
            if (cs->step_index > 88u){
                av_log(avctx, AV_LOG_ERROR, "ERROR: step_index[%d] = %i\n",
                       i, cs->step_index);
                return AVERROR_INVALIDDATA;
            }
        }

        if (avctx->bits_per_coded_sample != 4) {
            int samples_per_block = ff_adpcm_ima_block_samples[avctx->bits_per_coded_sample - 2];
            int block_size = ff_adpcm_ima_block_sizes[avctx->bits_per_coded_sample - 2];
            uint8_t temp[20 + AV_INPUT_BUFFER_PADDING_SIZE] = { 0 };
            GetBitContext g;

            for (n = 0; n < (nb_samples - 1) / samples_per_block; n++) {
                for (i = 0; i < avctx->channels; i++) {
                    int j;

                    cs = &c->status[i];
                    samples = &samples_p[i][1 + n * samples_per_block];
                    for (j = 0; j < block_size; j++) {
                        temp[j] = buf[4 * avctx->channels + block_size * n * avctx->channels +
                                        (j % 4) + (j / 4) * (avctx->channels * 4) + i * 4];
                    }
                    ret = init_get_bits8(&g, (const uint8_t *)&temp, block_size);
                    if (ret < 0)
                        return ret;
                    for (m = 0; m < samples_per_block; m++) {
                        samples[m] = adpcm_ima_wav_expand_nibble(cs, &g,
                                          avctx->bits_per_coded_sample);
                    }
                }
            }
            bytestream2_skip(&gb, avctx->block_align - avctx->channels * 4);
        } else {
        for (n = 0; n < (nb_samples - 1) / 8; n++) {
            for (i = 0; i < avctx->channels; i++) {
                cs = &c->status[i];
                samples = &samples_p[i][1 + n * 8];
                for (m = 0; m < 8; m += 2) {
                    int v = bytestream2_get_byteu(&gb);
                    samples[m    ] = adpcm_ima_expand_nibble(cs, v & 0x0F, 3);
                    samples[m + 1] = adpcm_ima_expand_nibble(cs, v >> 4  , 3);
                }
            }
        }
        }
        break;
    case AV_CODEC_ID_ADPCM_4XM:
        for (i = 0; i < avctx->channels; i++)
            c->status[i].predictor = sign_extend(bytestream2_get_le16u(&gb), 16);

        for (i = 0; i < avctx->channels; i++) {
            c->status[i].step_index = sign_extend(bytestream2_get_le16u(&gb), 16);
            if (c->status[i].step_index > 88u) {
                av_log(avctx, AV_LOG_ERROR, "ERROR: step_index[%d] = %i\n",
                       i, c->status[i].step_index);
                return AVERROR_INVALIDDATA;
            }
        }

        for (i = 0; i < avctx->channels; i++) {
            samples = (int16_t *)frame->data[i];
            cs = &c->status[i];
            for (n = nb_samples >> 1; n > 0; n--) {
                int v = bytestream2_get_byteu(&gb);
                *samples++ = adpcm_ima_expand_nibble(cs, v & 0x0F, 4);
                *samples++ = adpcm_ima_expand_nibble(cs, v >> 4  , 4);
            }
        }
        break;
    case AV_CODEC_ID_ADPCM_AGM:
        for (i = 0; i < avctx->channels; i++)
            c->status[i].predictor = sign_extend(bytestream2_get_le16u(&gb), 16);
        for (i = 0; i < avctx->channels; i++)
            c->status[i].step = sign_extend(bytestream2_get_le16u(&gb), 16);

        for (n = 0; n < nb_samples >> (1 - st); n++) {
            int v = bytestream2_get_byteu(&gb);
            *samples++ = adpcm_agm_expand_nibble(&c->status[0], v & 0xF);
            *samples++ = adpcm_agm_expand_nibble(&c->status[st], v >> 4 );
        }
        break;
    case AV_CODEC_ID_ADPCM_MS:
    {
        int block_predictor;

        if (avctx->channels > 2) {
            for (channel = 0; channel < avctx->channels; channel++) {
                samples = samples_p[channel];
                block_predictor = bytestream2_get_byteu(&gb);
                if (block_predictor > 6) {
                    av_log(avctx, AV_LOG_ERROR, "ERROR: block_predictor[%d] = %d\n",
                           channel, block_predictor);
                    return AVERROR_INVALIDDATA;
                }
                c->status[channel].coeff1 = ff_adpcm_AdaptCoeff1[block_predictor];
                c->status[channel].coeff2 = ff_adpcm_AdaptCoeff2[block_predictor];
                c->status[channel].idelta = sign_extend(bytestream2_get_le16u(&gb), 16);
                c->status[channel].sample1 = sign_extend(bytestream2_get_le16u(&gb), 16);
                c->status[channel].sample2 = sign_extend(bytestream2_get_le16u(&gb), 16);
                *samples++ = c->status[channel].sample2;
                *samples++ = c->status[channel].sample1;
                for(n = (nb_samples - 2) >> 1; n > 0; n--) {
                    int byte = bytestream2_get_byteu(&gb);
                    *samples++ = adpcm_ms_expand_nibble(&c->status[channel], byte >> 4  );
                    *samples++ = adpcm_ms_expand_nibble(&c->status[channel], byte & 0x0F);
                }
            }
        } else {
            block_predictor = bytestream2_get_byteu(&gb);
            if (block_predictor > 6) {
                av_log(avctx, AV_LOG_ERROR, "ERROR: block_predictor[0] = %d\n",
                       block_predictor);
                return AVERROR_INVALIDDATA;
            }
            c->status[0].coeff1 = ff_adpcm_AdaptCoeff1[block_predictor];
            c->status[0].coeff2 = ff_adpcm_AdaptCoeff2[block_predictor];
            if (st) {
                block_predictor = bytestream2_get_byteu(&gb);
                if (block_predictor > 6) {
                    av_log(avctx, AV_LOG_ERROR, "ERROR: block_predictor[1] = %d\n",
                           block_predictor);
                    return AVERROR_INVALIDDATA;
                }
                c->status[1].coeff1 = ff_adpcm_AdaptCoeff1[block_predictor];
                c->status[1].coeff2 = ff_adpcm_AdaptCoeff2[block_predictor];
            }
            c->status[0].idelta = sign_extend(bytestream2_get_le16u(&gb), 16);
            if (st){
                c->status[1].idelta = sign_extend(bytestream2_get_le16u(&gb), 16);
            }

            c->status[0].sample1 = sign_extend(bytestream2_get_le16u(&gb), 16);
            if (st) c->status[1].sample1 = sign_extend(bytestream2_get_le16u(&gb), 16);
            c->status[0].sample2 = sign_extend(bytestream2_get_le16u(&gb), 16);
            if (st) c->status[1].sample2 = sign_extend(bytestream2_get_le16u(&gb), 16);

            *samples++ = c->status[0].sample2;
            if (st) *samples++ = c->status[1].sample2;
            *samples++ = c->status[0].sample1;
            if (st) *samples++ = c->status[1].sample1;
            for(n = (nb_samples - 2) >> (1 - st); n > 0; n--) {
                int byte = bytestream2_get_byteu(&gb);
                *samples++ = adpcm_ms_expand_nibble(&c->status[0 ], byte >> 4  );
                *samples++ = adpcm_ms_expand_nibble(&c->status[st], byte & 0x0F);
            }
        }
        break;
    }
    case AV_CODEC_ID_ADPCM_MTAF:
        for (channel = 0; channel < avctx->channels; channel+=2) {
            bytestream2_skipu(&gb, 4);
            c->status[channel    ].step      = bytestream2_get_le16u(&gb) & 0x1f;
            c->status[channel + 1].step      = bytestream2_get_le16u(&gb) & 0x1f;
            c->status[channel    ].predictor = sign_extend(bytestream2_get_le16u(&gb), 16);
            bytestream2_skipu(&gb, 2);
            c->status[channel + 1].predictor = sign_extend(bytestream2_get_le16u(&gb), 16);
            bytestream2_skipu(&gb, 2);
            for (n = 0; n < nb_samples; n+=2) {
                int v = bytestream2_get_byteu(&gb);
                samples_p[channel][n    ] = adpcm_mtaf_expand_nibble(&c->status[channel], v & 0x0F);
                samples_p[channel][n + 1] = adpcm_mtaf_expand_nibble(&c->status[channel], v >> 4  );
            }
            for (n = 0; n < nb_samples; n+=2) {
                int v = bytestream2_get_byteu(&gb);
                samples_p[channel + 1][n    ] = adpcm_mtaf_expand_nibble(&c->status[channel + 1], v & 0x0F);
                samples_p[channel + 1][n + 1] = adpcm_mtaf_expand_nibble(&c->status[channel + 1], v >> 4  );
            }
        }
        break;
    case AV_CODEC_ID_ADPCM_IMA_DK4:
        for (channel = 0; channel < avctx->channels; channel++) {
            cs = &c->status[channel];
            cs->predictor  = *samples++ = sign_extend(bytestream2_get_le16u(&gb), 16);
            cs->step_index = sign_extend(bytestream2_get_le16u(&gb), 16);
            if (cs->step_index > 88u){
                av_log(avctx, AV_LOG_ERROR, "ERROR: step_index[%d] = %i\n",
                       channel, cs->step_index);
                return AVERROR_INVALIDDATA;
            }
        }
        for (n = (nb_samples - 1) >> (1 - st); n > 0; n--) {
            int v = bytestream2_get_byteu(&gb);
            *samples++ = adpcm_ima_expand_nibble(&c->status[0 ], v >> 4  , 3);
            *samples++ = adpcm_ima_expand_nibble(&c->status[st], v & 0x0F, 3);
        }
        break;
    case AV_CODEC_ID_ADPCM_IMA_DK3:
    {
        int last_byte = 0;
        int nibble;
        int decode_top_nibble_next = 0;
        int diff_channel;
        const int16_t *samples_end = samples + avctx->channels * nb_samples;

        bytestream2_skipu(&gb, 10);
        c->status[0].predictor  = sign_extend(bytestream2_get_le16u(&gb), 16);
        c->status[1].predictor  = sign_extend(bytestream2_get_le16u(&gb), 16);
        c->status[0].step_index = bytestream2_get_byteu(&gb);
        c->status[1].step_index = bytestream2_get_byteu(&gb);
        if (c->status[0].step_index > 88u || c->status[1].step_index > 88u){
            av_log(avctx, AV_LOG_ERROR, "ERROR: step_index = %i/%i\n",
                   c->status[0].step_index, c->status[1].step_index);
            return AVERROR_INVALIDDATA;
        }
        /* sign extend the predictors */
        diff_channel = c->status[1].predictor;

        /* DK3 ADPCM support macro */
#define DK3_GET_NEXT_NIBBLE() \
    if (decode_top_nibble_next) { \
        nibble = last_byte >> 4; \
        decode_top_nibble_next = 0; \
    } else { \
        last_byte = bytestream2_get_byteu(&gb); \
        nibble = last_byte & 0x0F; \
        decode_top_nibble_next = 1; \
    }

        while (samples < samples_end) {

            /* for this algorithm, c->status[0] is the sum channel and
             * c->status[1] is the diff channel */

            /* process the first predictor of the sum channel */
            DK3_GET_NEXT_NIBBLE();
            adpcm_ima_expand_nibble(&c->status[0], nibble, 3);

            /* process the diff channel predictor */
            DK3_GET_NEXT_NIBBLE();
            adpcm_ima_expand_nibble(&c->status[1], nibble, 3);

            /* process the first pair of stereo PCM samples */
            diff_channel = (diff_channel + c->status[1].predictor) / 2;
            *samples++ = c->status[0].predictor + c->status[1].predictor;
            *samples++ = c->status[0].predictor - c->status[1].predictor;

            /* process the second predictor of the sum channel */
            DK3_GET_NEXT_NIBBLE();
            adpcm_ima_expand_nibble(&c->status[0], nibble, 3);

            /* process the second pair of stereo PCM samples */
            diff_channel = (diff_channel + c->status[1].predictor) / 2;
            *samples++ = c->status[0].predictor + c->status[1].predictor;
            *samples++ = c->status[0].predictor - c->status[1].predictor;
        }

        if ((bytestream2_tell(&gb) & 1))
            bytestream2_skip(&gb, 1);
        break;
    }
    case AV_CODEC_ID_ADPCM_IMA_ISS:
        for (channel = 0; channel < avctx->channels; channel++) {
            cs = &c->status[channel];
            cs->predictor  = sign_extend(bytestream2_get_le16u(&gb), 16);
            cs->step_index = sign_extend(bytestream2_get_le16u(&gb), 16);
            if (cs->step_index > 88u){
                av_log(avctx, AV_LOG_ERROR, "ERROR: step_index[%d] = %i\n",
                       channel, cs->step_index);
                return AVERROR_INVALIDDATA;
            }
        }

        for (n = nb_samples >> (1 - st); n > 0; n--) {
            int v1, v2;
            int v = bytestream2_get_byteu(&gb);
            /* nibbles are swapped for mono */
            if (st) {
                v1 = v >> 4;
                v2 = v & 0x0F;
            } else {
                v2 = v >> 4;
                v1 = v & 0x0F;
            }
            *samples++ = adpcm_ima_expand_nibble(&c->status[0 ], v1, 3);
            *samples++ = adpcm_ima_expand_nibble(&c->status[st], v2, 3);
        }
        break;
    case AV_CODEC_ID_ADPCM_IMA_DAT4:
        for (channel = 0; channel < avctx->channels; channel++) {
            cs = &c->status[channel];
            samples = samples_p[channel];
            bytestream2_skip(&gb, 4);
            for (n = 0; n < nb_samples; n += 2) {
                int v = bytestream2_get_byteu(&gb);
                *samples++ = adpcm_ima_expand_nibble(cs, v >> 4  , 3);
                *samples++ = adpcm_ima_expand_nibble(cs, v & 0x0F, 3);
            }
        }
        break;
    case AV_CODEC_ID_ADPCM_IMA_APC:
        for (n = nb_samples >> (1 - st); n > 0; n--) {
            int v = bytestream2_get_byteu(&gb);
            *samples++ = adpcm_ima_expand_nibble(&c->status[0],  v >> 4  , 3);
            *samples++ = adpcm_ima_expand_nibble(&c->status[st], v & 0x0F, 3);
        }
        break;
    case AV_CODEC_ID_ADPCM_IMA_SSI:
        for (n = nb_samples >> (1 - st); n > 0; n--) {
            int v = bytestream2_get_byteu(&gb);
            *samples++ = adpcm_ima_qt_expand_nibble(&c->status[0],  v >> 4  );
            *samples++ = adpcm_ima_qt_expand_nibble(&c->status[st], v & 0x0F);
        }
        break;
    case AV_CODEC_ID_ADPCM_IMA_APM:
        for (n = nb_samples / 2; n > 0; n--) {
            for (channel = 0; channel < avctx->channels; channel++) {
                int v = bytestream2_get_byteu(&gb);
                *samples++  = adpcm_ima_qt_expand_nibble(&c->status[channel], v >> 4  );
                samples[st] = adpcm_ima_qt_expand_nibble(&c->status[channel], v & 0x0F);
            }
            samples += avctx->channels;
        }
        break;
    case AV_CODEC_ID_ADPCM_IMA_ALP:
        for (n = nb_samples / 2; n > 0; n--) {
            for (channel = 0; channel < avctx->channels; channel++) {
                int v = bytestream2_get_byteu(&gb);
                *samples++  = adpcm_ima_alp_expand_nibble(&c->status[channel], v >> 4  , 2);
                samples[st] = adpcm_ima_alp_expand_nibble(&c->status[channel], v & 0x0F, 2);
            }
            samples += avctx->channels;
        }
        break;
    case AV_CODEC_ID_ADPCM_IMA_CUNNING:
        for (n = 0; n < nb_samples / 2; n++) {
            int v = bytestream2_get_byteu(&gb);
            *samples++ = adpcm_ima_cunning_expand_nibble(&c->status[0], v & 0x0F);
            *samples++ = adpcm_ima_cunning_expand_nibble(&c->status[0], v >> 4);
        }
        break;
    case AV_CODEC_ID_ADPCM_IMA_OKI:
        for (n = nb_samples >> (1 - st); n > 0; n--) {
            int v = bytestream2_get_byteu(&gb);
            *samples++ = adpcm_ima_oki_expand_nibble(&c->status[0],  v >> 4  );
            *samples++ = adpcm_ima_oki_expand_nibble(&c->status[st], v & 0x0F);
        }
        break;
    case AV_CODEC_ID_ADPCM_IMA_RAD:
        for (channel = 0; channel < avctx->channels; channel++) {
            cs = &c->status[channel];
            cs->step_index = sign_extend(bytestream2_get_le16u(&gb), 16);
            cs->predictor  = sign_extend(bytestream2_get_le16u(&gb), 16);
            if (cs->step_index > 88u){
                av_log(avctx, AV_LOG_ERROR, "ERROR: step_index[%d] = %i\n",
                       channel, cs->step_index);
                return AVERROR_INVALIDDATA;
            }
        }
        for (n = 0; n < nb_samples / 2; n++) {
            int byte[2];

            byte[0] = bytestream2_get_byteu(&gb);
            if (st)
                byte[1] = bytestream2_get_byteu(&gb);
            for(channel = 0; channel < avctx->channels; channel++) {
                *samples++ = adpcm_ima_expand_nibble(&c->status[channel], byte[channel] & 0x0F, 3);
            }
            for(channel = 0; channel < avctx->channels; channel++) {
                *samples++ = adpcm_ima_expand_nibble(&c->status[channel], byte[channel] >> 4  , 3);
            }
        }
        break;
    case AV_CODEC_ID_ADPCM_IMA_WS:
        if (c->vqa_version == 3) {
            for (channel = 0; channel < avctx->channels; channel++) {
                int16_t *smp = samples_p[channel];

                for (n = nb_samples / 2; n > 0; n--) {
                    int v = bytestream2_get_byteu(&gb);
                    *smp++ = adpcm_ima_expand_nibble(&c->status[channel], v >> 4  , 3);
                    *smp++ = adpcm_ima_expand_nibble(&c->status[channel], v & 0x0F, 3);
                }
            }
        } else {
            for (n = nb_samples / 2; n > 0; n--) {
                for (channel = 0; channel < avctx->channels; channel++) {
                    int v = bytestream2_get_byteu(&gb);
                    *samples++  = adpcm_ima_expand_nibble(&c->status[channel], v >> 4  , 3);
                    samples[st] = adpcm_ima_expand_nibble(&c->status[channel], v & 0x0F, 3);
                }
                samples += avctx->channels;
            }
        }
        bytestream2_seek(&gb, 0, SEEK_END);
        break;
    case AV_CODEC_ID_ADPCM_XA:
    {
        int16_t *out0 = samples_p[0];
        int16_t *out1 = samples_p[1];
        int samples_per_block = 28 * (3 - avctx->channels) * 4;
        int sample_offset = 0;
        int bytes_remaining;
        while (bytestream2_get_bytes_left(&gb) >= 128) {
            if ((ret = xa_decode(avctx, out0, out1, buf + bytestream2_tell(&gb),
                                 &c->status[0], &c->status[1],
                                 avctx->channels, sample_offset)) < 0)
                return ret;
            bytestream2_skipu(&gb, 128);
            sample_offset += samples_per_block;
        }
        /* Less than a full block of data left, e.g. when reading from
         * 2324 byte per sector XA; the remainder is padding */
        bytes_remaining = bytestream2_get_bytes_left(&gb);
        if (bytes_remaining > 0) {
            bytestream2_skip(&gb, bytes_remaining);
        }
        break;
    }
    case AV_CODEC_ID_ADPCM_IMA_EA_EACS:
        for (i=0; i<=st; i++) {
            c->status[i].step_index = bytestream2_get_le32u(&gb);
            if (c->status[i].step_index > 88u) {
                av_log(avctx, AV_LOG_ERROR, "ERROR: step_index[%d] = %i\n",
                       i, c->status[i].step_index);
                return AVERROR_INVALIDDATA;
            }
        }
        for (i=0; i<=st; i++) {
            c->status[i].predictor  = bytestream2_get_le32u(&gb);
            if (FFABS((int64_t)c->status[i].predictor) > (1<<16))
                return AVERROR_INVALIDDATA;
        }

        for (n = nb_samples >> (1 - st); n > 0; n--) {
            int byte   = bytestream2_get_byteu(&gb);
            *samples++ = adpcm_ima_expand_nibble(&c->status[0],  byte >> 4,   3);
            *samples++ = adpcm_ima_expand_nibble(&c->status[st], byte & 0x0F, 3);
        }
        break;
    case AV_CODEC_ID_ADPCM_IMA_EA_SEAD:
        for (n = nb_samples >> (1 - st); n > 0; n--) {
            int byte = bytestream2_get_byteu(&gb);
            *samples++ = adpcm_ima_expand_nibble(&c->status[0],  byte >> 4,   6);
            *samples++ = adpcm_ima_expand_nibble(&c->status[st], byte & 0x0F, 6);
        }
        break;
    case AV_CODEC_ID_ADPCM_EA:
    {
        int previous_left_sample, previous_right_sample;
        int current_left_sample, current_right_sample;
        int next_left_sample, next_right_sample;
        int coeff1l, coeff2l, coeff1r, coeff2r;
        int shift_left, shift_right;

        /* Each EA ADPCM frame has a 12-byte header followed by 30-byte pieces,
           each coding 28 stereo samples. */

        if(avctx->channels != 2)
            return AVERROR_INVALIDDATA;

        current_left_sample   = sign_extend(bytestream2_get_le16u(&gb), 16);
        previous_left_sample  = sign_extend(bytestream2_get_le16u(&gb), 16);
        current_right_sample  = sign_extend(bytestream2_get_le16u(&gb), 16);
        previous_right_sample = sign_extend(bytestream2_get_le16u(&gb), 16);

        for (count1 = 0; count1 < nb_samples / 28; count1++) {
            int byte = bytestream2_get_byteu(&gb);
            coeff1l = ea_adpcm_table[ byte >> 4       ];
            coeff2l = ea_adpcm_table[(byte >> 4  ) + 4];
            coeff1r = ea_adpcm_table[ byte & 0x0F];
            coeff2r = ea_adpcm_table[(byte & 0x0F) + 4];

            byte = bytestream2_get_byteu(&gb);
            shift_left  = 20 - (byte >> 4);
            shift_right = 20 - (byte & 0x0F);

            for (count2 = 0; count2 < 28; count2++) {
                byte = bytestream2_get_byteu(&gb);
                next_left_sample  = sign_extend(byte >> 4, 4) * (1 << shift_left);
                next_right_sample = sign_extend(byte,      4) * (1 << shift_right);

                next_left_sample = (next_left_sample +
                    (current_left_sample * coeff1l) +
                    (previous_left_sample * coeff2l) + 0x80) >> 8;
                next_right_sample = (next_right_sample +
                    (current_right_sample * coeff1r) +
                    (previous_right_sample * coeff2r) + 0x80) >> 8;

                previous_left_sample = current_left_sample;
                current_left_sample = av_clip_int16(next_left_sample);
                previous_right_sample = current_right_sample;
                current_right_sample = av_clip_int16(next_right_sample);
                *samples++ = current_left_sample;
                *samples++ = current_right_sample;
            }
        }

        bytestream2_skip(&gb, 2); // Skip terminating 0x0000

        break;
    }
    case AV_CODEC_ID_ADPCM_EA_MAXIS_XA:
    {
        int coeff[2][2], shift[2];

        for(channel = 0; channel < avctx->channels; channel++) {
            int byte = bytestream2_get_byteu(&gb);
            for (i=0; i<2; i++)
                coeff[channel][i] = ea_adpcm_table[(byte >> 4) + 4*i];
            shift[channel] = 20 - (byte & 0x0F);
        }
        for (count1 = 0; count1 < nb_samples / 2; count1++) {
            int byte[2];

            byte[0] = bytestream2_get_byteu(&gb);
            if (st) byte[1] = bytestream2_get_byteu(&gb);
            for(i = 4; i >= 0; i-=4) { /* Pairwise samples LL RR (st) or LL LL (mono) */
                for(channel = 0; channel < avctx->channels; channel++) {
                    int sample = sign_extend(byte[channel] >> i, 4) * (1 << shift[channel]);
                    sample = (sample +
                             c->status[channel].sample1 * coeff[channel][0] +
                             c->status[channel].sample2 * coeff[channel][1] + 0x80) >> 8;
                    c->status[channel].sample2 = c->status[channel].sample1;
                    c->status[channel].sample1 = av_clip_int16(sample);
                    *samples++ = c->status[channel].sample1;
                }
            }
        }
        bytestream2_seek(&gb, 0, SEEK_END);
        break;
    }
    case AV_CODEC_ID_ADPCM_EA_R1:
    case AV_CODEC_ID_ADPCM_EA_R2:
    case AV_CODEC_ID_ADPCM_EA_R3: {
        /* channel numbering
           2chan: 0=fl, 1=fr
           4chan: 0=fl, 1=rl, 2=fr, 3=rr
           6chan: 0=fl, 1=c,  2=fr, 3=rl,  4=rr, 5=sub */
        const int big_endian = avctx->codec->id == AV_CODEC_ID_ADPCM_EA_R3;
        int previous_sample, current_sample, next_sample;
        int coeff1, coeff2;
        int shift;
        unsigned int channel;
        uint16_t *samplesC;
        int count = 0;
        int offsets[6];

        for (channel=0; channel<avctx->channels; channel++)
            offsets[channel] = (big_endian ? bytestream2_get_be32(&gb) :
                                             bytestream2_get_le32(&gb)) +
                               (avctx->channels + 1) * 4;

        for (channel=0; channel<avctx->channels; channel++) {
            bytestream2_seek(&gb, offsets[channel], SEEK_SET);
            samplesC = samples_p[channel];

            if (avctx->codec->id == AV_CODEC_ID_ADPCM_EA_R1) {
                current_sample  = sign_extend(bytestream2_get_le16(&gb), 16);
                previous_sample = sign_extend(bytestream2_get_le16(&gb), 16);
            } else {
                current_sample  = c->status[channel].predictor;
                previous_sample = c->status[channel].prev_sample;
            }

            for (count1 = 0; count1 < nb_samples / 28; count1++) {
                int byte = bytestream2_get_byte(&gb);
                if (byte == 0xEE) {  /* only seen in R2 and R3 */
                    current_sample  = sign_extend(bytestream2_get_be16(&gb), 16);
                    previous_sample = sign_extend(bytestream2_get_be16(&gb), 16);

                    for (count2=0; count2<28; count2++)
                        *samplesC++ = sign_extend(bytestream2_get_be16(&gb), 16);
                } else {
                    coeff1 = ea_adpcm_table[ byte >> 4     ];
                    coeff2 = ea_adpcm_table[(byte >> 4) + 4];
                    shift = 20 - (byte & 0x0F);

                    for (count2=0; count2<28; count2++) {
                        if (count2 & 1)
                            next_sample = (unsigned)sign_extend(byte,    4) << shift;
                        else {
                            byte = bytestream2_get_byte(&gb);
                            next_sample = (unsigned)sign_extend(byte >> 4, 4) << shift;
                        }

                        next_sample += (current_sample  * coeff1) +
                                       (previous_sample * coeff2);
                        next_sample = av_clip_int16(next_sample >> 8);

                        previous_sample = current_sample;
                        current_sample  = next_sample;
                        *samplesC++ = current_sample;
                    }
                }
            }
            if (!count) {
                count = count1;
            } else if (count != count1) {
                av_log(avctx, AV_LOG_WARNING, "per-channel sample count mismatch\n");
                count = FFMAX(count, count1);
            }

            if (avctx->codec->id != AV_CODEC_ID_ADPCM_EA_R1) {
                c->status[channel].predictor   = current_sample;
                c->status[channel].prev_sample = previous_sample;
            }
        }

        frame->nb_samples = count * 28;
        bytestream2_seek(&gb, 0, SEEK_END);
        break;
    }
    case AV_CODEC_ID_ADPCM_EA_XAS:
        for (channel=0; channel<avctx->channels; channel++) {
            int coeff[2][4], shift[4];
            int16_t *s = samples_p[channel];
            for (n = 0; n < 4; n++, s += 32) {
                int val = sign_extend(bytestream2_get_le16u(&gb), 16);
                for (i=0; i<2; i++)
                    coeff[i][n] = ea_adpcm_table[(val&0x0F)+4*i];
                s[0] = val & ~0x0F;

                val = sign_extend(bytestream2_get_le16u(&gb), 16);
                shift[n] = 20 - (val & 0x0F);
                s[1] = val & ~0x0F;
            }

            for (m=2; m<32; m+=2) {
                s = &samples_p[channel][m];
                for (n = 0; n < 4; n++, s += 32) {
                    int level, pred;
                    int byte = bytestream2_get_byteu(&gb);

                    level = sign_extend(byte >> 4, 4) * (1 << shift[n]);
                    pred  = s[-1] * coeff[0][n] + s[-2] * coeff[1][n];
                    s[0]  = av_clip_int16((level + pred + 0x80) >> 8);

                    level = sign_extend(byte, 4) * (1 << shift[n]);
                    pred  = s[0] * coeff[0][n] + s[-1] * coeff[1][n];
                    s[1]  = av_clip_int16((level + pred + 0x80) >> 8);
                }
            }
        }
        break;
    case AV_CODEC_ID_ADPCM_IMA_AMV:
        c->status[0].predictor = sign_extend(bytestream2_get_le16u(&gb), 16);
        c->status[0].step_index = bytestream2_get_byteu(&gb);
        bytestream2_skipu(&gb, 5);
        if (c->status[0].step_index > 88u) {
            av_log(avctx, AV_LOG_ERROR, "ERROR: step_index = %i\n",
                   c->status[0].step_index);
            return AVERROR_INVALIDDATA;
        }

        for (n = nb_samples >> (1 - st); n > 0; n--) {
            int v = bytestream2_get_byteu(&gb);

            *samples++ = adpcm_ima_expand_nibble(&c->status[0], v >> 4, 3);
            *samples++ = adpcm_ima_expand_nibble(&c->status[0], v & 0xf, 3);
        }
        break;
    case AV_CODEC_ID_ADPCM_IMA_SMJPEG:
        for (i = 0; i < avctx->channels; i++) {
            c->status[i].predictor = sign_extend(bytestream2_get_be16u(&gb), 16);
            c->status[i].step_index = bytestream2_get_byteu(&gb);
            bytestream2_skipu(&gb, 1);
            if (c->status[i].step_index > 88u) {
                av_log(avctx, AV_LOG_ERROR, "ERROR: step_index = %i\n",
                       c->status[i].step_index);
                return AVERROR_INVALIDDATA;
            }
        }

        for (n = nb_samples >> (1 - st); n > 0; n--) {
            int v = bytestream2_get_byteu(&gb);

            *samples++ = adpcm_ima_qt_expand_nibble(&c->status[0 ], v >> 4 );
            *samples++ = adpcm_ima_qt_expand_nibble(&c->status[st], v & 0xf);
        }
        break;
    case AV_CODEC_ID_ADPCM_CT:
        for (n = nb_samples >> (1 - st); n > 0; n--) {
            int v = bytestream2_get_byteu(&gb);
            *samples++ = adpcm_ct_expand_nibble(&c->status[0 ], v >> 4  );
            *samples++ = adpcm_ct_expand_nibble(&c->status[st], v & 0x0F);
        }
        break;
    case AV_CODEC_ID_ADPCM_SBPRO_4:
    case AV_CODEC_ID_ADPCM_SBPRO_3:
    case AV_CODEC_ID_ADPCM_SBPRO_2:
        if (!c->status[0].step_index) {
            /* the first byte is a raw sample */
            *samples++ = 128 * (bytestream2_get_byteu(&gb) - 0x80);
            if (st)
                *samples++ = 128 * (bytestream2_get_byteu(&gb) - 0x80);
            c->status[0].step_index = 1;
            nb_samples--;
        }
        if (avctx->codec->id == AV_CODEC_ID_ADPCM_SBPRO_4) {
            for (n = nb_samples >> (1 - st); n > 0; n--) {
                int byte = bytestream2_get_byteu(&gb);
                *samples++ = adpcm_sbpro_expand_nibble(&c->status[0],
                                                       byte >> 4,   4, 0);
                *samples++ = adpcm_sbpro_expand_nibble(&c->status[st],
                                                       byte & 0x0F, 4, 0);
            }
        } else if (avctx->codec->id == AV_CODEC_ID_ADPCM_SBPRO_3) {
            for (n = (nb_samples<<st) / 3; n > 0; n--) {
                int byte = bytestream2_get_byteu(&gb);
                *samples++ = adpcm_sbpro_expand_nibble(&c->status[0],
                                                        byte >> 5        , 3, 0);
                *samples++ = adpcm_sbpro_expand_nibble(&c->status[0],
                                                       (byte >> 2) & 0x07, 3, 0);
                *samples++ = adpcm_sbpro_expand_nibble(&c->status[0],
                                                        byte & 0x03,       2, 0);
            }
        } else {
            for (n = nb_samples >> (2 - st); n > 0; n--) {
                int byte = bytestream2_get_byteu(&gb);
                *samples++ = adpcm_sbpro_expand_nibble(&c->status[0],
                                                        byte >> 6        , 2, 2);
                *samples++ = adpcm_sbpro_expand_nibble(&c->status[st],
                                                       (byte >> 4) & 0x03, 2, 2);
                *samples++ = adpcm_sbpro_expand_nibble(&c->status[0],
                                                       (byte >> 2) & 0x03, 2, 2);
                *samples++ = adpcm_sbpro_expand_nibble(&c->status[st],
                                                        byte & 0x03,       2, 2);
            }
        }
        break;
    case AV_CODEC_ID_ADPCM_SWF:
        adpcm_swf_decode(avctx, buf, buf_size, samples);
        bytestream2_seek(&gb, 0, SEEK_END);
        break;
    case AV_CODEC_ID_ADPCM_YAMAHA:
        for (n = nb_samples >> (1 - st); n > 0; n--) {
            int v = bytestream2_get_byteu(&gb);
            *samples++ = adpcm_yamaha_expand_nibble(&c->status[0 ], v & 0x0F);
            *samples++ = adpcm_yamaha_expand_nibble(&c->status[st], v >> 4  );
        }
        break;
    case AV_CODEC_ID_ADPCM_AICA:
        if (!c->has_status) {
            for (channel = 0; channel < avctx->channels; channel++)
                c->status[channel].step = 0;
            c->has_status = 1;
        }
        for (channel = 0; channel < avctx->channels; channel++) {
            samples = samples_p[channel];
            for (n = nb_samples >> 1; n > 0; n--) {
                int v = bytestream2_get_byteu(&gb);
                *samples++ = adpcm_yamaha_expand_nibble(&c->status[channel], v & 0x0F);
                *samples++ = adpcm_yamaha_expand_nibble(&c->status[channel], v >> 4  );
            }
        }
        break;
    case AV_CODEC_ID_ADPCM_AFC:
    {
        int samples_per_block;
        int blocks;

        if (avctx->extradata && avctx->extradata_size == 1 && avctx->extradata[0]) {
            samples_per_block = avctx->extradata[0] / 16;
            blocks = nb_samples / avctx->extradata[0];
        } else {
            samples_per_block = nb_samples / 16;
            blocks = 1;
        }

        for (m = 0; m < blocks; m++) {
        for (channel = 0; channel < avctx->channels; channel++) {
            int prev1 = c->status[channel].sample1;
            int prev2 = c->status[channel].sample2;

            samples = samples_p[channel] + m * 16;
            /* Read in every sample for this channel.  */
            for (i = 0; i < samples_per_block; i++) {
                int byte = bytestream2_get_byteu(&gb);
                int scale = 1 << (byte >> 4);
                int index = byte & 0xf;
                int factor1 = ff_adpcm_afc_coeffs[0][index];
                int factor2 = ff_adpcm_afc_coeffs[1][index];

                /* Decode 16 samples.  */
                for (n = 0; n < 16; n++) {
                    int32_t sampledat;

                    if (n & 1) {
                        sampledat = sign_extend(byte, 4);
                    } else {
                        byte = bytestream2_get_byteu(&gb);
                        sampledat = sign_extend(byte >> 4, 4);
                    }

                    sampledat = ((prev1 * factor1 + prev2 * factor2) >> 11) +
                                sampledat * scale;
                    *samples = av_clip_int16(sampledat);
                    prev2 = prev1;
                    prev1 = *samples++;
                }
            }

            c->status[channel].sample1 = prev1;
            c->status[channel].sample2 = prev2;
        }
        }
        bytestream2_seek(&gb, 0, SEEK_END);
        break;
    }
    case AV_CODEC_ID_ADPCM_THP:
    case AV_CODEC_ID_ADPCM_THP_LE:
    {
        int table[14][16];
        int ch;

#define THP_GET16(g) \
    sign_extend( \
        avctx->codec->id == AV_CODEC_ID_ADPCM_THP_LE ? \
        bytestream2_get_le16u(&(g)) : \
        bytestream2_get_be16u(&(g)), 16)

        if (avctx->extradata) {
            GetByteContext tb;
            if (avctx->extradata_size < 32 * avctx->channels) {
                av_log(avctx, AV_LOG_ERROR, "Missing coeff table\n");
                return AVERROR_INVALIDDATA;
            }

            bytestream2_init(&tb, avctx->extradata, avctx->extradata_size);
            for (i = 0; i < avctx->channels; i++)
                for (n = 0; n < 16; n++)
                    table[i][n] = THP_GET16(tb);
        } else {
            for (i = 0; i < avctx->channels; i++)
                for (n = 0; n < 16; n++)
                    table[i][n] = THP_GET16(gb);

            if (!c->has_status) {
                /* Initialize the previous sample.  */
                for (i = 0; i < avctx->channels; i++) {
                    c->status[i].sample1 = THP_GET16(gb);
                    c->status[i].sample2 = THP_GET16(gb);
                }
                c->has_status = 1;
            } else {
                bytestream2_skip(&gb, avctx->channels * 4);
            }
        }

        for (ch = 0; ch < avctx->channels; ch++) {
            samples = samples_p[ch];

            /* Read in every sample for this channel.  */
            for (i = 0; i < (nb_samples + 13) / 14; i++) {
                int byte = bytestream2_get_byteu(&gb);
                int index = (byte >> 4) & 7;
                unsigned int exp = byte & 0x0F;
                int64_t factor1 = table[ch][index * 2];
                int64_t factor2 = table[ch][index * 2 + 1];

                /* Decode 14 samples.  */
                for (n = 0; n < 14 && (i * 14 + n < nb_samples); n++) {
                    int32_t sampledat;

                    if (n & 1) {
                        sampledat = sign_extend(byte, 4);
                    } else {
                        byte = bytestream2_get_byteu(&gb);
                        sampledat = sign_extend(byte >> 4, 4);
                    }

                    sampledat = ((c->status[ch].sample1 * factor1
                                + c->status[ch].sample2 * factor2) >> 11) + sampledat * (1 << exp);
                    *samples = av_clip_int16(sampledat);
                    c->status[ch].sample2 = c->status[ch].sample1;
                    c->status[ch].sample1 = *samples++;
                }
            }
        }
        break;
    }
    case AV_CODEC_ID_ADPCM_DTK:
        for (channel = 0; channel < avctx->channels; channel++) {
            samples = samples_p[channel];

            /* Read in every sample for this channel.  */
            for (i = 0; i < nb_samples / 28; i++) {
                int byte, header;
                if (channel)
                    bytestream2_skipu(&gb, 1);
                header = bytestream2_get_byteu(&gb);
                bytestream2_skipu(&gb, 3 - channel);

                /* Decode 28 samples.  */
                for (n = 0; n < 28; n++) {
                    int32_t sampledat, prev;

                    switch (header >> 4) {
                    case 1:
                        prev = (c->status[channel].sample1 * 0x3c);
                        break;
                    case 2:
                        prev = (c->status[channel].sample1 * 0x73) - (c->status[channel].sample2 * 0x34);
                        break;
                    case 3:
                        prev = (c->status[channel].sample1 * 0x62) - (c->status[channel].sample2 * 0x37);
                        break;
                    default:
                        prev = 0;
                    }

                    prev = av_clip_intp2((prev + 0x20) >> 6, 21);

                    byte = bytestream2_get_byteu(&gb);
                    if (!channel)
                        sampledat = sign_extend(byte, 4);
                    else
                        sampledat = sign_extend(byte >> 4, 4);

                    sampledat = ((sampledat * (1 << 12)) >> (header & 0xf)) * (1 << 6) + prev;
                    *samples++ = av_clip_int16(sampledat >> 6);
                    c->status[channel].sample2 = c->status[channel].sample1;
                    c->status[channel].sample1 = sampledat;
                }
            }
            if (!channel)
                bytestream2_seek(&gb, 0, SEEK_SET);
        }
        break;
    case AV_CODEC_ID_ADPCM_PSX:
        for (channel = 0; channel < avctx->channels; channel++) {
            samples = samples_p[channel];

            /* Read in every sample for this channel.  */
            for (i = 0; i < nb_samples / 28; i++) {
                int filter, shift, flag, byte;

                filter = bytestream2_get_byteu(&gb);
                shift  = filter & 0xf;
                filter = filter >> 4;
                if (filter >= FF_ARRAY_ELEMS(xa_adpcm_table))
                    return AVERROR_INVALIDDATA;
                flag   = bytestream2_get_byteu(&gb);

                /* Decode 28 samples.  */
                for (n = 0; n < 28; n++) {
                    int sample = 0, scale;

                    if (flag < 0x07) {
                        if (n & 1) {
                            scale = sign_extend(byte >> 4, 4);
                        } else {
                            byte  = bytestream2_get_byteu(&gb);
                            scale = sign_extend(byte, 4);
                        }

                        scale  = scale * (1 << 12);
                        sample = (int)((scale >> shift) + (c->status[channel].sample1 * xa_adpcm_table[filter][0] + c->status[channel].sample2 * xa_adpcm_table[filter][1]) / 64);
                    }
                    *samples++ = av_clip_int16(sample);
                    c->status[channel].sample2 = c->status[channel].sample1;
                    c->status[channel].sample1 = sample;
                }
            }
        }
        break;
    case AV_CODEC_ID_ADPCM_ARGO:
        /*
         * The format of each block:
         *   uint8_t left_control;
         *   uint4_t left_samples[nb_samples];
         *   ---- and if stereo ----
         *   uint8_t right_control;
         *   uint4_t right_samples[nb_samples];
         *
         * Format of the control byte:
         * MSB [SSSSDRRR] LSB
         *   S = (Shift Amount - 2)
         *   D = Decoder flag.
         *   R = Reserved
         *
         * Each block relies on the previous two samples of each channel.
         * They should be 0 initially.
         */
        for (channel = 0; channel < avctx->channels; channel++) {
            int control, shift;

            samples = samples_p[channel];
            cs = c->status + channel;

            /* Get the control byte and decode the samples, 2 at a time. */
            control = bytestream2_get_byteu(&gb);
            shift = (control >> 4) + 2;

            for (n = 0; n < nb_samples / 2; n++) {
                int sample = bytestream2_get_byteu(&gb);
                *samples++ = adpcm_argo_expand_nibble(cs, sign_extend(sample >> 4, 4), control, shift);
                *samples++ = adpcm_argo_expand_nibble(cs, sign_extend(sample >> 0, 4), control, shift);
            }
        }
        break;
    case AV_CODEC_ID_ADPCM_ZORK:
        if (!c->has_status) {
            for (channel = 0; channel < avctx->channels; channel++) {
                c->status[channel].predictor  = 0;
                c->status[channel].step_index = 0;
            }
            c->has_status = 1;
        }
        for (n = 0; n < nb_samples * avctx->channels; n++) {
            int v = bytestream2_get_byteu(&gb);
            *samples++ = adpcm_zork_expand_nibble(&c->status[n % avctx->channels], v);
        }
        break;
    case AV_CODEC_ID_ADPCM_IMA_MTF:
        for (n = nb_samples / 2; n > 0; n--) {
            for (channel = 0; channel < avctx->channels; channel++) {
                int v = bytestream2_get_byteu(&gb);
                *samples++  = adpcm_ima_mtf_expand_nibble(&c->status[channel], v >> 4);
                samples[st] = adpcm_ima_mtf_expand_nibble(&c->status[channel], v & 0x0F);
            }
            samples += avctx->channels;
        }
        break;
    default:
        av_assert0(0); // unsupported codec_id should not happen
    }

    if (avpkt->size && bytestream2_tell(&gb) == 0) {
        av_log(avctx, AV_LOG_ERROR, "Nothing consumed\n");
        return AVERROR_INVALIDDATA;
    }

    *got_frame_ptr = 1;

    if (avpkt->size < bytestream2_tell(&gb)) {
        av_log(avctx, AV_LOG_ERROR, "Overread of %d < %d\n", avpkt->size, bytestream2_tell(&gb));
        return avpkt->size;
    }

    return bytestream2_tell(&gb);
}

static void adpcm_flush(AVCodecContext *avctx)
{
    ADPCMDecodeContext *c = avctx->priv_data;
    c->has_status = 0;
}


static const enum AVSampleFormat sample_fmts_s16[]  = { AV_SAMPLE_FMT_S16,
                                                        AV_SAMPLE_FMT_NONE };
static const enum AVSampleFormat sample_fmts_s16p[] = { AV_SAMPLE_FMT_S16P,
                                                        AV_SAMPLE_FMT_NONE };
static const enum AVSampleFormat sample_fmts_both[] = { AV_SAMPLE_FMT_S16,
                                                        AV_SAMPLE_FMT_S16P,
                                                        AV_SAMPLE_FMT_NONE };

#define ADPCM_DECODER(id_, sample_fmts_, name_, long_name_) \
AVCodec ff_ ## name_ ## _decoder = {                        \
    .name           = #name_,                               \
    .long_name      = NULL_IF_CONFIG_SMALL(long_name_),     \
    .type           = AVMEDIA_TYPE_AUDIO,                   \
    .id             = id_,                                  \
    .priv_data_size = sizeof(ADPCMDecodeContext),           \
    .init           = adpcm_decode_init,                    \
    .decode         = adpcm_decode_frame,                   \
    .flush          = adpcm_flush,                          \
    .capabilities   = AV_CODEC_CAP_DR1,                     \
    .sample_fmts    = sample_fmts_,                         \
}

/* Note: Do not forget to add new entries to the Makefile as well. */
ADPCM_DECODER(AV_CODEC_ID_ADPCM_4XM,         sample_fmts_s16p, adpcm_4xm,         "ADPCM 4X Movie");
ADPCM_DECODER(AV_CODEC_ID_ADPCM_AFC,         sample_fmts_s16p, adpcm_afc,         "ADPCM Nintendo Gamecube AFC");
ADPCM_DECODER(AV_CODEC_ID_ADPCM_AGM,         sample_fmts_s16,  adpcm_agm,         "ADPCM AmuseGraphics Movie");
ADPCM_DECODER(AV_CODEC_ID_ADPCM_AICA,        sample_fmts_s16p, adpcm_aica,        "ADPCM Yamaha AICA");
ADPCM_DECODER(AV_CODEC_ID_ADPCM_ARGO,        sample_fmts_s16p, adpcm_argo,        "ADPCM Argonaut Games");
ADPCM_DECODER(AV_CODEC_ID_ADPCM_CT,          sample_fmts_s16,  adpcm_ct,          "ADPCM Creative Technology");
ADPCM_DECODER(AV_CODEC_ID_ADPCM_DTK,         sample_fmts_s16p, adpcm_dtk,         "ADPCM Nintendo Gamecube DTK");
ADPCM_DECODER(AV_CODEC_ID_ADPCM_EA,          sample_fmts_s16,  adpcm_ea,          "ADPCM Electronic Arts");
ADPCM_DECODER(AV_CODEC_ID_ADPCM_EA_MAXIS_XA, sample_fmts_s16,  adpcm_ea_maxis_xa, "ADPCM Electronic Arts Maxis CDROM XA");
ADPCM_DECODER(AV_CODEC_ID_ADPCM_EA_R1,       sample_fmts_s16p, adpcm_ea_r1,       "ADPCM Electronic Arts R1");
ADPCM_DECODER(AV_CODEC_ID_ADPCM_EA_R2,       sample_fmts_s16p, adpcm_ea_r2,       "ADPCM Electronic Arts R2");
ADPCM_DECODER(AV_CODEC_ID_ADPCM_EA_R3,       sample_fmts_s16p, adpcm_ea_r3,       "ADPCM Electronic Arts R3");
ADPCM_DECODER(AV_CODEC_ID_ADPCM_EA_XAS,      sample_fmts_s16p, adpcm_ea_xas,      "ADPCM Electronic Arts XAS");
ADPCM_DECODER(AV_CODEC_ID_ADPCM_IMA_AMV,     sample_fmts_s16,  adpcm_ima_amv,     "ADPCM IMA AMV");
ADPCM_DECODER(AV_CODEC_ID_ADPCM_IMA_APC,     sample_fmts_s16,  adpcm_ima_apc,     "ADPCM IMA CRYO APC");
ADPCM_DECODER(AV_CODEC_ID_ADPCM_IMA_APM,     sample_fmts_s16,  adpcm_ima_apm,     "ADPCM IMA Ubisoft APM");
ADPCM_DECODER(AV_CODEC_ID_ADPCM_IMA_CUNNING, sample_fmts_s16,  adpcm_ima_cunning, "ADPCM IMA Cunning Developments");
ADPCM_DECODER(AV_CODEC_ID_ADPCM_IMA_DAT4,    sample_fmts_s16,  adpcm_ima_dat4,    "ADPCM IMA Eurocom DAT4");
ADPCM_DECODER(AV_CODEC_ID_ADPCM_IMA_DK3,     sample_fmts_s16,  adpcm_ima_dk3,     "ADPCM IMA Duck DK3");
ADPCM_DECODER(AV_CODEC_ID_ADPCM_IMA_DK4,     sample_fmts_s16,  adpcm_ima_dk4,     "ADPCM IMA Duck DK4");
ADPCM_DECODER(AV_CODEC_ID_ADPCM_IMA_EA_EACS, sample_fmts_s16,  adpcm_ima_ea_eacs, "ADPCM IMA Electronic Arts EACS");
ADPCM_DECODER(AV_CODEC_ID_ADPCM_IMA_EA_SEAD, sample_fmts_s16,  adpcm_ima_ea_sead, "ADPCM IMA Electronic Arts SEAD");
ADPCM_DECODER(AV_CODEC_ID_ADPCM_IMA_ISS,     sample_fmts_s16,  adpcm_ima_iss,     "ADPCM IMA Funcom ISS");
ADPCM_DECODER(AV_CODEC_ID_ADPCM_IMA_MTF,     sample_fmts_s16,  adpcm_ima_mtf,     "ADPCM IMA Capcom's MT Framework");
ADPCM_DECODER(AV_CODEC_ID_ADPCM_IMA_OKI,     sample_fmts_s16,  adpcm_ima_oki,     "ADPCM IMA Dialogic OKI");
ADPCM_DECODER(AV_CODEC_ID_ADPCM_IMA_QT,      sample_fmts_s16p, adpcm_ima_qt,      "ADPCM IMA QuickTime");
ADPCM_DECODER(AV_CODEC_ID_ADPCM_IMA_RAD,     sample_fmts_s16,  adpcm_ima_rad,     "ADPCM IMA Radical");
ADPCM_DECODER(AV_CODEC_ID_ADPCM_IMA_SSI,     sample_fmts_s16,  adpcm_ima_ssi,     "ADPCM IMA Simon & Schuster Interactive");
ADPCM_DECODER(AV_CODEC_ID_ADPCM_IMA_SMJPEG,  sample_fmts_s16,  adpcm_ima_smjpeg,  "ADPCM IMA Loki SDL MJPEG");
ADPCM_DECODER(AV_CODEC_ID_ADPCM_IMA_ALP,     sample_fmts_s16,  adpcm_ima_alp,     "ADPCM IMA High Voltage Software ALP");
ADPCM_DECODER(AV_CODEC_ID_ADPCM_IMA_WAV,     sample_fmts_s16p, adpcm_ima_wav,     "ADPCM IMA WAV");
ADPCM_DECODER(AV_CODEC_ID_ADPCM_IMA_WS,      sample_fmts_both, adpcm_ima_ws,      "ADPCM IMA Westwood");
ADPCM_DECODER(AV_CODEC_ID_ADPCM_MS,          sample_fmts_both, adpcm_ms,          "ADPCM Microsoft");
ADPCM_DECODER(AV_CODEC_ID_ADPCM_MTAF,        sample_fmts_s16p, adpcm_mtaf,        "ADPCM MTAF");
ADPCM_DECODER(AV_CODEC_ID_ADPCM_PSX,         sample_fmts_s16p, adpcm_psx,         "ADPCM Playstation");
ADPCM_DECODER(AV_CODEC_ID_ADPCM_SBPRO_2,     sample_fmts_s16,  adpcm_sbpro_2,     "ADPCM Sound Blaster Pro 2-bit");
ADPCM_DECODER(AV_CODEC_ID_ADPCM_SBPRO_3,     sample_fmts_s16,  adpcm_sbpro_3,     "ADPCM Sound Blaster Pro 2.6-bit");
ADPCM_DECODER(AV_CODEC_ID_ADPCM_SBPRO_4,     sample_fmts_s16,  adpcm_sbpro_4,     "ADPCM Sound Blaster Pro 4-bit");
ADPCM_DECODER(AV_CODEC_ID_ADPCM_SWF,         sample_fmts_s16,  adpcm_swf,         "ADPCM Shockwave Flash");
ADPCM_DECODER(AV_CODEC_ID_ADPCM_THP_LE,      sample_fmts_s16p, adpcm_thp_le,      "ADPCM Nintendo THP (little-endian)");
ADPCM_DECODER(AV_CODEC_ID_ADPCM_THP,         sample_fmts_s16p, adpcm_thp,         "ADPCM Nintendo THP");
ADPCM_DECODER(AV_CODEC_ID_ADPCM_XA,          sample_fmts_s16p, adpcm_xa,          "ADPCM CDROM XA");
ADPCM_DECODER(AV_CODEC_ID_ADPCM_YAMAHA,      sample_fmts_s16,  adpcm_yamaha,      "ADPCM Yamaha");
ADPCM_DECODER(AV_CODEC_ID_ADPCM_ZORK,        sample_fmts_s16,  adpcm_zork,        "ADPCM Zork");<|MERGE_RESOLUTION|>--- conflicted
+++ resolved
@@ -159,8 +159,6 @@
         if (avctx->extradata && avctx->extradata_size >= 8) {
             c->status[0].predictor = av_clip_intp2(AV_RL32(avctx->extradata    ), 18);
             c->status[1].predictor = av_clip_intp2(AV_RL32(avctx->extradata + 4), 18);
-<<<<<<< HEAD
-=======
         }
         break;
     case AV_CODEC_ID_ADPCM_IMA_APM:
@@ -169,7 +167,6 @@
             c->status[0].step_index = av_clip(AV_RL32(avctx->extradata +  4), 0, 88);
             c->status[1].predictor  = av_clip_intp2(AV_RL32(avctx->extradata +  8), 18);
             c->status[1].step_index = av_clip(AV_RL32(avctx->extradata + 12), 0, 88);
->>>>>>> 15a0ff81
         }
         break;
     case AV_CODEC_ID_ADPCM_IMA_WS:
