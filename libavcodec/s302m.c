/*
 * SMPTE 302M decoder
 * Copyright (c) 2008 Laurent Aimar <fenrir@videolan.org>
 * Copyright (c) 2009 Baptiste Coudurier <baptiste.coudurier@gmail.com>
 *
 * This file is part of FFmpeg.
 *
 * FFmpeg is free software; you can redistribute it and/or
 * modify it under the terms of the GNU Lesser General Public
 * License as published by the Free Software Foundation; either
 * version 2.1 of the License, or (at your option) any later version.
 *
 * FFmpeg is distributed in the hope that it will be useful,
 * but WITHOUT ANY WARRANTY; without even the implied warranty of
 * MERCHANTABILITY or FITNESS FOR A PARTICULAR PURPOSE.  See the GNU
 * Lesser General Public License for more details.
 *
 * You should have received a copy of the GNU Lesser General Public
 * License along with FFmpeg; if not, write to the Free Software
 * Foundation, Inc., 51 Franklin Street, Fifth Floor, Boston, MA 02110-1301 USA
 */

#include "libavutil/intreadwrite.h"
#include "libavutil/opt.h"
#include "libavutil/log.h"
#include "avcodec.h"
#include "internal.h"
#include "mathops.h"

#define AES3_HEADER_LEN 4

typedef struct S302Context {
    AVClass *class;
    int non_pcm_mode;
} S302Context;

static int s302m_parse_frame_header(AVCodecContext *avctx, const uint8_t *buf,
                                    int buf_size)
{
    uint32_t h;
    int frame_size, channels, bits;

    if (buf_size <= AES3_HEADER_LEN) {
        av_log(avctx, AV_LOG_ERROR, "frame is too short\n");
        return AVERROR_INVALIDDATA;
    }

    /*
     * AES3 header :
     * size:            16
     * number channels   2
     * channel_id        8
     * bits per samples  2
     * alignments        4
     */

    h = AV_RB32(buf);
    frame_size =  (h >> 16) & 0xffff;
    channels   = ((h >> 14) & 0x0003) * 2 +  2;
    bits       = ((h >>  4) & 0x0003) * 4 + 16;

    if (AES3_HEADER_LEN + frame_size != buf_size || bits > 24) {
        av_log(avctx, AV_LOG_ERROR, "frame has invalid header\n");
        return AVERROR_INVALIDDATA;
    }

    /* Set output properties */
    avctx->bits_per_raw_sample = bits;
    if (bits > 16)
        avctx->sample_fmt = AV_SAMPLE_FMT_S32;
    else
        avctx->sample_fmt = AV_SAMPLE_FMT_S16;

    avctx->channels    = channels;
    switch(channels) {
        case 2:
            avctx->channel_layout = AV_CH_LAYOUT_STEREO;
            break;
        case 4:
            avctx->channel_layout = AV_CH_LAYOUT_QUAD;
            break;
        case 6:
            avctx->channel_layout = AV_CH_LAYOUT_5POINT1_BACK;
            break;
        case 8:
            avctx->channel_layout = AV_CH_LAYOUT_5POINT1_BACK | AV_CH_LAYOUT_STEREO_DOWNMIX;
    }

    return frame_size;
}

static int s302m_decode_frame(AVCodecContext *avctx, void *data,
                              int *got_frame_ptr, AVPacket *avpkt)
{
    S302Context *s = avctx->priv_data;
    AVFrame *frame     = data;
    const uint8_t *buf = avpkt->data;
    int buf_size       = avpkt->size;
    int block_size, ret;
    int i;
    int non_pcm_data_type = -1;

    int frame_size = s302m_parse_frame_header(avctx, buf, buf_size);
    if (frame_size < 0)
        return frame_size;

    buf_size -= AES3_HEADER_LEN;
    buf      += AES3_HEADER_LEN;

    /* get output buffer */
    block_size = (avctx->bits_per_raw_sample + 4) / 4;
    frame->nb_samples = 2 * (buf_size / block_size) / avctx->channels;
    if ((ret = ff_get_buffer(avctx, frame, 0)) < 0)
        return ret;

    avctx->bit_rate = 48000 * avctx->channels * (avctx->bits_per_raw_sample + 4) +
                      32 * 48000 / frame->nb_samples;
    buf_size = (frame->nb_samples * avctx->channels / 2) * block_size;

    if (avctx->bits_per_raw_sample == 24) {
        uint32_t *o = (uint32_t *)frame->data[0];
        for (; buf_size > 6; buf_size -= 7) {
            *o++ = (ff_reverse[buf[2]]        << 24) |
                   (ff_reverse[buf[1]]        << 16) |
                   (ff_reverse[buf[0]]        <<  8);
            *o++ = (ff_reverse[buf[6] & 0xf0] << 28) |
                   (ff_reverse[buf[5]]        << 20) |
                   (ff_reverse[buf[4]]        << 12) |
                   (ff_reverse[buf[3] & 0x0f] <<  4);
            buf += 7;
        }
        o = (uint32_t *)frame->data[0];
        if (avctx->channels == 2)
            for (i=0; i<frame->nb_samples * 2 - 6; i+=2) {
                if (o[i] || o[i+1] || o[i+2] || o[i+3])
                    break;
                if (o[i+4] == 0x96F87200U && o[i+5] == 0xA54E1F00) {
                    non_pcm_data_type = (o[i+6] >> 16) & 0x1F;
                    break;
                }
            }
    } else if (avctx->bits_per_raw_sample == 20) {
        uint32_t *o = (uint32_t *)frame->data[0];
        for (; buf_size > 5; buf_size -= 6) {
            *o++ = (ff_reverse[buf[2] & 0xf0] << 28) |
                   (ff_reverse[buf[1]]        << 20) |
                   (ff_reverse[buf[0]]        << 12);
            *o++ = (ff_reverse[buf[5] & 0xf0] << 28) |
                   (ff_reverse[buf[4]]        << 20) |
                   (ff_reverse[buf[3]]        << 12);
            buf += 6;
        }
        o = (uint32_t *)frame->data[0];
        if (avctx->channels == 2)
            for (i=0; i<frame->nb_samples * 2 - 6; i+=2) {
                if (o[i] || o[i+1] || o[i+2] || o[i+3])
                    break;
                if (o[i+4] == 0x6F872000U && o[i+5] == 0x54E1F000) {
                    non_pcm_data_type = (o[i+6] >> 16) & 0x1F;
                    break;
                }
            }
    } else {
        uint16_t *o = (uint16_t *)frame->data[0];
        for (; buf_size > 4; buf_size -= 5) {
            *o++ = (ff_reverse[buf[1]]        <<  8) |
                    ff_reverse[buf[0]];
            *o++ = (ff_reverse[buf[4] & 0xf0] << 12) |
                   (ff_reverse[buf[3]]        <<  4) |
                   (ff_reverse[buf[2]]        >>  4);
            buf += 5;
        }
        o = (uint16_t *)frame->data[0];
        if (avctx->channels == 2)
            for (i=0; i<frame->nb_samples * 2 - 6; i+=2) {
                if (o[i] || o[i+1] || o[i+2] || o[i+3])
                    break;
                if (o[i+4] == 0xF872U && o[i+5] == 0x4E1F) {
                    non_pcm_data_type = (o[i+6] & 0x1F);
                    break;
                }
            }
    }

    if (non_pcm_data_type != -1) {
        if (s->non_pcm_mode == 3) {
            av_log(avctx, AV_LOG_ERROR,
                   "S302 non PCM mode with data type %d not supported\n",
                   non_pcm_data_type);
            return AVERROR_PATCHWELCOME;
        }
        if (s->non_pcm_mode & 1) {
            return avpkt->size;
        }
    }

    avctx->sample_rate = 48000;

    *got_frame_ptr = 1;

    return avpkt->size;
}

#define FLAGS AV_OPT_FLAG_VIDEO_PARAM|AV_OPT_FLAG_DECODING_PARAM
static const AVOption s302m_options[] = {
    {"non_pcm_mode", "Chooses what to do with NON-PCM", offsetof(S302Context, non_pcm_mode), FF_OPT_TYPE_INT, {.i64 = 3}, 0, 3, FLAGS, "non_pcm_mode"},
    {"copy"        , "Pass NON-PCM through unchanged"     , 0, FF_OPT_TYPE_CONST, {.i64 = 0}, 0, 3, FLAGS, "non_pcm_mode"},
    {"drop"        , "Drop NON-PCM"                       , 0, FF_OPT_TYPE_CONST, {.i64 = 1}, 0, 3, FLAGS, "non_pcm_mode"},
    {"decode_copy" , "Decode if possible else passthrough", 0, FF_OPT_TYPE_CONST, {.i64 = 2}, 0, 3, FLAGS, "non_pcm_mode"},
    {"decode_drop" , "Decode if possible else drop"       , 0, FF_OPT_TYPE_CONST, {.i64 = 3}, 0, 3, FLAGS, "non_pcm_mode"},
    {NULL}
};

static const AVClass s302m_class = {
    "SMPTE 302M Decoder",
    av_default_item_name,
    s302m_options,
    LIBAVUTIL_VERSION_INT,
};

AVCodec ff_s302m_decoder = {
    .name           = "s302m",
    .long_name      = NULL_IF_CONFIG_SMALL("SMPTE 302M"),
    .type           = AVMEDIA_TYPE_AUDIO,
    .id             = AV_CODEC_ID_S302M,
    .priv_data_size = sizeof(S302Context),
    .decode         = s302m_decode_frame,
<<<<<<< HEAD
    .capabilities   = CODEC_CAP_DR1,
    .priv_class     = &s302m_class,
=======
    .capabilities   = AV_CODEC_CAP_DR1,
>>>>>>> def97856
};<|MERGE_RESOLUTION|>--- conflicted
+++ resolved
@@ -225,10 +225,6 @@
     .id             = AV_CODEC_ID_S302M,
     .priv_data_size = sizeof(S302Context),
     .decode         = s302m_decode_frame,
-<<<<<<< HEAD
-    .capabilities   = CODEC_CAP_DR1,
+    .capabilities   = AV_CODEC_CAP_DR1,
     .priv_class     = &s302m_class,
-=======
-    .capabilities   = AV_CODEC_CAP_DR1,
->>>>>>> def97856
 };