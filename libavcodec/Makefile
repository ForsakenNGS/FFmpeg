--- conflicted
+++ resolved
@@ -372,12 +372,9 @@
 OBJS-$(CONFIG_H264_AMF_ENCODER)        += amfenc_h264.o
 OBJS-$(CONFIG_H264_CUVID_DECODER)      += cuviddec.o
 OBJS-$(CONFIG_H264_MEDIACODEC_DECODER) += mediacodecdec.o
-<<<<<<< HEAD
 OBJS-$(CONFIG_H264_MEDIACODECNDK_DECODER) += mediacodecndkdec.o
 OBJS-$(CONFIG_H264_MEDIACODECNDK_ENCODER) += mediacodecndkenc.o
-=======
 OBJS-$(CONFIG_H264_MF_ENCODER)         += mfenc.o mf_utils.o
->>>>>>> 15a0ff81
 OBJS-$(CONFIG_H264_MMAL_DECODER)       += mmaldec.o
 OBJS-$(CONFIG_H264_NVENC_ENCODER)      += nvenc_h264.o
 OBJS-$(CONFIG_NVENC_ENCODER)           += nvenc_h264.o
@@ -400,11 +397,8 @@
 OBJS-$(CONFIG_HEVC_AMF_ENCODER)        += amfenc_hevc.o
 OBJS-$(CONFIG_HEVC_CUVID_DECODER)      += cuviddec.o
 OBJS-$(CONFIG_HEVC_MEDIACODEC_DECODER) += mediacodecdec.o
-<<<<<<< HEAD
 OBJS-$(CONFIG_HEVC_MEDIACODECNDK_DECODER) += mediacodecndkdec.o
-=======
 OBJS-$(CONFIG_HEVC_MF_ENCODER)         += mfenc.o mf_utils.o
->>>>>>> 15a0ff81
 OBJS-$(CONFIG_HEVC_NVENC_ENCODER)      += nvenc_hevc.o
 OBJS-$(CONFIG_NVENC_HEVC_ENCODER)      += nvenc_hevc.o
 OBJS-$(CONFIG_HEVC_QSV_DECODER)        += qsvdec_h2645.o
@@ -749,13 +743,8 @@
 OBJS-$(CONFIG_WMAVOICE_DECODER)        += wmavoice.o \
                                           celp_filters.o \
                                           acelp_vectors.o acelp_filters.o
-<<<<<<< HEAD
-OBJS-$(CONFIG_WMV1_DECODER)            += msmpeg4dec.o wmv2dec.o msmpeg4.o vc1data.o msmpeg4data.o intrax8.o intrax8dsp.o wmv2dsp.o
-OBJS-$(CONFIG_WMV1_ENCODER)            += msmpeg4enc.o
-=======
 OBJS-$(CONFIG_WMV1_DECODER)            += msmpeg4dec.o msmpeg4.o msmpeg4data.o
 OBJS-$(CONFIG_WMV1_ENCODER)            += msmpeg4enc.o msmpeg4.o msmpeg4data.o
->>>>>>> 15a0ff81
 OBJS-$(CONFIG_WMV2_DECODER)            += wmv2dec.o wmv2.o wmv2data.o \
                                           msmpeg4dec.o wmv2dec.o msmpeg4.o vc1data.o msmpeg4data.o
 OBJS-$(CONFIG_WMV2_ENCODER)            += wmv2enc.o wmv2.o wmv2data.o \
@@ -1199,11 +1188,8 @@
 SKIPHEADERS-$(CONFIG_LIBVPX)           += libvpx.h
 SKIPHEADERS-$(CONFIG_LIBWEBP_ENCODER)  += libwebpenc_common.h
 SKIPHEADERS-$(CONFIG_MEDIACODEC)       += mediacodecdec_common.h mediacodec_surface.h mediacodec_wrapper.h mediacodec_sw_buffer.h
-<<<<<<< HEAD
 SKIPHEADERS-$(CONFIG_MEDIACODECNDK)    += mediacodecndk.h
-=======
 SKIPHEADERS-$(CONFIG_MEDIAFOUNDATION)  += mf_utils.h
->>>>>>> 15a0ff81
 SKIPHEADERS-$(CONFIG_NVDEC)            += nvdec.h
 SKIPHEADERS-$(CONFIG_NVENC)            += nvenc.h
 SKIPHEADERS-$(CONFIG_QSV)              += qsv.h qsv_internal.h
