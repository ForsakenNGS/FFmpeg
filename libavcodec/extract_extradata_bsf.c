--- conflicted
+++ resolved
@@ -87,12 +87,8 @@
 
     if (extradata_size && has_seq) {
         AVBufferRef *filtered_buf = NULL;
-<<<<<<< HEAD
-        uint8_t *extradata, *filtered_data;
-=======
         PutByteContext pb_filtered_data, pb_extradata;
         uint8_t *extradata;
->>>>>>> 15a0ff81
 
         if (s->remove) {
             filtered_buf = av_buffer_alloc(filtered_size + AV_INPUT_BUFFER_PADDING_SIZE);
@@ -186,12 +182,8 @@
         ((ctx->par_in->codec_id == AV_CODEC_ID_HEVC && has_sps && has_vps) ||
          (ctx->par_in->codec_id == AV_CODEC_ID_H264 && has_sps))) {
         AVBufferRef *filtered_buf = NULL;
-<<<<<<< HEAD
-        uint8_t *extradata, *filtered_data;
-=======
         PutByteContext pb_filtered_data, pb_extradata;
         uint8_t *extradata;
->>>>>>> 15a0ff81
 
         if (s->remove) {
             filtered_buf = av_buffer_alloc(filtered_size + AV_INPUT_BUFFER_PADDING_SIZE);
