/*
 * PGS subtitle decoder
 * Copyright (c) 2009 Stephen Backway
 *
 * This file is part of FFmpeg.
 *
 * FFmpeg is free software; you can redistribute it and/or
 * modify it under the terms of the GNU Lesser General Public
 * License as published by the Free Software Foundation; either
 * version 2.1 of the License, or (at your option) any later version.
 *
 * FFmpeg is distributed in the hope that it will be useful,
 * but WITHOUT ANY WARRANTY; without even the implied warranty of
 * MERCHANTABILITY or FITNESS FOR A PARTICULAR PURPOSE.  See the GNU
 * Lesser General Public License for more details.
 *
 * You should have received a copy of the GNU Lesser General Public
 * License along with FFmpeg; if not, write to the Free Software
 * Foundation, Inc., 51 Franklin Street, Fifth Floor, Boston, MA 02110-1301 USA
 */

/**
 * @file
 * PGS subtitle decoder
 */

#include "avcodec.h"
#include "bytestream.h"
#include "internal.h"
#include "mathops.h"

#include "libavutil/colorspace.h"
#include "libavutil/imgutils.h"
#include "libavutil/opt.h"

#define RGBA(r,g,b,a) (((unsigned)(a) << 24) | ((r) << 16) | ((g) << 8) | (b))
#define MAX_EPOCH_PALETTES 8   // Max 8 allowed per PGS epoch
#define MAX_EPOCH_OBJECTS  64  // Max 64 allowed per PGS epoch
#define MAX_OBJECT_REFS    2   // Max objects per display set

enum SegmentType {
    PALETTE_SEGMENT      = 0x14,
    OBJECT_SEGMENT       = 0x15,
    PRESENTATION_SEGMENT = 0x16,
    WINDOW_SEGMENT       = 0x17,
    DISPLAY_SEGMENT      = 0x80,
};

typedef struct PGSSubObjectRef {
    int     id;
    int     window_id;
    uint8_t composition_flag;
    int     x;
    int     y;
    int     crop_x;
    int     crop_y;
    int     crop_w;
    int     crop_h;
} PGSSubObjectRef;

typedef struct PGSSubPresentation {
    int id_number;
    int palette_id;
    int object_count;
    PGSSubObjectRef objects[MAX_OBJECT_REFS];
    int64_t pts;
} PGSSubPresentation;

typedef struct PGSSubObject {
    int          id;
    int          w;
    int          h;
    uint8_t      *rle;
    unsigned int rle_buffer_size, rle_data_len;
    unsigned int rle_remaining_len;
} PGSSubObject;

typedef struct PGSSubObjects {
    int          count;
    PGSSubObject object[MAX_EPOCH_OBJECTS];
} PGSSubObjects;

typedef struct PGSSubPalette {
    int         id;
    uint32_t    clut[256];
} PGSSubPalette;

typedef struct PGSSubPalettes {
    int           count;
    PGSSubPalette palette[MAX_EPOCH_PALETTES];
} PGSSubPalettes;

typedef struct PGSSubContext {
    AVClass *class;
    PGSSubPresentation presentation;
    PGSSubPalettes     palettes;
    PGSSubObjects      objects;
    int forced_subs_only;
} PGSSubContext;

static void flush_cache(AVCodecContext *avctx)
{
    PGSSubContext *ctx = avctx->priv_data;
    int i;

    for (i = 0; i < ctx->objects.count; i++) {
        av_freep(&ctx->objects.object[i].rle);
        ctx->objects.object[i].rle_buffer_size  = 0;
        ctx->objects.object[i].rle_remaining_len  = 0;
    }
    ctx->objects.count = 0;
    ctx->palettes.count = 0;
}

static PGSSubObject * find_object(int id, PGSSubObjects *objects)
{
    int i;

    for (i = 0; i < objects->count; i++) {
        if (objects->object[i].id == id)
            return &objects->object[i];
    }
    return NULL;
}

static PGSSubPalette * find_palette(int id, PGSSubPalettes *palettes)
{
    int i;

    for (i = 0; i < palettes->count; i++) {
        if (palettes->palette[i].id == id)
            return &palettes->palette[i];
    }
    return NULL;
}

static av_cold int init_decoder(AVCodecContext *avctx)
{
    avctx->pix_fmt     = AV_PIX_FMT_PAL8;

    return 0;
}

static av_cold int close_decoder(AVCodecContext *avctx)
{
    flush_cache(avctx);

    return 0;
}

/**
 * Decode the RLE data.
 *
 * The subtitle is stored as a Run Length Encoded image.
 *
 * @param avctx contains the current codec context
 * @param sub pointer to the processed subtitle data
 * @param buf pointer to the RLE data to process
 * @param buf_size size of the RLE data to process
 */
static int decode_rle(AVCodecContext *avctx, AVSubtitleRect *rect,
                      const uint8_t *buf, unsigned int buf_size)
{
    const uint8_t *rle_bitmap_end;
    int pixel_count, line_count;

    rle_bitmap_end = buf + buf_size;

    rect->data[0] = av_malloc_array(rect->w, rect->h);

    if (!rect->data[0])
        return AVERROR(ENOMEM);

    pixel_count = 0;
    line_count  = 0;

    while (buf < rle_bitmap_end && line_count < rect->h) {
        uint8_t flags, color;
        int run;

        color = bytestream_get_byte(&buf);
        run   = 1;

        if (color == 0x00) {
            flags = bytestream_get_byte(&buf);
            run   = flags & 0x3f;
            if (flags & 0x40)
                run = (run << 8) + bytestream_get_byte(&buf);
            color = flags & 0x80 ? bytestream_get_byte(&buf) : 0;
        }

        if (run > 0 && pixel_count + run <= rect->w * rect->h) {
            memset(rect->data[0] + pixel_count, color, run);
            pixel_count += run;
        } else if (!run) {
            /*
             * New Line. Check if correct pixels decoded, if not display warning
             * and adjust bitmap pointer to correct new line position.
             */
            if (pixel_count % rect->w > 0) {
                av_log(avctx, AV_LOG_ERROR, "Decoded %d pixels, when line should be %d pixels\n",
                       pixel_count % rect->w, rect->w);
                if (avctx->err_recognition & AV_EF_EXPLODE) {
                    return AVERROR_INVALIDDATA;
                }
            }
            line_count++;
        }
    }

    if (pixel_count < rect->w * rect->h) {
        av_log(avctx, AV_LOG_ERROR, "Insufficient RLE data for subtitle\n");
        return AVERROR_INVALIDDATA;
    }

    ff_dlog(avctx, "Pixel Count = %d, Area = %d\n", pixel_count, rect->w * rect->h);

    return 0;
}

/**
 * Parse the picture segment packet.
 *
 * The picture segment contains details on the sequence id,
 * width, height and Run Length Encoded (RLE) bitmap data.
 *
 * @param avctx contains the current codec context
 * @param buf pointer to the packet to process
 * @param buf_size size of packet to process
 */
static int parse_object_segment(AVCodecContext *avctx,
                                  const uint8_t *buf, int buf_size)
{
    PGSSubContext *ctx = avctx->priv_data;
    PGSSubObject *object;

    uint8_t sequence_desc;
    unsigned int rle_bitmap_len, width, height;
    int id;

    if (buf_size <= 4)
        return AVERROR_INVALIDDATA;
    buf_size -= 4;

    id = bytestream_get_be16(&buf);
    object = find_object(id, &ctx->objects);
    if (!object) {
        if (ctx->objects.count >= MAX_EPOCH_OBJECTS) {
            av_log(avctx, AV_LOG_ERROR, "Too many objects in epoch\n");
            return AVERROR_INVALIDDATA;
        }
        object = &ctx->objects.object[ctx->objects.count++];
        object->id = id;
    }

    /* skip object version number */
    buf += 1;

    /* Read the Sequence Description to determine if start of RLE data or appended to previous RLE */
    sequence_desc = bytestream_get_byte(&buf);

    if (!(sequence_desc & 0x80)) {
        /* Additional RLE data */
        if (buf_size > object->rle_remaining_len)
            return AVERROR_INVALIDDATA;

        memcpy(object->rle + object->rle_data_len, buf, buf_size);
        object->rle_data_len += buf_size;
        object->rle_remaining_len -= buf_size;

        return 0;
    }

    if (buf_size <= 7)
        return AVERROR_INVALIDDATA;
    buf_size -= 7;

    /* Decode rle bitmap length, stored size includes width/height data */
    rle_bitmap_len = bytestream_get_be24(&buf) - 2*2;

    if (buf_size > rle_bitmap_len) {
        av_log(avctx, AV_LOG_ERROR,
               "Buffer dimension %d larger than the expected RLE data %d\n",
               buf_size, rle_bitmap_len);
        return AVERROR_INVALIDDATA;
    }

    /* Get bitmap dimensions from data */
    width  = bytestream_get_be16(&buf);
    height = bytestream_get_be16(&buf);

    /* Make sure the bitmap is not too large */
    if (avctx->width < width || avctx->height < height || !width || !height) {
        av_log(avctx, AV_LOG_ERROR, "Bitmap dimensions (%dx%d) invalid.\n", width, height);
        return AVERROR_INVALIDDATA;
    }

    object->w = width;
    object->h = height;

    av_fast_padded_malloc(&object->rle, &object->rle_buffer_size, rle_bitmap_len);

    if (!object->rle) {
        object->rle_data_len = 0;
        object->rle_remaining_len = 0;
        return AVERROR(ENOMEM);
    }

    memcpy(object->rle, buf, buf_size);
    object->rle_data_len = buf_size;
    object->rle_remaining_len = rle_bitmap_len - buf_size;

    return 0;
}

/**
 * Parse the palette segment packet.
 *
 * The palette segment contains details of the palette,
 * a maximum of 256 colors can be defined.
 *
 * @param avctx contains the current codec context
 * @param buf pointer to the packet to process
 * @param buf_size size of packet to process
 */
static int parse_palette_segment(AVCodecContext *avctx,
                                  const uint8_t *buf, int buf_size)
{
    PGSSubContext *ctx = avctx->priv_data;
    PGSSubPalette *palette;

    const uint8_t *buf_end = buf + buf_size;
    const uint8_t *cm      = ff_crop_tab + MAX_NEG_CROP;
    int color_id;
    int y, cb, cr, alpha;
    int r, g, b, r_add, g_add, b_add;
    int id;

    id  = bytestream_get_byte(&buf);
    palette = find_palette(id, &ctx->palettes);
    if (!palette) {
        if (ctx->palettes.count >= MAX_EPOCH_PALETTES) {
            av_log(avctx, AV_LOG_ERROR, "Too many palettes in epoch\n");
            return AVERROR_INVALIDDATA;
        }
        palette = &ctx->palettes.palette[ctx->palettes.count++];
        palette->id  = id;
    }

    /* Skip palette version */
    buf += 1;

    while (buf < buf_end) {
        color_id  = bytestream_get_byte(&buf);
        y         = bytestream_get_byte(&buf);
        cr        = bytestream_get_byte(&buf);
        cb        = bytestream_get_byte(&buf);
        alpha     = bytestream_get_byte(&buf);

        /* Default to BT.709 colorspace. In case of <= 576 height use BT.601 */
        if (avctx->height <= 0 || avctx->height > 576) {
            YUV_TO_RGB1_CCIR_BT709(cb, cr);
        } else {
            YUV_TO_RGB1_CCIR(cb, cr);
        }

        YUV_TO_RGB2_CCIR(r, g, b, y);

        ff_dlog(avctx, "Color %d := (%d,%d,%d,%d)\n", color_id, r, g, b, alpha);

        /* Store color in palette */
        palette->clut[color_id] = RGBA(r,g,b,alpha);
    }
    return 0;
}

/**
 * Parse the presentation segment packet.
 *
 * The presentation segment contains details on the video
 * width, video height, x & y subtitle position.
 *
 * @param avctx contains the current codec context
 * @param buf pointer to the packet to process
 * @param buf_size size of packet to process
 * @todo TODO: Implement cropping
 */
static int parse_presentation_segment(AVCodecContext *avctx,
                                      const uint8_t *buf, int buf_size,
                                      int64_t pts)
{
    PGSSubContext *ctx = avctx->priv_data;
    int i, state, ret;
    const uint8_t *buf_end = buf + buf_size;

    // Video descriptor
    int w = bytestream_get_be16(&buf);
    int h = bytestream_get_be16(&buf);

    ctx->presentation.pts = pts;

    ff_dlog(avctx, "Video Dimensions %dx%d\n",
            w, h);
    ret = ff_set_dimensions(avctx, w, h);
    if (ret < 0)
        return ret;

    /* Skip 1 bytes of unknown, frame rate */
    buf++;

    // Composition descriptor
    ctx->presentation.id_number = bytestream_get_be16(&buf);
    /*
     * state is a 2 bit field that defines pgs epoch boundaries
     * 00 - Normal, previously defined objects and palettes are still valid
     * 01 - Acquisition point, previous objects and palettes can be released
     * 10 - Epoch start, previous objects and palettes can be released
     * 11 - Epoch continue, previous objects and palettes can be released
     *
     * reserved 6 bits discarded
     */
    state = bytestream_get_byte(&buf) >> 6;
    if (state != 0) {
        flush_cache(avctx);
    }

    /*
     * skip palette_update_flag (0x80),
     */
    buf += 1;
    ctx->presentation.palette_id = bytestream_get_byte(&buf);
    ctx->presentation.object_count = bytestream_get_byte(&buf);
    if (ctx->presentation.object_count > MAX_OBJECT_REFS) {
        av_log(avctx, AV_LOG_ERROR,
               "Invalid number of presentation objects %d\n",
               ctx->presentation.object_count);
        ctx->presentation.object_count = 2;
        if (avctx->err_recognition & AV_EF_EXPLODE) {
            return AVERROR_INVALIDDATA;
        }
    }


    for (i = 0; i < ctx->presentation.object_count; i++)
    {

        if (buf_end - buf < 8) {
            av_log(avctx, AV_LOG_ERROR, "Insufficent space for object\n");
            ctx->presentation.object_count = i;
            return AVERROR_INVALIDDATA;
        }

        ctx->presentation.objects[i].id = bytestream_get_be16(&buf);
        ctx->presentation.objects[i].window_id = bytestream_get_byte(&buf);
        ctx->presentation.objects[i].composition_flag = bytestream_get_byte(&buf);

        ctx->presentation.objects[i].x = bytestream_get_be16(&buf);
        ctx->presentation.objects[i].y = bytestream_get_be16(&buf);

        // If cropping
        if (ctx->presentation.objects[i].composition_flag & 0x80) {
            ctx->presentation.objects[i].crop_x = bytestream_get_be16(&buf);
            ctx->presentation.objects[i].crop_y = bytestream_get_be16(&buf);
            ctx->presentation.objects[i].crop_w = bytestream_get_be16(&buf);
            ctx->presentation.objects[i].crop_h = bytestream_get_be16(&buf);
        }

        ff_dlog(avctx, "Subtitle Placement x=%d, y=%d\n",
                ctx->presentation.objects[i].x, ctx->presentation.objects[i].y);

        if (ctx->presentation.objects[i].x > avctx->width ||
            ctx->presentation.objects[i].y > avctx->height) {
            av_log(avctx, AV_LOG_ERROR, "Subtitle out of video bounds. x = %d, y = %d, video width = %d, video height = %d.\n",
                   ctx->presentation.objects[i].x,
                   ctx->presentation.objects[i].y,
                    avctx->width, avctx->height);
            ctx->presentation.objects[i].x = 0;
            ctx->presentation.objects[i].y = 0;
            if (avctx->err_recognition & AV_EF_EXPLODE) {
                return AVERROR_INVALIDDATA;
            }
        }
    }

    return 0;
}

/**
 * Parse the display segment packet.
 *
 * The display segment controls the updating of the display.
 *
 * @param avctx contains the current codec context
 * @param data pointer to the data pertaining the subtitle to display
 * @param buf pointer to the packet to process
 * @param buf_size size of packet to process
 */
static int display_end_segment(AVCodecContext *avctx, void *data,
                               const uint8_t *buf, int buf_size)
{
    AVSubtitle    *sub = data;
    PGSSubContext *ctx = avctx->priv_data;
    int64_t pts;
    PGSSubPalette *palette;
    int i, ret;

    pts = ctx->presentation.pts != AV_NOPTS_VALUE ? ctx->presentation.pts : sub->pts;
    memset(sub, 0, sizeof(*sub));
    sub->pts = pts;
    ctx->presentation.pts = AV_NOPTS_VALUE;
    sub->start_display_time = 0;
    // There is no explicit end time for PGS subtitles.  The end time
    // is defined by the start of the next sub which may contain no
    // objects (i.e. clears the previous sub)
    sub->end_display_time   = UINT32_MAX;
    sub->format             = 0;

    // Blank if last object_count was 0.
    if (!ctx->presentation.object_count)
        return 1;
    sub->rects = av_mallocz_array(ctx->presentation.object_count, sizeof(*sub->rects));
    if (!sub->rects) {
        return AVERROR(ENOMEM);
    }
    palette = find_palette(ctx->presentation.palette_id, &ctx->palettes);
    if (!palette) {
        // Missing palette.  Should only happen with damaged streams.
        av_log(avctx, AV_LOG_ERROR, "Invalid palette id %d\n",
               ctx->presentation.palette_id);
        avsubtitle_free(sub);
        return AVERROR_INVALIDDATA;
    }
    for (i = 0; i < ctx->presentation.object_count; i++) {
        PGSSubObject *object;

        sub->rects[i]  = av_mallocz(sizeof(*sub->rects[0]));
        if (!sub->rects[i]) {
            avsubtitle_free(sub);
            return AVERROR(ENOMEM);
        }
        sub->num_rects++;
        sub->rects[i]->type = SUBTITLE_BITMAP;

        /* Process bitmap */
        object = find_object(ctx->presentation.objects[i].id, &ctx->objects);
        if (!object) {
            // Missing object.  Should only happen with damaged streams.
            av_log(avctx, AV_LOG_ERROR, "Invalid object id %d\n",
                   ctx->presentation.objects[i].id);
            if (avctx->err_recognition & AV_EF_EXPLODE) {
                avsubtitle_free(sub);
                return AVERROR_INVALIDDATA;
            }
            // Leaves rect empty with 0 width and height.
            continue;
        }
        if (ctx->presentation.objects[i].composition_flag & 0x40)
            sub->rects[i]->flags |= AV_SUBTITLE_FLAG_FORCED;

        sub->rects[i]->x    = ctx->presentation.objects[i].x;
        sub->rects[i]->y    = ctx->presentation.objects[i].y;

        if (object->rle) {
            sub->rects[i]->w    = object->w;
            sub->rects[i]->h    = object->h;

            sub->rects[i]->linesize[0] = object->w;

            if (object->rle_remaining_len) {
                av_log(avctx, AV_LOG_ERROR, "RLE data length %u is %u bytes shorter than expected\n",
                       object->rle_data_len, object->rle_remaining_len);
                if (avctx->err_recognition & AV_EF_EXPLODE) {
                    avsubtitle_free(sub);
                    return AVERROR_INVALIDDATA;
                }
            }
            ret = decode_rle(avctx, sub->rects[i], object->rle, object->rle_data_len);
            if (ret < 0) {
                if ((avctx->err_recognition & AV_EF_EXPLODE) ||
                    ret == AVERROR(ENOMEM)) {
                    avsubtitle_free(sub);
                    return ret;
                }
                sub->rects[i]->w = 0;
                sub->rects[i]->h = 0;
                continue;
            }
        }
        /* Allocate memory for colors */
        sub->rects[i]->nb_colors    = 256;
        sub->rects[i]->data[1] = av_mallocz(AVPALETTE_SIZE);
        if (!sub->rects[i]->data[1]) {
            avsubtitle_free(sub);
            return AVERROR(ENOMEM);
        }

        if (!ctx->forced_subs_only || ctx->presentation.objects[i].composition_flag & 0x40)
        memcpy(sub->rects[i]->data[1], palette->clut, sub->rects[i]->nb_colors * sizeof(uint32_t));

#if FF_API_AVPICTURE
FF_DISABLE_DEPRECATION_WARNINGS
{
        AVSubtitleRect *rect;
        int j;
        rect = sub->rects[i];
        for (j = 0; j < 4; j++) {
            rect->pict.data[j] = rect->data[j];
            rect->pict.linesize[j] = rect->linesize[j];
        }
}
FF_ENABLE_DEPRECATION_WARNINGS
#endif
    }
    return 1;
}

static int decode(AVCodecContext *avctx, void *data, int *got_sub_ptr,
                  AVPacket *avpkt)
{
    const uint8_t *buf = avpkt->data;
    int buf_size       = avpkt->size;

    const uint8_t *buf_end;
    uint8_t       segment_type;
    int           segment_length;
    int i, ret;

    ff_dlog(avctx, "PGS sub packet:\n");

    for (i = 0; i < buf_size; i++) {
        ff_dlog(avctx, "%02x ", buf[i]);
        if (i % 16 == 15)
            ff_dlog(avctx, "\n");
    }

    if (i & 15)
        ff_dlog(avctx, "\n");

    *got_sub_ptr = 0;

    /* Ensure that we have received at a least a segment code and segment length */
    if (buf_size < 3)
        return -1;

    buf_end = buf + buf_size;

    /* Step through buffer to identify segments */
    while (buf < buf_end) {
        segment_type   = bytestream_get_byte(&buf);
        segment_length = bytestream_get_be16(&buf);

        ff_dlog(avctx, "Segment Length %d, Segment Type %x\n", segment_length, segment_type);

        if (segment_type != DISPLAY_SEGMENT && segment_length > buf_end - buf)
            break;

        ret = 0;
        switch (segment_type) {
        case PALETTE_SEGMENT:
            ret = parse_palette_segment(avctx, buf, segment_length);
            break;
        case OBJECT_SEGMENT:
            ret = parse_object_segment(avctx, buf, segment_length);
            break;
        case PRESENTATION_SEGMENT:
            ret = parse_presentation_segment(avctx, buf, segment_length, ((AVSubtitle*)(data))->pts);
            break;
        case WINDOW_SEGMENT:
            /*
             * Window Segment Structure (No new information provided):
             *     2 bytes: Unknown,
             *     2 bytes: X position of subtitle,
             *     2 bytes: Y position of subtitle,
             *     2 bytes: Width of subtitle,
             *     2 bytes: Height of subtitle.
             */
            break;
        case DISPLAY_SEGMENT:
            if (*got_sub_ptr) {
                av_log(avctx, AV_LOG_ERROR, "Duplicate display segment\n");
                ret = AVERROR_INVALIDDATA;
                break;
            }
            ret = display_end_segment(avctx, data, buf, segment_length);
            if (ret >= 0)
                *got_sub_ptr = ret;
            break;
        default:
            av_log(avctx, AV_LOG_ERROR, "Unknown subtitle segment type 0x%x, length %d\n",
                   segment_type, segment_length);
            ret = AVERROR_INVALIDDATA;
            break;
        }
        if (ret < 0 && (avctx->err_recognition & AV_EF_EXPLODE)) {
            avsubtitle_free(data);
<<<<<<< HEAD
            *data_size = 0;
=======
            *got_sub_ptr = 0;
>>>>>>> 15a0ff81
            return ret;
        }

        buf += segment_length;
    }

    return buf_size;
}

#define OFFSET(x) offsetof(PGSSubContext, x)
#define SD AV_OPT_FLAG_SUBTITLE_PARAM | AV_OPT_FLAG_DECODING_PARAM
static const AVOption options[] = {
    {"forced_subs_only", "Only show forced subtitles", OFFSET(forced_subs_only), AV_OPT_TYPE_BOOL, {.i64 = 0}, 0, 1, SD},
    { NULL },
};

static const AVClass pgsdec_class = {
    .class_name = "PGS subtitle decoder",
    .item_name  = av_default_item_name,
    .option     = options,
    .version    = LIBAVUTIL_VERSION_INT,
};

AVCodec ff_pgssub_decoder = {
    .name           = "pgssub",
    .long_name      = NULL_IF_CONFIG_SMALL("HDMV Presentation Graphic Stream subtitles"),
    .type           = AVMEDIA_TYPE_SUBTITLE,
    .id             = AV_CODEC_ID_HDMV_PGS_SUBTITLE,
    .priv_data_size = sizeof(PGSSubContext),
    .init           = init_decoder,
    .close          = close_decoder,
    .decode         = decode,
    .priv_class     = &pgsdec_class,
};<|MERGE_RESOLUTION|>--- conflicted
+++ resolved
@@ -693,11 +693,7 @@
         }
         if (ret < 0 && (avctx->err_recognition & AV_EF_EXPLODE)) {
             avsubtitle_free(data);
-<<<<<<< HEAD
-            *data_size = 0;
-=======
             *got_sub_ptr = 0;
->>>>>>> 15a0ff81
             return ret;
         }
 
