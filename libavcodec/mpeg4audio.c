/*
 * MPEG-4 Audio common code
 * Copyright (c) 2008 Baptiste Coudurier <baptiste.coudurier@free.fr>
 * Copyright (c) 2009 Alex Converse <alex.converse@gmail.com>
 *
 * This file is part of FFmpeg.
 *
 * FFmpeg is free software; you can redistribute it and/or
 * modify it under the terms of the GNU Lesser General Public
 * License as published by the Free Software Foundation; either
 * version 2.1 of the License, or (at your option) any later version.
 *
 * FFmpeg is distributed in the hope that it will be useful,
 * but WITHOUT ANY WARRANTY; without even the implied warranty of
 * MERCHANTABILITY or FITNESS FOR A PARTICULAR PURPOSE.  See the GNU
 * Lesser General Public License for more details.
 *
 * You should have received a copy of the GNU Lesser General Public
 * License along with FFmpeg; if not, write to the Free Software
 * Foundation, Inc., 51 Franklin Street, Fifth Floor, Boston, MA 02110-1301 USA
 */

#include "get_bits.h"
#include "put_bits.h"
#include "mpeg4audio.h"

/**
 * Parse MPEG-4 audio configuration for ALS object type.
 * @param[in] gb       bit reader context
 * @param[in] c        MPEG4AudioConfig structure to fill
 * @return on success 0 is returned, otherwise a value < 0
 */
static int parse_config_ALS(GetBitContext *gb, MPEG4AudioConfig *c)
{
    if (get_bits_left(gb) < 112)
        return AVERROR_INVALIDDATA;

    if (get_bits_long(gb, 32) != MKBETAG('A','L','S','\0'))
        return AVERROR_INVALIDDATA;

    // override AudioSpecificConfig channel configuration and sample rate
    // which are buggy in old ALS conformance files
    c->sample_rate = get_bits_long(gb, 32);

    if (c->sample_rate <= 0) {
        av_log(NULL, AV_LOG_ERROR, "Invalid sample rate %d\n", c->sample_rate);
        return AVERROR_INVALIDDATA;
    }

    // skip number of samples
    skip_bits_long(gb, 32);

    // read number of channels
    c->chan_config = 0;
    c->channels    = get_bits(gb, 16) + 1;

    return 0;
}

/* XXX: make sure to update the copies in the different encoders if you change
 * this table */
const int avpriv_mpeg4audio_sample_rates[16] = {
    96000, 88200, 64000, 48000, 44100, 32000,
    24000, 22050, 16000, 12000, 11025, 8000, 7350
};

const uint8_t ff_mpeg4audio_channels[8] = {
    0, 1, 2, 3, 4, 5, 6, 8
};

static inline int get_object_type(GetBitContext *gb)
{
    int object_type = get_bits(gb, 5);
    if (object_type == AOT_ESCAPE)
        object_type = 32 + get_bits(gb, 6);
    return object_type;
}

static inline int get_sample_rate(GetBitContext *gb, int *index)
{
    *index = get_bits(gb, 4);
    return *index == 0x0f ? get_bits(gb, 24) :
        avpriv_mpeg4audio_sample_rates[*index];
}

int ff_mpeg4audio_get_config_gb(MPEG4AudioConfig *c, GetBitContext *gb,
                                int sync_extension, void *logctx)
{
    int specific_config_bitindex, ret;
    int start_bit_index = get_bits_count(gb);
    c->object_type = get_object_type(gb);
    c->sample_rate = get_sample_rate(gb, &c->sampling_index);
    c->chan_config = get_bits(gb, 4);
    if (c->chan_config < FF_ARRAY_ELEMS(ff_mpeg4audio_channels))
        c->channels = ff_mpeg4audio_channels[c->chan_config];
    else {
<<<<<<< HEAD
        av_log(NULL, AV_LOG_ERROR, "Invalid chan_config %d\n", c->chan_config);
=======
        av_log(logctx, AV_LOG_ERROR, "Invalid chan_config %d\n", c->chan_config);
>>>>>>> 15a0ff81
        return AVERROR_INVALIDDATA;
    }
    c->sbr = -1;
    c->ps  = -1;
    if (c->object_type == AOT_SBR || (c->object_type == AOT_PS &&
        // check for W6132 Annex YYYY draft MP3onMP4
        !(show_bits(gb, 3) & 0x03 && !(show_bits(gb, 9) & 0x3F)))) {
        if (c->object_type == AOT_PS)
            c->ps = 1;
        c->ext_object_type = AOT_SBR;
        c->sbr = 1;
        c->ext_sample_rate = get_sample_rate(gb, &c->ext_sampling_index);
        c->object_type = get_object_type(gb);
        if (c->object_type == AOT_ER_BSAC)
            c->ext_chan_config = get_bits(gb, 4);
    } else {
        c->ext_object_type = AOT_NULL;
        c->ext_sample_rate = 0;
    }
    specific_config_bitindex = get_bits_count(gb);

    if (c->object_type == AOT_ALS) {
        skip_bits(gb, 5);
        if (show_bits(gb, 24) != MKBETAG('\0','A','L','S'))
            skip_bits(gb, 24);

        specific_config_bitindex = get_bits_count(gb);

        ret = parse_config_ALS(gb, c);
        if (ret < 0)
            return ret;
    }

    if (c->ext_object_type != AOT_SBR && sync_extension) {
        while (get_bits_left(gb) > 15) {
            if (show_bits(gb, 11) == 0x2b7) { // sync extension
                get_bits(gb, 11);
                c->ext_object_type = get_object_type(gb);
                if (c->ext_object_type == AOT_SBR && (c->sbr = get_bits1(gb)) == 1) {
                    c->ext_sample_rate = get_sample_rate(gb, &c->ext_sampling_index);
                    if (c->ext_sample_rate == c->sample_rate)
                        c->sbr = -1;
                }
                if (get_bits_left(gb) > 11 && get_bits(gb, 11) == 0x548)
                    c->ps = get_bits1(gb);
                break;
            } else
                get_bits1(gb); // skip 1 bit
        }
    }

    //PS requires SBR
    if (!c->sbr)
        c->ps = 0;
    //Limit implicit PS to the HE-AACv2 Profile
    if ((c->ps == -1 && c->object_type != AOT_AAC_LC) || c->channels & ~0x01)
        c->ps = 0;

    return specific_config_bitindex - start_bit_index;
}

#if LIBAVCODEC_VERSION_MAJOR < 59
int avpriv_mpeg4audio_get_config(MPEG4AudioConfig *c, const uint8_t *buf,
                                 int bit_size, int sync_extension)
{
    GetBitContext gb;
    int ret;

    if (bit_size <= 0)
        return AVERROR_INVALIDDATA;

    ret = init_get_bits(&gb, buf, bit_size);
    if (ret < 0)
        return ret;

    return ff_mpeg4audio_get_config_gb(c, &gb, sync_extension, NULL);
}
#endif

int avpriv_mpeg4audio_get_config2(MPEG4AudioConfig *c, const uint8_t *buf,
                                  int size, int sync_extension, void *logctx)
{
    GetBitContext gb;
    int ret;

    if (size <= 0)
        return AVERROR_INVALIDDATA;

    ret = init_get_bits8(&gb, buf, size);
    if (ret < 0)
        return ret;

    return ff_mpeg4audio_get_config_gb(c, &gb, sync_extension, logctx);
}<|MERGE_RESOLUTION|>--- conflicted
+++ resolved
@@ -94,11 +94,7 @@
     if (c->chan_config < FF_ARRAY_ELEMS(ff_mpeg4audio_channels))
         c->channels = ff_mpeg4audio_channels[c->chan_config];
     else {
-<<<<<<< HEAD
-        av_log(NULL, AV_LOG_ERROR, "Invalid chan_config %d\n", c->chan_config);
-=======
         av_log(logctx, AV_LOG_ERROR, "Invalid chan_config %d\n", c->chan_config);
->>>>>>> 15a0ff81
         return AVERROR_INVALIDDATA;
     }
     c->sbr = -1;
