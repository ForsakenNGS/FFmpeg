--- conflicted
+++ resolved
@@ -430,11 +430,7 @@
     if ((ret = ff_get_buffer(avctx, frame, 0)) < 0)
         return ret;
 
-<<<<<<< HEAD
-    if (buf_size && buf_size % (G729_8K_BLOCK_SIZE * avctx->channels) == 0) {
-=======
     if (buf_size && buf_size % ((G729_8K_BLOCK_SIZE + (avctx->codec_id == AV_CODEC_ID_ACELP_KELVIN)) * avctx->channels) == 0) {
->>>>>>> 15a0ff81
         packet_type = FORMAT_G729_8K;
         format = &format_g729_8k;
         //Reset voice decision
@@ -465,11 +461,7 @@
             frame_erasure |= buf[i];
         frame_erasure = !frame_erasure;
 
-<<<<<<< HEAD
-        init_get_bits(&gb, buf, 8*format->block_size);
-=======
         init_get_bits8(&gb, buf, format->block_size);
->>>>>>> 15a0ff81
 
         ma_predictor     = get_bits(&gb, 1);
         quantizer_1st    = get_bits(&gb, VQ_1ST_BITS);
@@ -747,11 +739,7 @@
     }
 
     *got_frame_ptr = 1;
-<<<<<<< HEAD
-    return format->block_size * avctx->channels;
-=======
     return (format->block_size + (avctx->codec_id == AV_CODEC_ID_ACELP_KELVIN)) * avctx->channels;
->>>>>>> 15a0ff81
 }
 
 static av_cold int decode_close(AVCodecContext *avctx)
