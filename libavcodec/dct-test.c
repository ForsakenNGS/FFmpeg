/*
 * (c) 2001 Fabrice Bellard
 *     2007 Marc Hoffman <marc.hoffman@analog.com>
 *
 * This file is part of FFmpeg.
 *
 * FFmpeg is free software; you can redistribute it and/or
 * modify it under the terms of the GNU Lesser General Public
 * License as published by the Free Software Foundation; either
 * version 2.1 of the License, or (at your option) any later version.
 *
 * FFmpeg is distributed in the hope that it will be useful,
 * but WITHOUT ANY WARRANTY; without even the implied warranty of
 * MERCHANTABILITY or FITNESS FOR A PARTICULAR PURPOSE.  See the GNU
 * Lesser General Public License for more details.
 *
 * You should have received a copy of the GNU Lesser General Public
 * License along with FFmpeg; if not, write to the Free Software
 * Foundation, Inc., 51 Franklin Street, Fifth Floor, Boston, MA 02110-1301 USA
 */

/**
 * @file
 * DCT test (c) 2001 Fabrice Bellard
 * Started from sample code by Juan J. Sierralta P.
 */

#include "config.h"
#include <stdlib.h>
#include <stdio.h>
#include <string.h>
#if HAVE_UNISTD_H
#include <unistd.h>
#endif
#include <math.h>

#include "libavutil/cpu.h"
#include "libavutil/common.h"
#include "libavutil/lfg.h"
#include "libavutil/time.h"

#include "dct.h"
#include "idctdsp.h"
#include "simple_idct.h"
#include "xvididct.h"
#include "aandcttab.h"
#include "faandct.h"
#include "faanidct.h"
#include "dctref.h"

struct algo {
    const char *name;
    void (*func)(int16_t *block);
    enum idct_permutation_type perm_type;
    int cpu_flag;
    int nonspec;
};

static const struct algo fdct_tab[] = {
    { "REF-DBL",     ff_ref_fdct,          FF_IDCT_PERM_NONE },
    { "IJG-AAN-INT", ff_fdct_ifast,        FF_IDCT_PERM_NONE },
    { "IJG-LLM-INT", ff_jpeg_fdct_islow_8, FF_IDCT_PERM_NONE },
#if CONFIG_FAANDCT
    { "FAAN",        ff_faandct,           FF_IDCT_PERM_NONE },
#endif /* CONFIG_FAANDCT */
};

static void ff_prores_idct_wrap(int16_t *dst){
    LOCAL_ALIGNED(16, int16_t, qmat, [64]);
    int i;

    for(i=0; i<64; i++){
        qmat[i]=4;
    }
    ff_prores_idct(dst, qmat);
    for(i=0; i<64; i++) {
         dst[i] -= 512;
    }
}

static const struct algo idct_tab[] = {
    { "REF-DBL",     ff_ref_idct,          FF_IDCT_PERM_NONE },
    { "INT",         ff_j_rev_dct,         FF_IDCT_PERM_LIBMPEG2 },
    { "SIMPLE-C",    ff_simple_idct_8,     FF_IDCT_PERM_NONE },
    { "SIMPLE-C10",  ff_simple_idct_10,    FF_IDCT_PERM_NONE },
    { "SIMPLE-C12",  ff_simple_idct_12,    FF_IDCT_PERM_NONE, 0, 1 },
    { "PR-C",        ff_prores_idct_wrap,  FF_IDCT_PERM_NONE, 0, 1 },
#if CONFIG_FAANIDCT
    { "FAANI",       ff_faanidct,          FF_IDCT_PERM_NONE },
#endif /* CONFIG_FAANIDCT */
#if CONFIG_MPEG4_DECODER
    { "XVID",        ff_xvid_idct,         FF_IDCT_PERM_NONE, 0, 1 },
#endif /* CONFIG_MPEG4_DECODER */
};

#if ARCH_ARM
#include "arm/dct-test.c"
#elif ARCH_PPC
#include "ppc/dct-test.c"
#elif ARCH_X86
#include "x86/dct-test.c"
#else
static const struct algo fdct_tab_arch[] = { { 0 } };
static const struct algo idct_tab_arch[] = { { 0 } };
#endif

#define AANSCALE_BITS 12

#define NB_ITS 20000
#define NB_ITS_SPEED 50000

DECLARE_ALIGNED(16, static int16_t, block)[64];
DECLARE_ALIGNED(8,  static int16_t, block1)[64];

static void init_block(int16_t block[64], int test, int is_idct, AVLFG *prng, int vals)
{
    int i, j;

    memset(block, 0, 64 * sizeof(*block));

    switch (test) {
    case 0:
        for (i = 0; i < 64; i++)
            block[i] = (av_lfg_get(prng) % (2*vals)) -vals;
        if (is_idct) {
            ff_ref_fdct(block);
            for (i = 0; i < 64; i++)
                block[i] >>= 3;
        }
        break;
    case 1:
        j = av_lfg_get(prng) % 10 + 1;
        for (i = 0; i < j; i++) {
            int idx = av_lfg_get(prng) % 64;
            block[idx] = av_lfg_get(prng) % (2*vals) -vals;
        }
        break;
    case 2:
        block[ 0] = av_lfg_get(prng) % (16*vals) - (8*vals);
        block[63] = (block[0] & 1) ^ 1;
        break;
    }
}

static void permute(int16_t dst[64], const int16_t src[64],
                    enum idct_permutation_type perm_type)
{
    int i;

#if ARCH_X86
    if (permute_x86(dst, src, perm_type))
        return;
#endif

    switch (perm_type) {
    case FF_IDCT_PERM_LIBMPEG2:
        for (i = 0; i < 64; i++)
            dst[(i & 0x38) | ((i & 6) >> 1) | ((i & 1) << 2)] = src[i];
        break;
    case FF_IDCT_PERM_PARTTRANS:
        for (i = 0; i < 64; i++)
            dst[(i & 0x24) | ((i & 3) << 3) | ((i >> 3) & 3)] = src[i];
        break;
    case FF_IDCT_PERM_TRANSPOSE:
        for (i = 0; i < 64; i++)
            dst[(i>>3) | ((i<<3)&0x38)] = src[i];
        break;
    default:
        for (i = 0; i < 64; i++)
            dst[i] = src[i];
        break;
    }
}

static int dct_error(const struct algo *dct, int test, int is_idct, int speed, const int bits)
{
    void (*ref)(int16_t *block) = is_idct ? ff_ref_idct : ff_ref_fdct;
    int it, i, scale;
    int err_inf, v;
    int64_t err2, ti, ti1, it1, err_sum = 0;
    int64_t sysErr[64], sysErrMax = 0;
    int maxout = 0;
    int blockSumErrMax = 0, blockSumErr;
    AVLFG prng;
    const int vals=1<<bits;
    double omse, ome;
    int spec_err;

    av_lfg_init(&prng, 1);

    err_inf = 0;
    err2 = 0;
    for (i = 0; i < 64; i++)
        sysErr[i] = 0;
    for (it = 0; it < NB_ITS; it++) {
        init_block(block1, test, is_idct, &prng, vals);
        permute(block, block1, dct->perm_type);

        dct->func(block);
        emms_c();

        if (!strcmp(dct->name, "IJG-AAN-INT")) {
            for (i = 0; i < 64; i++) {
                scale = 8 * (1 << (AANSCALE_BITS + 11)) / ff_aanscales[i];
                block[i] = (block[i] * scale) >> AANSCALE_BITS;
            }
        }

        ref(block1);
        if (!strcmp(dct->name, "PR-SSE2"))
            for (i = 0; i < 64; i++)
                block1[i] = av_clip(block1[i], 4-512, 1019-512);

        blockSumErr = 0;
        for (i = 0; i < 64; i++) {
            int err = block[i] - block1[i];
            err_sum += err;
            v = abs(err);
            if (v > err_inf)
                err_inf = v;
            err2 += v * v;
            sysErr[i] += block[i] - block1[i];
            blockSumErr += v;
            if (abs(block[i]) > maxout)
                maxout = abs(block[i]);
        }
        if (blockSumErrMax < blockSumErr)
            blockSumErrMax = blockSumErr;
    }
    for (i = 0; i < 64; i++)
        sysErrMax = FFMAX(sysErrMax, FFABS(sysErr[i]));

    for (i = 0; i < 64; i++) {
        if (i % 8 == 0)
            printf("\n");
        printf("%7d ", (int) sysErr[i]);
    }
    printf("\n");

    omse = (double) err2 / NB_ITS / 64;
    ome  = (double) err_sum / NB_ITS / 64;

    spec_err = is_idct && (err_inf > 1 || omse > 0.02 || fabs(ome) > 0.0015);

    printf("%s %s: max_err=%d omse=%0.8f ome=%0.8f syserr=%0.8f maxout=%d blockSumErr=%d\n",
           is_idct ? "IDCT" : "DCT", dct->name, err_inf,
           omse, ome, (double) sysErrMax / NB_ITS,
           maxout, blockSumErrMax);

    if (spec_err && !dct->nonspec) {
        printf("Failed!\n");
        return 1;
    }

    if (!speed)
        return 0;

    /* speed test */

    init_block(block, test, is_idct, &prng, vals);
    permute(block1, block, dct->perm_type);

    ti = av_gettime_relative();
    it1 = 0;
    do {
        for (it = 0; it < NB_ITS_SPEED; it++) {
            memcpy(block, block1, sizeof(block));
            dct->func(block);
        }
        emms_c();
        it1 += NB_ITS_SPEED;
        ti1 = av_gettime_relative() - ti;
    } while (ti1 < 1000000);

    printf("%s %s: %0.1f kdct/s\n", is_idct ? "IDCT" : "DCT", dct->name,
           (double) it1 * 1000.0 / (double) ti1);

    return 0;
}

DECLARE_ALIGNED(8, static uint8_t, img_dest)[64];
DECLARE_ALIGNED(8, static uint8_t, img_dest1)[64];

static void idct248_ref(uint8_t *dest, int linesize, int16_t *block)
{
    static int init;
    static double c8[8][8];
    static double c4[4][4];
    double block1[64], block2[64], block3[64];
    double s, sum, v;
    int i, j, k;

    if (!init) {
        init = 1;

        for (i = 0; i < 8; i++) {
            sum = 0;
            for (j = 0; j < 8; j++) {
                s = (i == 0) ? sqrt(1.0 / 8.0) : sqrt(1.0 / 4.0);
                c8[i][j] = s * cos(M_PI * i * (j + 0.5) / 8.0);
                sum += c8[i][j] * c8[i][j];
            }
        }

        for (i = 0; i < 4; i++) {
            sum = 0;
            for (j = 0; j < 4; j++) {
                s = (i == 0) ? sqrt(1.0 / 4.0) : sqrt(1.0 / 2.0);
                c4[i][j] = s * cos(M_PI * i * (j + 0.5) / 4.0);
                sum += c4[i][j] * c4[i][j];
            }
        }
    }

    /* butterfly */
    s = 0.5 * sqrt(2.0);
    for (i = 0; i < 4; i++) {
        for (j = 0; j < 8; j++) {
            block1[8 * (2 * i) + j] =
                (block[8 * (2 * i) + j] + block[8 * (2 * i + 1) + j]) * s;
            block1[8 * (2 * i + 1) + j] =
                (block[8 * (2 * i) + j] - block[8 * (2 * i + 1) + j]) * s;
        }
    }

    /* idct8 on lines */
    for (i = 0; i < 8; i++) {
        for (j = 0; j < 8; j++) {
            sum = 0;
            for (k = 0; k < 8; k++)
                sum += c8[k][j] * block1[8 * i + k];
            block2[8 * i + j] = sum;
        }
    }

    /* idct4 */
    for (i = 0; i < 8; i++) {
        for (j = 0; j < 4; j++) {
            /* top */
            sum = 0;
            for (k = 0; k < 4; k++)
                sum += c4[k][j] * block2[8 * (2 * k) + i];
            block3[8 * (2 * j) + i] = sum;

            /* bottom */
            sum = 0;
            for (k = 0; k < 4; k++)
                sum += c4[k][j] * block2[8 * (2 * k + 1) + i];
            block3[8 * (2 * j + 1) + i] = sum;
        }
    }

    /* clamp and store the result */
    for (i = 0; i < 8; i++) {
        for (j = 0; j < 8; j++) {
            v = block3[8 * i + j];
            if      (v < 0)   v = 0;
            else if (v > 255) v = 255;
            dest[i * linesize + j] = (int) rint(v);
        }
    }
}

static void idct248_error(const char *name,
                          void (*idct248_put)(uint8_t *dest, int line_size,
                                              int16_t *block),
                          int speed)
{
    int it, i, it1, ti, ti1, err_max, v;
    AVLFG prng;

    av_lfg_init(&prng, 1);

    /* just one test to see if code is correct (precision is less
       important here) */
    err_max = 0;
    for (it = 0; it < NB_ITS; it++) {
        /* XXX: use forward transform to generate values */
        for (i = 0; i < 64; i++)
            block1[i] = av_lfg_get(&prng) % 256 - 128;
        block1[0] += 1024;

        for (i = 0; i < 64; i++)
            block[i] = block1[i];
        idct248_ref(img_dest1, 8, block);

        for (i = 0; i < 64; i++)
            block[i] = block1[i];
        idct248_put(img_dest, 8, block);

        for (i = 0; i < 64; i++) {
            v = abs((int) img_dest[i] - (int) img_dest1[i]);
            if (v == 255)
                printf("%d %d\n", img_dest[i], img_dest1[i]);
            if (v > err_max)
                err_max = v;
        }
#if 0
        printf("ref=\n");
        for(i=0;i<8;i++) {
            int j;
            for(j=0;j<8;j++) {
                printf(" %3d", img_dest1[i*8+j]);
            }
            printf("\n");
        }

        printf("out=\n");
        for(i=0;i<8;i++) {
            int j;
            for(j=0;j<8;j++) {
                printf(" %3d", img_dest[i*8+j]);
            }
            printf("\n");
        }
#endif
    }
    printf("%s %s: err_inf=%d\n", 1 ? "IDCT248" : "DCT248", name, err_max);

    if (!speed)
        return;

    ti = av_gettime_relative();
    it1 = 0;
    do {
        for (it = 0; it < NB_ITS_SPEED; it++) {
            for (i = 0; i < 64; i++)
                block[i] = block1[i];
            idct248_put(img_dest, 8, block);
        }
        emms_c();
        it1 += NB_ITS_SPEED;
        ti1 = av_gettime_relative() - ti;
    } while (ti1 < 1000000);

    printf("%s %s: %0.1f kdct/s\n", 1 ? "IDCT248" : "DCT248", name,
           (double) it1 * 1000.0 / (double) ti1);
}

static void help(void)
{
    printf("dct-test [-i] [<test-number>] [<bits>]\n"
           "test-number 0 -> test with random matrixes\n"
           "            1 -> test with random sparse matrixes\n"
<<<<<<< HEAD
           "            2 -> do 3. test from mpeg4 std\n"
           "bits        Number of time domain bits to use, 8 is default\n"
=======
           "            2 -> do 3. test from MPEG-4 std\n"
>>>>>>> 41ed7ab4
           "-i          test IDCT implementations\n"
           "-4          test IDCT248 implementations\n"
           "-t          speed test\n");
}

#if !HAVE_GETOPT
#include "compat/getopt.c"
#endif

int main(int argc, char **argv)
{
    int test_idct = 0, test_248_dct = 0;
    int c, i;
    int test = 1;
    int speed = 0;
    int err = 0;
    int bits=8;

    ff_ref_dct_init();

    for (;;) {
        c = getopt(argc, argv, "ih4t");
        if (c == -1)
            break;
        switch (c) {
        case 'i':
            test_idct = 1;
            break;
        case '4':
            test_248_dct = 1;
            break;
        case 't':
            speed = 1;
            break;
        default:
        case 'h':
            help();
            return 0;
        }
    }

    if (optind < argc)
        test = atoi(argv[optind]);
    if(optind+1 < argc) bits= atoi(argv[optind+1]);

    printf("ffmpeg DCT/IDCT test\n");

    if (test_248_dct) {
        idct248_error("SIMPLE-C", ff_simple_idct248_put, speed);
    } else {
        const int cpu_flags = av_get_cpu_flags();
        if (test_idct) {
            for (i = 0; i < FF_ARRAY_ELEMS(idct_tab); i++)
                err |= dct_error(&idct_tab[i], test, test_idct, speed, bits);

            for (i = 0; idct_tab_arch[i].name; i++)
                if (!(~cpu_flags & idct_tab_arch[i].cpu_flag))
                    err |= dct_error(&idct_tab_arch[i], test, test_idct, speed, bits);
        }
#if CONFIG_FDCTDSP
        else {
            for (i = 0; i < FF_ARRAY_ELEMS(fdct_tab); i++)
                err |= dct_error(&fdct_tab[i], test, test_idct, speed, bits);

            for (i = 0; fdct_tab_arch[i].name; i++)
                if (!(~cpu_flags & fdct_tab_arch[i].cpu_flag))
                    err |= dct_error(&fdct_tab_arch[i], test, test_idct, speed, bits);
        }
#endif /* CONFIG_FDCTDSP */
    }

    if (err)
        printf("Error: %d.\n", err);

    return !!err;
}<|MERGE_RESOLUTION|>--- conflicted
+++ resolved
@@ -442,12 +442,8 @@
     printf("dct-test [-i] [<test-number>] [<bits>]\n"
            "test-number 0 -> test with random matrixes\n"
            "            1 -> test with random sparse matrixes\n"
-<<<<<<< HEAD
-           "            2 -> do 3. test from mpeg4 std\n"
+           "            2 -> do 3. test from MPEG-4 std\n"
            "bits        Number of time domain bits to use, 8 is default\n"
-=======
-           "            2 -> do 3. test from MPEG-4 std\n"
->>>>>>> 41ed7ab4
            "-i          test IDCT implementations\n"
            "-4          test IDCT248 implementations\n"
            "-t          speed test\n");
