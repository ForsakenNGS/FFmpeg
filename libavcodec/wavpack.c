--- conflicted
+++ resolved
@@ -1218,13 +1218,8 @@
     }
 
     /* get output buffer */
-<<<<<<< HEAD
     s->frame.nb_samples = s->samples + 1;
-    if ((ret = avctx->get_buffer(avctx, &s->frame)) < 0) {
-=======
-    s->frame.nb_samples = s->samples;
     if ((ret = ff_get_buffer(avctx, &s->frame)) < 0) {
->>>>>>> 594d4d5d
         av_log(avctx, AV_LOG_ERROR, "get_buffer() failed\n");
         return ret;
     }
