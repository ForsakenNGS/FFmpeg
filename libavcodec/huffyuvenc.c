--- conflicted
+++ resolved
@@ -31,11 +31,8 @@
 #include "avcodec.h"
 #include "huffyuv.h"
 #include "huffman.h"
-<<<<<<< HEAD
+#include "huffyuvencdsp.h"
 #include "internal.h"
-=======
-#include "huffyuvencdsp.h"
->>>>>>> 512f3ffe
 #include "put_bits.h"
 #include "libavutil/pixdesc.h"
 
@@ -43,7 +40,7 @@
                               const uint8_t *src0, const uint8_t *src1, int w)
 {
     if (s->bps <= 8) {
-        s->dsp.diff_bytes(dst, src0, src1, w);
+        s->hencdsp.diff_bytes(dst, src0, src1, w);
     } else {
         s->llviddsp.diff_int16((uint16_t *)dst, (const uint16_t *)src0, (const uint16_t *)src1, s->n - 1, w);
     }
@@ -67,7 +64,7 @@
                 dst[i] = temp - left;
                 left   = temp;
             }
-            s->dsp.diff_bytes(dst + 16, src + 16, src + 15, w - 16);
+            s->hencdsp.diff_bytes(dst + 16, src + 16, src + 15, w - 16);
             return src[w-1];
         }
     } else {
@@ -89,11 +86,6 @@
             s->llviddsp.diff_int16(dst16 + 16, src16 + 16, src16 + 15, s->n - 1, w - 16);
             return src16[w-1];
         }
-<<<<<<< HEAD
-=======
-        s->hencdsp.diff_bytes(dst + 16, src + 16, src + 15, w - 16);
-        return src[w-1];
->>>>>>> 512f3ffe
     }
 }
 
@@ -163,7 +155,7 @@
 static void sub_median_prediction(HYuvContext *s, uint8_t *dst, const uint8_t *src1, const uint8_t *src2, int w, int *left, int *left_top)
 {
     if (s->bps <= 8) {
-        s->dsp.sub_hfyu_median_prediction(dst, src1, src2, w , left, left_top);
+        s->hencdsp.sub_hfyu_median_pred(dst, src1, src2, w , left, left_top);
     } else {
         s->llviddsp.sub_hfyu_median_prediction_int16((uint16_t *)dst, (const uint16_t *)src1, (const uint16_t *)src2, s->n - 1, w , left, left_top);
     }
