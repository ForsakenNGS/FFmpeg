/*
 * This file is part of FFmpeg.
 *
 * FFmpeg is free software; you can redistribute it and/or
 * modify it under the terms of the GNU Lesser General Public
 * License as published by the Free Software Foundation; either
 * version 2.1 of the License, or (at your option) any later version.
 *
 * FFmpeg is distributed in the hope that it will be useful,
 * but WITHOUT ANY WARRANTY; without even the implied warranty of
 * MERCHANTABILITY or FITNESS FOR A PARTICULAR PURPOSE.  See the GNU
 * Lesser General Public License for more details.
 *
 * You should have received a copy of the GNU Lesser General Public
 * License along with FFmpeg; if not, write to the Free Software
 * Foundation, Inc., 51 Franklin Street, Fifth Floor, Boston, MA 02110-1301 USA
 */

#include <string.h>

#include "libavutil/avassert.h"
#include "libavutil/log.h"
#include "libavutil/mem.h"
#include "libavutil/opt.h"
#include "libavutil/avstring.h"
#include "libavutil/bprint.h"

#include "bsf.h"
#include "bsf_internal.h"
#include "codec_desc.h"
#include "codec_par.h"

#define IS_EMPTY(pkt) (!(pkt)->data && !(pkt)->side_data_elems)

struct AVBSFInternal {
    AVPacket *buffer_pkt;
    int eof;
};

void av_bsf_free(AVBSFContext **pctx)
{
    AVBSFContext *ctx;

    if (!pctx || !*pctx)
        return;
    ctx = *pctx;

    if (ctx->filter->close)
        ctx->filter->close(ctx);
    if (ctx->filter->priv_class && ctx->priv_data)
        av_opt_free(ctx->priv_data);

<<<<<<< HEAD
    av_opt_free(ctx);

=======
>>>>>>> 15a0ff81
    if (ctx->internal)
        av_packet_free(&ctx->internal->buffer_pkt);
    av_freep(&ctx->internal);
    av_freep(&ctx->priv_data);

    avcodec_parameters_free(&ctx->par_in);
    avcodec_parameters_free(&ctx->par_out);

    av_freep(pctx);
}

static void *bsf_child_next(void *obj, void *prev)
{
    AVBSFContext *ctx = obj;
    if (!prev && ctx->filter->priv_class)
        return ctx->priv_data;
    return NULL;
}

static const char *bsf_to_name(void *bsf)
{
    return ((AVBSFContext *)bsf)->filter->name;
}

static const AVClass bsf_class = {
    .class_name       = "AVBSFContext",
    .item_name        = bsf_to_name,
    .version          = LIBAVUTIL_VERSION_INT,
    .child_next       = bsf_child_next,
    .child_class_next = ff_bsf_child_class_next,
    .category         = AV_CLASS_CATEGORY_BITSTREAM_FILTER,
};

const AVClass *av_bsf_get_class(void)
{
    return &bsf_class;
}

int av_bsf_alloc(const AVBitStreamFilter *filter, AVBSFContext **pctx)
{
    AVBSFContext *ctx;
    AVBSFInternal *bsfi;
    int ret;

    ctx = av_mallocz(sizeof(*ctx));
    if (!ctx)
        return AVERROR(ENOMEM);

    ctx->av_class = &bsf_class;
    ctx->filter   = filter;

    ctx->par_in  = avcodec_parameters_alloc();
    ctx->par_out = avcodec_parameters_alloc();
    if (!ctx->par_in || !ctx->par_out) {
        ret = AVERROR(ENOMEM);
        goto fail;
    }

    bsfi = av_mallocz(sizeof(*bsfi));
    if (!bsfi) {
        ret = AVERROR(ENOMEM);
        goto fail;
    }
    ctx->internal = bsfi;

    bsfi->buffer_pkt = av_packet_alloc();
    if (!bsfi->buffer_pkt) {
        ret = AVERROR(ENOMEM);
        goto fail;
    }

    /* allocate priv data and init private options */
    if (filter->priv_data_size) {
        ctx->priv_data = av_mallocz(filter->priv_data_size);
        if (!ctx->priv_data) {
            ret = AVERROR(ENOMEM);
            goto fail;
        }
        if (filter->priv_class) {
            *(const AVClass **)ctx->priv_data = filter->priv_class;
            av_opt_set_defaults(ctx->priv_data);
        }
    }

    *pctx = ctx;
    return 0;
fail:
    av_bsf_free(&ctx);
    return ret;
}

int av_bsf_init(AVBSFContext *ctx)
{
    int ret, i;

    /* check that the codec is supported */
    if (ctx->filter->codec_ids) {
        for (i = 0; ctx->filter->codec_ids[i] != AV_CODEC_ID_NONE; i++)
            if (ctx->par_in->codec_id == ctx->filter->codec_ids[i])
                break;
        if (ctx->filter->codec_ids[i] == AV_CODEC_ID_NONE) {
            const AVCodecDescriptor *desc = avcodec_descriptor_get(ctx->par_in->codec_id);
            av_log(ctx, AV_LOG_ERROR, "Codec '%s' (%d) is not supported by the "
                   "bitstream filter '%s'. Supported codecs are: ",
                   desc ? desc->name : "unknown", ctx->par_in->codec_id, ctx->filter->name);
            for (i = 0; ctx->filter->codec_ids[i] != AV_CODEC_ID_NONE; i++) {
                desc = avcodec_descriptor_get(ctx->filter->codec_ids[i]);
                av_log(ctx, AV_LOG_ERROR, "%s (%d) ",
                       desc ? desc->name : "unknown", ctx->filter->codec_ids[i]);
            }
            av_log(ctx, AV_LOG_ERROR, "\n");
            return AVERROR(EINVAL);
        }
    }

    /* initialize output parameters to be the same as input
     * init below might overwrite that */
    ret = avcodec_parameters_copy(ctx->par_out, ctx->par_in);
    if (ret < 0)
        return ret;

    ctx->time_base_out = ctx->time_base_in;

    if (ctx->filter->init) {
        ret = ctx->filter->init(ctx);
        if (ret < 0)
            return ret;
    }

    return 0;
}

void av_bsf_flush(AVBSFContext *ctx)
{
    AVBSFInternal *bsfi = ctx->internal;

    bsfi->eof = 0;

    av_packet_unref(bsfi->buffer_pkt);

    if (ctx->filter->flush)
        ctx->filter->flush(ctx);
}

int av_bsf_send_packet(AVBSFContext *ctx, AVPacket *pkt)
{
    AVBSFInternal *bsfi = ctx->internal;
    int ret;

    if (!pkt || IS_EMPTY(pkt)) {
        bsfi->eof = 1;
        return 0;
    }

    if (bsfi->eof) {
        av_log(ctx, AV_LOG_ERROR, "A non-NULL packet sent after an EOF.\n");
        return AVERROR(EINVAL);
    }

    if (!IS_EMPTY(bsfi->buffer_pkt))
        return AVERROR(EAGAIN);

    ret = av_packet_make_refcounted(pkt);
    if (ret < 0)
        return ret;
    av_packet_move_ref(bsfi->buffer_pkt, pkt);

    return 0;
}

int av_bsf_receive_packet(AVBSFContext *ctx, AVPacket *pkt)
{
    return ctx->filter->filter(ctx, pkt);
}

int ff_bsf_get_packet(AVBSFContext *ctx, AVPacket **pkt)
{
    AVBSFInternal *bsfi = ctx->internal;
    AVPacket *tmp_pkt;

    if (bsfi->eof)
        return AVERROR_EOF;

    if (IS_EMPTY(bsfi->buffer_pkt))
        return AVERROR(EAGAIN);

    tmp_pkt = av_packet_alloc();
    if (!tmp_pkt)
        return AVERROR(ENOMEM);

    *pkt = bsfi->buffer_pkt;
    bsfi->buffer_pkt = tmp_pkt;

    return 0;
}

int ff_bsf_get_packet_ref(AVBSFContext *ctx, AVPacket *pkt)
{
    AVBSFInternal *bsfi = ctx->internal;

    if (bsfi->eof)
        return AVERROR_EOF;

    if (IS_EMPTY(bsfi->buffer_pkt))
        return AVERROR(EAGAIN);

    av_packet_move_ref(pkt, bsfi->buffer_pkt);

    return 0;
}

typedef struct BSFListContext {
    const AVClass *class;

    AVBSFContext **bsfs;
    int nb_bsfs;

    unsigned idx;           // index of currently processed BSF

    char * item_name;
} BSFListContext;


static int bsf_list_init(AVBSFContext *bsf)
{
    BSFListContext *lst = bsf->priv_data;
    int ret, i;
    const AVCodecParameters *cod_par = bsf->par_in;
    AVRational tb = bsf->time_base_in;

    for (i = 0; i < lst->nb_bsfs; ++i) {
        ret = avcodec_parameters_copy(lst->bsfs[i]->par_in, cod_par);
        if (ret < 0)
            goto fail;

        lst->bsfs[i]->time_base_in = tb;

        ret = av_bsf_init(lst->bsfs[i]);
        if (ret < 0)
            goto fail;

        cod_par = lst->bsfs[i]->par_out;
        tb = lst->bsfs[i]->time_base_out;
    }

    bsf->time_base_out = tb;
    ret = avcodec_parameters_copy(bsf->par_out, cod_par);

fail:
    return ret;
}

static int bsf_list_filter(AVBSFContext *bsf, AVPacket *out)
{
    BSFListContext *lst = bsf->priv_data;
    int ret, eof = 0;

    if (!lst->nb_bsfs)
        return ff_bsf_get_packet_ref(bsf, out);

    while (1) {
        /* get a packet from the previous filter up the chain */
        if (lst->idx)
            ret = av_bsf_receive_packet(lst->bsfs[lst->idx-1], out);
        else
            ret = ff_bsf_get_packet_ref(bsf, out);
        if (ret == AVERROR(EAGAIN)) {
            if (!lst->idx)
                return ret;
            lst->idx--;
            continue;
        } else if (ret == AVERROR_EOF) {
            eof = 1;
        } else if (ret < 0)
            return ret;

        /* send it to the next filter down the chain */
        if (lst->idx < lst->nb_bsfs) {
            ret = av_bsf_send_packet(lst->bsfs[lst->idx], eof ? NULL : out);
            av_assert1(ret != AVERROR(EAGAIN));
            if (ret < 0) {
                av_packet_unref(out);
                return ret;
            }
            lst->idx++;
            eof = 0;
        } else if (eof) {
            return ret;
        } else {
            return 0;
        }
    }
}

static void bsf_list_flush(AVBSFContext *bsf)
{
    BSFListContext *lst = bsf->priv_data;

    for (int i = 0; i < lst->nb_bsfs; i++)
        av_bsf_flush(lst->bsfs[i]);
    lst->idx = 0;
}

static void bsf_list_close(AVBSFContext *bsf)
{
    BSFListContext *lst = bsf->priv_data;
    int i;

    for (i = 0; i < lst->nb_bsfs; ++i)
        av_bsf_free(&lst->bsfs[i]);
    av_freep(&lst->bsfs);
    av_freep(&lst->item_name);
}

static const char *bsf_list_item_name(void *ctx)
{
    static const char *null_filter_name = "null";
    AVBSFContext *bsf_ctx = ctx;
    BSFListContext *lst = bsf_ctx->priv_data;

    if (!lst->nb_bsfs)
        return null_filter_name;

    if (!lst->item_name) {
        int i;
        AVBPrint bp;
        av_bprint_init(&bp, 16, 128);

        av_bprintf(&bp, "bsf_list(");
        for (i = 0; i < lst->nb_bsfs; i++)
            av_bprintf(&bp, i ? ",%s" : "%s", lst->bsfs[i]->filter->name);
        av_bprintf(&bp, ")");

        av_bprint_finalize(&bp, &lst->item_name);
    }

    return lst->item_name;
}

static const AVClass bsf_list_class = {
        .class_name = "bsf_list",
        .item_name  = bsf_list_item_name,
        .version    = LIBAVUTIL_VERSION_INT,
};

const AVBitStreamFilter ff_list_bsf = {
        .name           = "bsf_list",
        .priv_data_size = sizeof(BSFListContext),
        .priv_class     = &bsf_list_class,
        .init           = bsf_list_init,
        .filter         = bsf_list_filter,
        .flush          = bsf_list_flush,
        .close          = bsf_list_close,
};

struct AVBSFList {
    AVBSFContext **bsfs;
    int nb_bsfs;
};

AVBSFList *av_bsf_list_alloc(void)
{
    return av_mallocz(sizeof(AVBSFList));
}

void av_bsf_list_free(AVBSFList **lst)
{
    int i;

    if (!*lst)
        return;

    for (i = 0; i < (*lst)->nb_bsfs; ++i)
        av_bsf_free(&(*lst)->bsfs[i]);
    av_free((*lst)->bsfs);
    av_freep(lst);
}

int av_bsf_list_append(AVBSFList *lst, AVBSFContext *bsf)
{
    return av_dynarray_add_nofree(&lst->bsfs, &lst->nb_bsfs, bsf);
}

static int bsf_list_append_internal(AVBSFList *lst, const char *bsf_name, const char *options, AVDictionary ** options_dict)
{
    int ret;
    const AVBitStreamFilter *filter;
    AVBSFContext *bsf;

    filter = av_bsf_get_by_name(bsf_name);
    if (!filter)
        return AVERROR_BSF_NOT_FOUND;

    ret = av_bsf_alloc(filter, &bsf);
    if (ret < 0)
        return ret;

    if (options && filter->priv_class) {
        const AVOption *opt = av_opt_next(bsf->priv_data, NULL);
        const char * shorthand[2] = {NULL};

        if (opt)
            shorthand[0] = opt->name;

        ret = av_opt_set_from_string(bsf->priv_data, options, shorthand, "=", ":");
        if (ret < 0)
            goto end;
    }

    if (options_dict) {
        ret = av_opt_set_dict2(bsf, options_dict, AV_OPT_SEARCH_CHILDREN);
        if (ret < 0)
            goto end;
    }

    ret = av_bsf_list_append(lst, bsf);

end:
    if (ret < 0)
        av_bsf_free(&bsf);

    return ret;
}

int av_bsf_list_append2(AVBSFList *lst, const char *bsf_name, AVDictionary ** options)
{
    return bsf_list_append_internal(lst, bsf_name, NULL, options);
}

int av_bsf_list_finalize(AVBSFList **lst, AVBSFContext **bsf)
{
    int ret = 0;
    BSFListContext *ctx;

    if ((*lst)->nb_bsfs == 1) {
        *bsf = (*lst)->bsfs[0];
        av_freep(&(*lst)->bsfs);
        (*lst)->nb_bsfs = 0;
        goto end;
    }

    ret = av_bsf_alloc(&ff_list_bsf, bsf);
    if (ret < 0)
        return ret;

    ctx = (*bsf)->priv_data;

    ctx->bsfs = (*lst)->bsfs;
    ctx->nb_bsfs = (*lst)->nb_bsfs;

end:
    av_freep(lst);
    return ret;
}

static int bsf_parse_single(char *str, AVBSFList *bsf_lst)
{
    char *bsf_name, *bsf_options_str;

    bsf_name = av_strtok(str, "=", &bsf_options_str);
    if (!bsf_name)
        return AVERROR(EINVAL);

    return bsf_list_append_internal(bsf_lst, bsf_name, bsf_options_str, NULL);
}

int av_bsf_list_parse_str(const char *str, AVBSFContext **bsf_lst)
{
    AVBSFList *lst;
    char *bsf_str, *buf, *dup, *saveptr;
    int ret;

    if (!str)
        return av_bsf_get_null_filter(bsf_lst);

    lst = av_bsf_list_alloc();
    if (!lst)
        return AVERROR(ENOMEM);

    if (!(dup = buf = av_strdup(str))) {
        ret = AVERROR(ENOMEM);
        goto end;
    }

    while (bsf_str = av_strtok(buf, ",", &saveptr)) {
        ret = bsf_parse_single(bsf_str, lst);
        if (ret < 0)
            goto end;

        buf = NULL;
    }

    ret = av_bsf_list_finalize(&lst, bsf_lst);
end:
    if (ret < 0)
        av_bsf_list_free(&lst);
    av_free(dup);
    return ret;
}

int av_bsf_get_null_filter(AVBSFContext **bsf)
{
    return av_bsf_alloc(&ff_list_bsf, bsf);
}<|MERGE_RESOLUTION|>--- conflicted
+++ resolved
@@ -50,11 +50,6 @@
     if (ctx->filter->priv_class && ctx->priv_data)
         av_opt_free(ctx->priv_data);
 
-<<<<<<< HEAD
-    av_opt_free(ctx);
-
-=======
->>>>>>> 15a0ff81
     if (ctx->internal)
         av_packet_free(&ctx->internal->buffer_pkt);
     av_freep(&ctx->internal);
