--- conflicted
+++ resolved
@@ -1819,16 +1819,11 @@
     s->is_tiled    = 0;
     s->is_jpeg     = 0;
     s->cur_page    = 0;
-<<<<<<< HEAD
-    s->tiff_type   = TIFF_TYPE_TIFF;
-    s->last_tag    = 0;
-=======
     s->last_tag    = 0;
 
     for (i = 0; i < 65536; i++)
         s->dng_lut[i] = i;
 
->>>>>>> 15a0ff81
     free_geotags(s);
 
     // Reset these offsets so we can tell if they were set this frame
