--- conflicted
+++ resolved
@@ -349,14 +349,9 @@
     if (frame_length <= 0)
         return frame_length;
 
-<<<<<<< HEAD
     avctx->channels =
     frame->channels = sbc->frame.channels;
     frame->format = AV_SAMPLE_FMT_S16P;
-=======
-    avctx->channels = sbc->frame.channels;
-
->>>>>>> 15a0ff81
     frame->nb_samples = sbc->frame.blocks * sbc->frame.subbands;
     if ((ret = ff_get_buffer(avctx, frame, 0)) < 0)
         return ret;
