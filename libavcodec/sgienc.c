--- conflicted
+++ resolved
@@ -47,17 +47,10 @@
 {
     SgiContext *s = avctx->priv_data;
     AVFrame * const p = &s->picture;
-<<<<<<< HEAD
-    uint8_t *offsettab, *lengthtab, *in_buf, *encode_buf;
-    int x, y, z, length, tablesize;
-    unsigned int width, height, depth, dimension, bytes_per_channel, pixmax, put_be;
-    unsigned char *orig_buf = buf, *end_buf = buf + buf_size;
-=======
     uint8_t *offsettab, *lengthtab, *in_buf, *encode_buf, *buf;
     int x, y, z, length, tablesize, ret;
-    unsigned int width, height, depth, dimension;
+    unsigned int width, height, depth, dimension, bytes_per_channel, pixmax, put_be;
     unsigned char *end_buf;
->>>>>>> 770a5c6d
 
     *p = *frame;
     p->pict_type = AV_PICTURE_TYPE_I;
@@ -220,16 +213,11 @@
     .id             = CODEC_ID_SGI,
     .priv_data_size = sizeof(SgiContext),
     .init           = encode_init,
-<<<<<<< HEAD
-    .encode         = encode_frame,
+    .encode2        = encode_frame,
     .pix_fmts= (const enum PixelFormat[]){PIX_FMT_RGB24, PIX_FMT_RGBA,
                                           PIX_FMT_RGB48LE, PIX_FMT_RGB48BE,
                                           PIX_FMT_RGBA64LE, PIX_FMT_RGBA64BE,
                                           PIX_FMT_GRAY16LE, PIX_FMT_GRAY16BE,
                                           PIX_FMT_GRAY8, PIX_FMT_NONE},
-=======
-    .encode2        = encode_frame,
-    .pix_fmts= (const enum PixelFormat[]){PIX_FMT_RGB24, PIX_FMT_RGBA, PIX_FMT_GRAY8, PIX_FMT_NONE},
->>>>>>> 770a5c6d
     .long_name= NULL_IF_CONFIG_SMALL("SGI image"),
 };