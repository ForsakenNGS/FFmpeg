--- conflicted
+++ resolved
@@ -303,25 +303,6 @@
  * @param shift  Bitshift (bits)
  * @param offset Sample value offset
  */
-<<<<<<< HEAD
-#define DECODE(size, endian, src, dst, n, shift, offset)                \
-    for (; n > 0; n--) {                                                \
-        uint ## size ## _t v = bytestream_get_ ## endian(&src);         \
-        AV_WN ## size ## A(dst, (uint ## size ## _t)(v - offset) << shift); \
-        dst += size / 8;                                                \
-    }
-
-#define DECODE_PLANAR(size, endian, src, dst, n, shift, offset)         \
-    n /= avctx->channels;                                               \
-    for (c = 0; c < avctx->channels; c++) {                             \
-        int i;                                                          \
-        dst = frame->extended_data[c];                                \
-        for (i = n; i > 0; i--) {                                       \
-            uint ## size ## _t v = bytestream_get_ ## endian(&src);     \
-            AV_WN ## size ## A(dst, (uint ## size ##_t)(v - offset) << shift); \
-            dst += size / 8;                                            \
-        }                                                               \
-=======
 #define DECODE(size, endian, src, dst, n, shift, offset)                       \
     for (; n > 0; n--) {                                                       \
         uint ## size ## _t v = bytestream_get_ ## endian(&src);                \
@@ -339,7 +320,6 @@
             AV_WN ## size ## A(dst, (uint ## size ##_t)(v - offset) << shift); \
             dst += size / 8;                                                   \
         }                                                                      \
->>>>>>> 15a0ff81
     }
 
 static int pcm_decode_frame(AVCodecContext *avctx, void *data,
