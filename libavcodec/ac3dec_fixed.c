/*
 * Copyright (c) 2012
 *      MIPS Technologies, Inc., California.
 *
 * Redistribution and use in source and binary forms, with or without
 * modification, are permitted provided that the following conditions
 * are met:
 * 1. Redistributions of source code must retain the above copyright
 *    notice, this list of conditions and the following disclaimer.
 * 2. Redistributions in binary form must reproduce the above copyright
 *    notice, this list of conditions and the following disclaimer in the
 *    documentation and/or other materials provided with the distribution.
 * 3. Neither the name of the MIPS Technologies, Inc., nor the names of its
 *    contributors may be used to endorse or promote products derived from
 *    this software without specific prior written permission.
 *
 * THIS SOFTWARE IS PROVIDED BY THE MIPS TECHNOLOGIES, INC. ``AS IS'' AND
 * ANY EXPRESS OR IMPLIED WARRANTIES, INCLUDING, BUT NOT LIMITED TO, THE
 * IMPLIED WARRANTIES OF MERCHANTABILITY AND FITNESS FOR A PARTICULAR PURPOSE
 * ARE DISCLAIMED.  IN NO EVENT SHALL THE MIPS TECHNOLOGIES, INC. BE LIABLE
 * FOR ANY DIRECT, INDIRECT, INCIDENTAL, SPECIAL, EXEMPLARY, OR CONSEQUENTIAL
 * DAMAGES (INCLUDING, BUT NOT LIMITED TO, PROCUREMENT OF SUBSTITUTE GOODS
 * OR SERVICES; LOSS OF USE, DATA, OR PROFITS; OR BUSINESS INTERRUPTION)
 * HOWEVER CAUSED AND ON ANY THEORY OF LIABILITY, WHETHER IN CONTRACT, STRICT
 * LIABILITY, OR TORT (INCLUDING NEGLIGENCE OR OTHERWISE) ARISING IN ANY WAY
 * OUT OF THE USE OF THIS SOFTWARE, EVEN IF ADVISED OF THE POSSIBILITY OF
 * SUCH DAMAGE.
 *
 * Author:  Stanislav Ocovaj (socovaj@mips.com)
 *
 * AC3 fixed-point decoder for MIPS platforms
 *
 * This file is part of FFmpeg.
 *
 * FFmpeg is free software; you can redistribute it and/or
 * modify it under the terms of the GNU Lesser General Public
 * License as published by the Free Software Foundation; either
 * version 2.1 of the License, or (at your option) any later version.
 *
 * FFmpeg is distributed in the hope that it will be useful,
 * but WITHOUT ANY WARRANTY; without even the implied warranty of
 * MERCHANTABILITY or FITNESS FOR A PARTICULAR PURPOSE.  See the GNU
 * Lesser General Public License for more details.
 *
 * You should have received a copy of the GNU Lesser General Public
 * License along with FFmpeg; if not, write to the Free Software
 * Foundation, Inc., 51 Franklin Street, Fifth Floor, Boston, MA 02110-1301 USA
 */

#define FFT_FLOAT 0
#define USE_FIXED 1
#define FFT_FIXED_32 1
#include "ac3dec.h"


static const int end_freq_inv_tab[8] =
{
    50529027, 44278013, 39403370, 32292987, 27356480, 23729101, 20951060, 18755316
};

static void scale_coefs (
    int32_t *dst,
    const int32_t *src,
    int dynrng,
    int len)
{
    int i, shift;
    unsigned mul, round;
    int temp, temp1, temp2, temp3, temp4, temp5, temp6, temp7;

    mul = (dynrng & 0x1f) + 0x20;
    shift = 4 - (sign_extend(dynrng, 9) >> 5);
    if (shift > 0 ) {
      round = 1 << (shift-1);
      for (i=0; i<len; i+=8) {

          temp = src[i] * mul;
          temp1 = src[i+1] * mul;
          temp = temp + round;
          temp2 = src[i+2] * mul;

          temp1 = temp1 + round;
          dst[i] = temp >> shift;
          temp3 = src[i+3] * mul;
          temp2 = temp2 + round;

          dst[i+1] = temp1 >> shift;
          temp4 = src[i + 4] * mul;
          temp3 = temp3 + round;
          dst[i+2] = temp2 >> shift;

          temp5 = src[i+5] * mul;
          temp4 = temp4 + round;
          dst[i+3] = temp3 >> shift;
          temp6 = src[i+6] * mul;

          dst[i+4] = temp4 >> shift;
          temp5 = temp5 + round;
          temp7 = src[i+7] * mul;
          temp6 = temp6 + round;

          dst[i+5] = temp5 >> shift;
          temp7 = temp7 + round;
          dst[i+6] = temp6 >> shift;
          dst[i+7] = temp7 >> shift;

      }
    } else {
      shift = -shift;
      mul <<= shift;
      for (i=0; i<len; i+=8) {

<<<<<<< HEAD
          temp = src[i] * mul;
          temp1 = src[i+1] * mul;
          temp2 = src[i+2] * mul;

          dst[i] = temp;
          temp3 = src[i+3] * mul;

          dst[i+1] = temp1;
          temp4 = src[i + 4] * mul;
          dst[i+2] = temp2;

          temp5 = src[i+5] * mul;
          dst[i+3] = temp3;
          temp6 = src[i+6] * mul;

          dst[i+4] = temp4;
          temp7 = src[i+7] * mul;

          dst[i+5] = temp5;
          dst[i+6] = temp6;
          dst[i+7] = temp7;

=======
          dst[i]   = src[i  ] * mul;
          dst[i+1] = src[i+1] * mul;
          dst[i+2] = src[i+2] * mul;
          dst[i+3] = src[i+3] * mul;
          dst[i+4] = src[i+4] * mul;
          dst[i+5] = src[i+5] * mul;
          dst[i+6] = src[i+6] * mul;
          dst[i+7] = src[i+7] * mul;
>>>>>>> 15a0ff81
      }
    }
}

/**
 * Downmix samples from original signal to stereo or mono (this is for 16-bit samples
 * and fixed point decoder - original (for 32-bit samples) is in ac3dsp.c).
 */
static void ac3_downmix_c_fixed16(int16_t **samples, int16_t **matrix,
                                  int out_ch, int in_ch, int len)
{
    int i, j;
    int v0, v1;
    if (out_ch == 2) {
        for (i = 0; i < len; i++) {
            v0 = v1 = 0;
            for (j = 0; j < in_ch; j++) {
                v0 += samples[j][i] * matrix[0][j];
                v1 += samples[j][i] * matrix[1][j];
            }
            samples[0][i] = (v0+2048)>>12;
            samples[1][i] = (v1+2048)>>12;
        }
    } else if (out_ch == 1) {
        for (i = 0; i < len; i++) {
            v0 = 0;
            for (j = 0; j < in_ch; j++)
                v0 += samples[j][i] * matrix[0][j];
            samples[0][i] = (v0+2048)>>12;
        }
    }
}

#if CONFIG_EAC3_DECODER
#include "eac3dec.c"
#endif
#include "ac3dec.c"

static const AVOption options[] = {
    { "cons_noisegen", "enable consistent noise generation", OFFSET(consistent_noise_generation), AV_OPT_TYPE_BOOL, {.i64 = 0 }, 0, 1, PAR },
    { "drc_scale", "percentage of dynamic range compression to apply", OFFSET(drc_scale), AV_OPT_TYPE_FLOAT, {.dbl = 1.0}, 0.0, 6.0, PAR },
    { "heavy_compr", "enable heavy dynamic range compression", OFFSET(heavy_compression), AV_OPT_TYPE_BOOL, {.i64 = 0 }, 0, 1, PAR },
    { NULL},
};

static const AVClass ac3_decoder_class = {
    .class_name = "Fixed-Point AC-3 Decoder",
    .item_name  = av_default_item_name,
    .option     = options,
    .version    = LIBAVUTIL_VERSION_INT,
};

AVCodec ff_ac3_fixed_decoder = {
    .name           = "ac3_fixed",
    .type           = AVMEDIA_TYPE_AUDIO,
    .id             = AV_CODEC_ID_AC3,
    .priv_data_size = sizeof (AC3DecodeContext),
    .init           = ac3_decode_init,
    .close          = ac3_decode_end,
    .decode         = ac3_decode_frame,
    .capabilities   = AV_CODEC_CAP_DR1,
    .long_name      = NULL_IF_CONFIG_SMALL("ATSC A/52A (AC-3)"),
    .sample_fmts    = (const enum AVSampleFormat[]) { AV_SAMPLE_FMT_S16P,
                                                      AV_SAMPLE_FMT_NONE },
    .priv_class     = &ac3_decoder_class,
};<|MERGE_RESOLUTION|>--- conflicted
+++ resolved
@@ -110,30 +110,6 @@
       mul <<= shift;
       for (i=0; i<len; i+=8) {
 
-<<<<<<< HEAD
-          temp = src[i] * mul;
-          temp1 = src[i+1] * mul;
-          temp2 = src[i+2] * mul;
-
-          dst[i] = temp;
-          temp3 = src[i+3] * mul;
-
-          dst[i+1] = temp1;
-          temp4 = src[i + 4] * mul;
-          dst[i+2] = temp2;
-
-          temp5 = src[i+5] * mul;
-          dst[i+3] = temp3;
-          temp6 = src[i+6] * mul;
-
-          dst[i+4] = temp4;
-          temp7 = src[i+7] * mul;
-
-          dst[i+5] = temp5;
-          dst[i+6] = temp6;
-          dst[i+7] = temp7;
-
-=======
           dst[i]   = src[i  ] * mul;
           dst[i+1] = src[i+1] * mul;
           dst[i+2] = src[i+2] * mul;
@@ -142,7 +118,6 @@
           dst[i+5] = src[i+5] * mul;
           dst[i+6] = src[i+6] * mul;
           dst[i+7] = src[i+7] * mul;
->>>>>>> 15a0ff81
       }
     }
 }
