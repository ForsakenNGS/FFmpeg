--- conflicted
+++ resolved
@@ -217,18 +217,10 @@
 {
     GIFContext *s = avctx->priv_data;
 
-<<<<<<< HEAD
     if (avctx->width > 65535 || avctx->height > 65535) {
         av_log(avctx, AV_LOG_ERROR, "GIF does not support resolutions above 65535x65535\n");
         return AVERROR(EINVAL);
     }
-
-    avctx->coded_frame = av_frame_alloc();
-    if (!avctx->coded_frame)
-        return AVERROR(ENOMEM);
-
-=======
->>>>>>> d6604b29
     avctx->coded_frame->pict_type = AV_PICTURE_TYPE_I;
     avctx->coded_frame->key_frame = 1;
 
