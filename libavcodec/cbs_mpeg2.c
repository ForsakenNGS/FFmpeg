/*
 * This file is part of FFmpeg.
 *
 * FFmpeg is free software; you can redistribute it and/or
 * modify it under the terms of the GNU Lesser General Public
 * License as published by the Free Software Foundation; either
 * version 2.1 of the License, or (at your option) any later version.
 *
 * FFmpeg is distributed in the hope that it will be useful,
 * but WITHOUT ANY WARRANTY; without even the implied warranty of
 * MERCHANTABILITY or FITNESS FOR A PARTICULAR PURPOSE.  See the GNU
 * Lesser General Public License for more details.
 *
 * You should have received a copy of the GNU Lesser General Public
 * License along with FFmpeg; if not, write to the Free Software
 * Foundation, Inc., 51 Franklin Street, Fifth Floor, Boston, MA 02110-1301 USA
 */

#include "libavutil/avassert.h"

#include "cbs.h"
#include "cbs_internal.h"
#include "cbs_mpeg2.h"
#include "internal.h"


#define HEADER(name) do { \
        ff_cbs_trace_header(ctx, name); \
    } while (0)

#define CHECK(call) do { \
        err = (call); \
        if (err < 0) \
            return err; \
    } while (0)

#define FUNC_NAME(rw, codec, name) cbs_ ## codec ## _ ## rw ## _ ## name
#define FUNC_MPEG2(rw, name) FUNC_NAME(rw, mpeg2, name)
#define FUNC(name) FUNC_MPEG2(READWRITE, name)

#define SUBSCRIPTS(subs, ...) (subs > 0 ? ((int[subs + 1]){ subs, __VA_ARGS__ }) : NULL)

#define ui(width, name) \
        xui(width, name, current->name, 0, MAX_UINT_BITS(width), 0, )
#define uir(width, name) \
        xui(width, name, current->name, 1, MAX_UINT_BITS(width), 0, )
#define uis(width, name, subs, ...) \
        xui(width, name, current->name, 0, MAX_UINT_BITS(width), subs, __VA_ARGS__)
#define uirs(width, name, subs, ...) \
        xui(width, name, current->name, 1, MAX_UINT_BITS(width), subs, __VA_ARGS__)
#define xui(width, name, var, range_min, range_max, subs, ...) \
        xuia(width, #name, var, range_min, range_max, subs, __VA_ARGS__)
#define sis(width, name, subs, ...) \
        xsi(width, name, current->name, subs, __VA_ARGS__)

#define marker_bit() \
        bit("marker_bit", 1)
#define bit(string, value) do { \
        av_unused uint32_t bit = value; \
<<<<<<< HEAD
        xuia(1, string, bit, value, value, 0); \
=======
        xuia(1, string, bit, value, value, 0, ); \
>>>>>>> 15a0ff81
    } while (0)


#define READ
#define READWRITE read
#define RWContext GetBitContext

#define xuia(width, string, var, range_min, range_max, subs, ...) do { \
        uint32_t value; \
        CHECK(ff_cbs_read_unsigned(ctx, rw, width, string, \
                                   SUBSCRIPTS(subs, __VA_ARGS__), \
                                   &value, range_min, range_max)); \
        var = value; \
    } while (0)

#define xsi(width, name, var, subs, ...) do { \
        int32_t value; \
        CHECK(ff_cbs_read_signed(ctx, rw, width, #name, \
                                 SUBSCRIPTS(subs, __VA_ARGS__), &value, \
                                 MIN_INT_BITS(width), \
                                 MAX_INT_BITS(width))); \
        var = value; \
    } while (0)

#define nextbits(width, compare, var) \
    (get_bits_left(rw) >= width && \
     (var = show_bits(rw, width)) == (compare))

#define infer(name, value) do { \
        current->name = value; \
    } while (0)

#include "cbs_mpeg2_syntax_template.c"

#undef READ
#undef READWRITE
#undef RWContext
#undef xuia
#undef xsi
#undef nextbits
#undef infer


#define WRITE
#define READWRITE write
#define RWContext PutBitContext

#define xuia(width, string, var, range_min, range_max, subs, ...) do { \
        CHECK(ff_cbs_write_unsigned(ctx, rw, width, string, \
                                    SUBSCRIPTS(subs, __VA_ARGS__), \
                                    var, range_min, range_max)); \
    } while (0)

#define xsi(width, name, var, subs, ...) do { \
        CHECK(ff_cbs_write_signed(ctx, rw, width, #name, \
                                  SUBSCRIPTS(subs, __VA_ARGS__), var, \
                                  MIN_INT_BITS(width), \
                                  MAX_INT_BITS(width))); \
    } while (0)

#define nextbits(width, compare, var) (var)

#define infer(name, value) do { \
        if (current->name != (value)) { \
            av_log(ctx->log_ctx, AV_LOG_WARNING, "Warning: " \
                   "%s does not match inferred value: " \
                   "%"PRId64", but should be %"PRId64".\n", \
                   #name, (int64_t)current->name, (int64_t)(value)); \
        } \
    } while (0)

#include "cbs_mpeg2_syntax_template.c"

#undef WRITE
#undef READWRITE
#undef RWContext
#undef xuia
#undef xsi
#undef nextbits
#undef infer


<<<<<<< HEAD
static void cbs_mpeg2_free_picture_header(void *unit, uint8_t *content)
=======
static void cbs_mpeg2_free_picture_header(void *opaque, uint8_t *content)
>>>>>>> 15a0ff81
{
    MPEG2RawPictureHeader *picture = (MPEG2RawPictureHeader*)content;
    av_buffer_unref(&picture->extra_information_picture.extra_information_ref);
    av_freep(&content);
}

<<<<<<< HEAD
static void cbs_mpeg2_free_user_data(void *unit, uint8_t *content)
=======
static void cbs_mpeg2_free_user_data(void *opaque, uint8_t *content)
>>>>>>> 15a0ff81
{
    MPEG2RawUserData *user = (MPEG2RawUserData*)content;
    av_buffer_unref(&user->user_data_ref);
    av_freep(&content);
}

static void cbs_mpeg2_free_slice(void *opaque, uint8_t *content)
{
    MPEG2RawSlice *slice = (MPEG2RawSlice*)content;
    av_buffer_unref(&slice->header.extra_information_slice.extra_information_ref);
    av_buffer_unref(&slice->data_ref);
    av_freep(&content);
}

static int cbs_mpeg2_split_fragment(CodedBitstreamContext *ctx,
                                    CodedBitstreamFragment *frag,
                                    int header)
{
    const uint8_t *start, *end;
    CodedBitstreamUnitType unit_type;
    uint32_t start_code = -1;
    size_t unit_size;
    int err, i, final = 0;

    start = avpriv_find_start_code(frag->data, frag->data + frag->data_size,
                                   &start_code);
    if (start_code >> 8 != 0x000001) {
        // No start code found.
        return AVERROR_INVALIDDATA;
    }

    for (i = 0;; i++) {
        unit_type = start_code & 0xff;

        if (start == frag->data + frag->data_size) {
            // The last four bytes form a start code which constitutes
            // a unit of its own.  In this situation avpriv_find_start_code
            // won't modify start_code at all so modify start_code so that
            // the next unit will be treated as the last unit.
            start_code = 0;
        }

        end = avpriv_find_start_code(start--, frag->data + frag->data_size,
                                     &start_code);

        // start points to the byte containing the start_code_identifier
        // (may be the last byte of fragment->data); end points to the byte
        // following the byte containing the start code identifier (or to
        // the end of fragment->data).
        if (start_code >> 8 == 0x000001) {
            // Unit runs from start to the beginning of the start code
            // pointed to by end (including any padding zeroes).
            unit_size = (end - 4) - start;
        } else {
           // We didn't find a start code, so this is the final unit.
           unit_size = end - start;
           final     = 1;
        }

        err = ff_cbs_insert_unit_data(ctx, frag, i, unit_type, (uint8_t*)start,
                                      unit_size, frag->data_ref);
        if (err < 0)
            return err;

        if (final)
            break;

        start = end;
    }

    return 0;
}

static int cbs_mpeg2_read_unit(CodedBitstreamContext *ctx,
                               CodedBitstreamUnit *unit)
{
    GetBitContext gbc;
    int err;

    err = init_get_bits(&gbc, unit->data, 8 * unit->data_size);
    if (err < 0)
        return err;

    if (MPEG2_START_IS_SLICE(unit->type)) {
        MPEG2RawSlice *slice;
        int pos, len;

        err = ff_cbs_alloc_unit_content(ctx, unit, sizeof(*slice),
                                        &cbs_mpeg2_free_slice);
        if (err < 0)
            return err;
        slice = unit->content;

        err = cbs_mpeg2_read_slice_header(ctx, &gbc, &slice->header);
        if (err < 0)
            return err;

        if (!get_bits_left(&gbc))
            return AVERROR_INVALIDDATA;

        pos = get_bits_count(&gbc);
        len = unit->data_size;

        slice->data_size = len - pos / 8;
        slice->data_ref  = av_buffer_ref(unit->data_ref);
        if (!slice->data_ref)
            return AVERROR(ENOMEM);
        slice->data = unit->data + pos / 8;

        slice->data_bit_start = pos % 8;

    } else {
        switch (unit->type) {
#define START(start_code, type, read_func, free_func) \
        case start_code: \
            { \
                type *header; \
                err = ff_cbs_alloc_unit_content(ctx, unit, \
                                                sizeof(*header), free_func); \
                if (err < 0) \
                    return err; \
                header = unit->content; \
                err = cbs_mpeg2_read_ ## read_func(ctx, &gbc, header); \
                if (err < 0) \
                    return err; \
            } \
            break;
            START(MPEG2_START_PICTURE,   MPEG2RawPictureHeader,
                  picture_header,           &cbs_mpeg2_free_picture_header);
            START(MPEG2_START_USER_DATA, MPEG2RawUserData,
                  user_data,                &cbs_mpeg2_free_user_data);
            START(MPEG2_START_SEQUENCE_HEADER, MPEG2RawSequenceHeader,
                  sequence_header,          NULL);
            START(MPEG2_START_EXTENSION, MPEG2RawExtensionData,
                  extension_data,           NULL);
            START(MPEG2_START_GROUP,     MPEG2RawGroupOfPicturesHeader,
                  group_of_pictures_header, NULL);
            START(MPEG2_START_SEQUENCE_END, MPEG2RawSequenceEnd,
                  sequence_end,             NULL);
#undef START
        default:
            return AVERROR(ENOSYS);
        }
    }

    return 0;
}

static int cbs_mpeg2_write_header(CodedBitstreamContext *ctx,
                                  CodedBitstreamUnit *unit,
                                  PutBitContext *pbc)
{
    int err;

    switch (unit->type) {
#define START(start_code, type, func) \
    case start_code: \
        err = cbs_mpeg2_write_ ## func(ctx, pbc, unit->content); \
        break;
        START(MPEG2_START_PICTURE,         MPEG2RawPictureHeader,  picture_header);
        START(MPEG2_START_USER_DATA,       MPEG2RawUserData,       user_data);
        START(MPEG2_START_SEQUENCE_HEADER, MPEG2RawSequenceHeader, sequence_header);
        START(MPEG2_START_EXTENSION,       MPEG2RawExtensionData,  extension_data);
        START(MPEG2_START_GROUP,           MPEG2RawGroupOfPicturesHeader,
                                                         group_of_pictures_header);
        START(MPEG2_START_SEQUENCE_END,    MPEG2RawSequenceEnd,    sequence_end);
#undef START
    default:
        av_log(ctx->log_ctx, AV_LOG_ERROR, "Write unimplemented for start "
               "code %02"PRIx32".\n", unit->type);
        return AVERROR_PATCHWELCOME;
    }

    return err;
}

static int cbs_mpeg2_write_slice(CodedBitstreamContext *ctx,
                                 CodedBitstreamUnit *unit,
                                 PutBitContext *pbc)
{
    MPEG2RawSlice *slice = unit->content;
    int err;

    err = cbs_mpeg2_write_slice_header(ctx, pbc, &slice->header);
    if (err < 0)
        return err;

    if (slice->data) {
        size_t rest = slice->data_size - (slice->data_bit_start + 7) / 8;
        uint8_t *pos = slice->data + slice->data_bit_start / 8;

        av_assert0(slice->data_bit_start >= 0 &&
                   slice->data_size > slice->data_bit_start / 8);

        if (slice->data_size * 8 + 8 > put_bits_left(pbc))
            return AVERROR(ENOSPC);

        // First copy the remaining bits of the first byte
        if (slice->data_bit_start % 8)
            put_bits(pbc, 8 - slice->data_bit_start % 8,
                     *pos++ & MAX_UINT_BITS(8 - slice->data_bit_start % 8));

        if (put_bits_count(pbc) % 8 == 0) {
            // If the writer is aligned at this point,
            // memcpy can be used to improve performance.
            // This is the normal case.
            flush_put_bits(pbc);
            memcpy(put_bits_ptr(pbc), pos, rest);
            skip_put_bytes(pbc, rest);
        } else {
            // If not, we have to copy manually:
            for (; rest > 3; rest -= 4, pos += 4)
                put_bits32(pbc, AV_RB32(pos));

            for (; rest; rest--, pos++)
                put_bits(pbc, 8, *pos);

            // Align with zeros
            put_bits(pbc, 8 - put_bits_count(pbc) % 8, 0);
        }
    }

    return 0;
}

static int cbs_mpeg2_write_unit(CodedBitstreamContext *ctx,
                                CodedBitstreamUnit *unit,
                                PutBitContext *pbc)
{
    if (MPEG2_START_IS_SLICE(unit->type))
        return cbs_mpeg2_write_slice (ctx, unit, pbc);
    else
        return cbs_mpeg2_write_header(ctx, unit, pbc);
}

static int cbs_mpeg2_assemble_fragment(CodedBitstreamContext *ctx,
                                       CodedBitstreamFragment *frag)
{
    uint8_t *data;
    size_t size, dp;
    int i;

    size = 0;
    for (i = 0; i < frag->nb_units; i++)
        size += 3 + frag->units[i].data_size;

    frag->data_ref = av_buffer_alloc(size + AV_INPUT_BUFFER_PADDING_SIZE);
    if (!frag->data_ref)
        return AVERROR(ENOMEM);
    data = frag->data_ref->data;

    dp = 0;
    for (i = 0; i < frag->nb_units; i++) {
        CodedBitstreamUnit *unit = &frag->units[i];

        data[dp++] = 0;
        data[dp++] = 0;
        data[dp++] = 1;

        memcpy(data + dp, unit->data, unit->data_size);
        dp += unit->data_size;
    }

    av_assert0(dp == size);

    memset(data + size, 0, AV_INPUT_BUFFER_PADDING_SIZE);
    frag->data      = data;
    frag->data_size = size;

    return 0;
}

const CodedBitstreamType ff_cbs_type_mpeg2 = {
    .codec_id          = AV_CODEC_ID_MPEG2VIDEO,

    .priv_data_size    = sizeof(CodedBitstreamMPEG2Context),

    .split_fragment    = &cbs_mpeg2_split_fragment,
    .read_unit         = &cbs_mpeg2_read_unit,
    .write_unit        = &cbs_mpeg2_write_unit,
    .assemble_fragment = &cbs_mpeg2_assemble_fragment,
};<|MERGE_RESOLUTION|>--- conflicted
+++ resolved
@@ -57,11 +57,7 @@
         bit("marker_bit", 1)
 #define bit(string, value) do { \
         av_unused uint32_t bit = value; \
-<<<<<<< HEAD
-        xuia(1, string, bit, value, value, 0); \
-=======
         xuia(1, string, bit, value, value, 0, ); \
->>>>>>> 15a0ff81
     } while (0)
 
 
@@ -144,22 +140,14 @@
 #undef infer
 
 
-<<<<<<< HEAD
-static void cbs_mpeg2_free_picture_header(void *unit, uint8_t *content)
-=======
 static void cbs_mpeg2_free_picture_header(void *opaque, uint8_t *content)
->>>>>>> 15a0ff81
 {
     MPEG2RawPictureHeader *picture = (MPEG2RawPictureHeader*)content;
     av_buffer_unref(&picture->extra_information_picture.extra_information_ref);
     av_freep(&content);
 }
 
-<<<<<<< HEAD
-static void cbs_mpeg2_free_user_data(void *unit, uint8_t *content)
-=======
 static void cbs_mpeg2_free_user_data(void *opaque, uint8_t *content)
->>>>>>> 15a0ff81
 {
     MPEG2RawUserData *user = (MPEG2RawUserData*)content;
     av_buffer_unref(&user->user_data_ref);
