/*
 * Deluxe Paint Animation decoder
 * Copyright (c) 2009 Peter Ross
 *
 * This file is part of FFmpeg.
 *
 * FFmpeg is free software; you can redistribute it and/or
 * modify it under the terms of the GNU Lesser General Public
 * License as published by the Free Software Foundation; either
 * version 2.1 of the License, or (at your option) any later version.
 *
 * FFmpeg is distributed in the hope that it will be useful,
 * but WITHOUT ANY WARRANTY; without even the implied warranty of
 * MERCHANTABILITY or FITNESS FOR A PARTICULAR PURPOSE.  See the GNU
 * Lesser General Public License for more details.
 *
 * You should have received a copy of the GNU Lesser General Public
 * License along with FFmpeg; if not, write to the Free Software
 * Foundation, Inc., 51 Franklin Street, Fifth Floor, Boston, MA 02110-1301 USA
 */

/**
 * @file
 * Deluxe Paint Animation decoder
 */

#include "avcodec.h"
#include "bytestream.h"
#include "internal.h"

typedef struct AnmContext {
    AVFrame *frame;
    int palette[AVPALETTE_COUNT];
} AnmContext;

static av_cold int decode_init(AVCodecContext *avctx)
{
    AnmContext *s = avctx->priv_data;
    GetByteContext gb;
    int i;

    if (avctx->extradata_size < 16 * 8 + 4 * 256)
        return AVERROR_INVALIDDATA;

    avctx->pix_fmt = AV_PIX_FMT_PAL8;

    s->frame = av_frame_alloc();
    if (!s->frame)
        return AVERROR(ENOMEM);

    bytestream2_init(&gb, avctx->extradata, avctx->extradata_size);
    bytestream2_skipu(&gb, 16 * 8);
    for (i = 0; i < 256; i++)
        s->palette[i] = (0xFFU << 24) | bytestream2_get_le32u(&gb);

    return 0;
}

/**
 * Perform decode operation
 * @param dst     pointer to destination image buffer
 * @param dst_end pointer to end of destination image buffer
 * @param gb GetByteContext (optional, see below)
 * @param pixel Fill color (optional, see below)
 * @param count Pixel count
 * @param x Pointer to x-axis counter
 * @param width Image width
 * @param linesize Destination image buffer linesize
 * @return non-zero if destination buffer is exhausted
 *
 * a copy operation is achieved when 'gb' is set
 * a fill operation is achieved when 'gb' is null and pixel is >= 0
 * a skip operation is achieved when 'gb' is null and pixel is < 0
 */
static inline int op(uint8_t **dst, const uint8_t *dst_end,
                     GetByteContext *gb,
                     int pixel, int count,
                     int *x, int width, int linesize)
{
    int remaining = width - *x;
    while(count > 0) {
        int striplen = FFMIN(count, remaining);
        if (gb) {
            if (bytestream2_get_bytes_left(gb) < striplen)
                goto exhausted;
            bytestream2_get_bufferu(gb, *dst, striplen);
        } else if (pixel >= 0)
            memset(*dst, pixel, striplen);
        *dst      += striplen;
        remaining -= striplen;
        count     -= striplen;
        if (remaining <= 0) {
            *dst      += linesize - width;
            remaining  = width;
        }
        if (linesize > 0) {
            if (*dst >= dst_end) goto exhausted;
        } else {
            if (*dst <= dst_end) goto exhausted;
        }
    }
    *x = width - remaining;
    return 0;

exhausted:
    *x = width - remaining;
    return 1;
}

static int decode_frame(AVCodecContext *avctx,
                        void *data, int *got_frame,
                        AVPacket *avpkt)
{
    AnmContext *s = avctx->priv_data;
    const int buf_size = avpkt->size;
    uint8_t *dst, *dst_end;
    GetByteContext gb;
    int count, ret, x = 0;

    if (buf_size < 7)
        return AVERROR_INVALIDDATA;

<<<<<<< HEAD
    if (buf_size < 7)
        return AVERROR_INVALIDDATA;

    if ((ret = ff_reget_buffer(avctx, s->frame)) < 0)
=======
    if ((ret = ff_reget_buffer(avctx, s->frame, 0)) < 0)
>>>>>>> 15a0ff81
        return ret;
    dst     = s->frame->data[0];
    dst_end = s->frame->data[0] + s->frame->linesize[0]*avctx->height;

    bytestream2_init(&gb, avpkt->data, buf_size);

    if (bytestream2_get_byte(&gb) != 0x42) {
        avpriv_request_sample(avctx, "Unknown record type");
        return AVERROR_INVALIDDATA;
    }
    if (bytestream2_get_byte(&gb)) {
        avpriv_request_sample(avctx, "Padding bytes");
        return AVERROR_PATCHWELCOME;
    }
    bytestream2_skip(&gb, 2);

    do {
        /* if statements are ordered by probability */
#define OP(gb, pixel, count) \
    op(&dst, dst_end, (gb), (pixel), (count), &x, avctx->width, s->frame->linesize[0])

        int type = bytestream2_get_byte(&gb);
        count = type & 0x7F;
        type >>= 7;
        if (count) {
            if (OP(type ? NULL : &gb, -1, count)) break;
        } else if (!type) {
            int pixel;
            count = bytestream2_get_byte(&gb);  /* count==0 gives nop */
            pixel = bytestream2_get_byte(&gb);
            if (OP(NULL, pixel, count)) break;
        } else {
            int pixel;
            type = bytestream2_get_le16(&gb);
            count = type & 0x3FFF;
            type >>= 14;
            if (!count) {
                if (type == 0)
                    break; // stop
                if (type == 2) {
                    avpriv_request_sample(avctx, "Unknown opcode");
                    return AVERROR_PATCHWELCOME;
                }
                continue;
            }
            pixel = type == 3 ? bytestream2_get_byte(&gb) : -1;
            if (type == 1) count += 0x4000;
            if (OP(type == 2 ? &gb : NULL, pixel, count)) break;
        }
    } while (bytestream2_get_bytes_left(&gb) > 0);

    memcpy(s->frame->data[1], s->palette, AVPALETTE_SIZE);

    *got_frame = 1;
    if ((ret = av_frame_ref(data, s->frame)) < 0)
        return ret;

    return buf_size;
}

static av_cold int decode_end(AVCodecContext *avctx)
{
    AnmContext *s = avctx->priv_data;

    av_frame_free(&s->frame);
    return 0;
}

AVCodec ff_anm_decoder = {
    .name           = "anm",
    .long_name      = NULL_IF_CONFIG_SMALL("Deluxe Paint Animation"),
    .type           = AVMEDIA_TYPE_VIDEO,
    .id             = AV_CODEC_ID_ANM,
    .priv_data_size = sizeof(AnmContext),
    .init           = decode_init,
    .close          = decode_end,
    .decode         = decode_frame,
    .capabilities   = AV_CODEC_CAP_DR1,
    .caps_internal  = FF_CODEC_CAP_INIT_THREADSAFE,
};<|MERGE_RESOLUTION|>--- conflicted
+++ resolved
@@ -120,14 +120,7 @@
     if (buf_size < 7)
         return AVERROR_INVALIDDATA;
 
-<<<<<<< HEAD
-    if (buf_size < 7)
-        return AVERROR_INVALIDDATA;
-
-    if ((ret = ff_reget_buffer(avctx, s->frame)) < 0)
-=======
     if ((ret = ff_reget_buffer(avctx, s->frame, 0)) < 0)
->>>>>>> 15a0ff81
         return ret;
     dst     = s->frame->data[0];
     dst_end = s->frame->data[0] + s->frame->linesize[0]*avctx->height;
