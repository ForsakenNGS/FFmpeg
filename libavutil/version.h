--- conflicted
+++ resolved
@@ -78,15 +78,9 @@
  * @{
  */
 
-<<<<<<< HEAD
 #define LIBAVUTIL_VERSION_MAJOR  55
-#define LIBAVUTIL_VERSION_MINOR  49
+#define LIBAVUTIL_VERSION_MINOR  50
 #define LIBAVUTIL_VERSION_MICRO 100
-=======
-#define LIBAVUTIL_VERSION_MAJOR 55
-#define LIBAVUTIL_VERSION_MINOR 21
-#define LIBAVUTIL_VERSION_MICRO  0
->>>>>>> d7bc52bf
 
 #define LIBAVUTIL_VERSION_INT   AV_VERSION_INT(LIBAVUTIL_VERSION_MAJOR, \
                                                LIBAVUTIL_VERSION_MINOR, \
