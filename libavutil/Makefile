--- conflicted
+++ resolved
@@ -80,12 +80,9 @@
           version.h                                                     \
           xtea.h                                                        \
           tea.h                                                         \
-<<<<<<< HEAD
           extlib.h                                                      \
 #^PLEX
-=======
           tx.h                                                          \
->>>>>>> bf85c589
 
 HEADERS-$(CONFIG_LZO)                   += lzo.h
 
