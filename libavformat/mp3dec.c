--- conflicted
+++ resolved
@@ -91,11 +91,7 @@
 
             header = AV_RB32(buf2);
             ret = avpriv_mpegaudio_decode_header(&h, header);
-<<<<<<< HEAD
-            if (ret != 0 || h.layer != layer)
-=======
             if (ret != 0 || end - buf2 < h.frame_size)
->>>>>>> bf85c589
                 break;
             buf2 += h.frame_size;
             framesizes += h.frame_size;
