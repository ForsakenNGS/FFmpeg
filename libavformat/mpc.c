--- conflicted
+++ resolved
@@ -80,9 +80,6 @@
 
     st = avformat_new_stream(s, NULL);
     if (!st)
-<<<<<<< HEAD
-        goto mem_error;
-=======
         return AVERROR(ENOMEM);
 
     if (c->fcount) {
@@ -96,20 +93,14 @@
         av_log(s, AV_LOG_WARNING, "Container reports no frames\n");
     }
 
->>>>>>> 15a0ff81
     st->codecpar->codec_type = AVMEDIA_TYPE_AUDIO;
     st->codecpar->codec_id = AV_CODEC_ID_MUSEPACK7;
     st->codecpar->channels = 2;
     st->codecpar->channel_layout = AV_CH_LAYOUT_STEREO;
     st->codecpar->bits_per_coded_sample = 16;
 
-<<<<<<< HEAD
-    if (ff_get_extradata(s, st->codecpar, s->pb, 16) < 0)
-        goto mem_error;
-=======
     if ((ret = ff_get_extradata(s, st->codecpar, s->pb, 16)) < 0)
         return ret;
->>>>>>> 15a0ff81
     st->codecpar->sample_rate = mpc_rate[st->codecpar->extradata[2] & 3];
     avpriv_set_pts_info(st, 32, MPC_FRAMESIZE, st->codecpar->sample_rate);
     /* scan for seekpoints */
