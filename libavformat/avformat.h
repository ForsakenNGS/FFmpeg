/*
 * copyright (c) 2001 Fabrice Bellard
 *
 * This file is part of FFmpeg.
 *
 * FFmpeg is free software; you can redistribute it and/or
 * modify it under the terms of the GNU Lesser General Public
 * License as published by the Free Software Foundation; either
 * version 2.1 of the License, or (at your option) any later version.
 *
 * FFmpeg is distributed in the hope that it will be useful,
 * but WITHOUT ANY WARRANTY; without even the implied warranty of
 * MERCHANTABILITY or FITNESS FOR A PARTICULAR PURPOSE.  See the GNU
 * Lesser General Public License for more details.
 *
 * You should have received a copy of the GNU Lesser General Public
 * License along with FFmpeg; if not, write to the Free Software
 * Foundation, Inc., 51 Franklin Street, Fifth Floor, Boston, MA 02110-1301 USA
 */

#ifndef AVFORMAT_AVFORMAT_H
#define AVFORMAT_AVFORMAT_H


/**
 * Return the LIBAVFORMAT_VERSION_INT constant.
 */
unsigned avformat_version(void);

/**
 * Return the libavformat build-time configuration.
 */
const char *avformat_configuration(void);

/**
 * Return the libavformat license.
 */
const char *avformat_license(void);

#include <time.h>
#include <stdio.h>  /* FILE */
#include "libavcodec/avcodec.h"
#include "libavutil/dict.h"

#include "avio.h"
#include "libavformat/version.h"

struct AVFormatContext;


/*
 * Public Metadata API.
 * The metadata API allows libavformat to export metadata tags to a client
 * application using a sequence of key/value pairs. Like all strings in FFmpeg,
 * metadata must be stored as UTF-8 encoded Unicode. Note that metadata
 * exported by demuxers isn't checked to be valid UTF-8 in most cases.
 * Important concepts to keep in mind:
 * 1. Keys are unique; there can never be 2 tags with the same key. This is
 *    also meant semantically, i.e., a demuxer should not knowingly produce
 *    several keys that are literally different but semantically identical.
 *    E.g., key=Author5, key=Author6. In this example, all authors must be
 *    placed in the same tag.
 * 2. Metadata is flat, not hierarchical; there are no subtags. If you
 *    want to store, e.g., the email address of the child of producer Alice
 *    and actor Bob, that could have key=alice_and_bobs_childs_email_address.
 * 3. Several modifiers can be applied to the tag name. This is done by
 *    appending a dash character ('-') and the modifier name in the order
 *    they appear in the list below -- e.g. foo-eng-sort, not foo-sort-eng.
 *    a) language -- a tag whose value is localized for a particular language
 *       is appended with the ISO 639-2/B 3-letter language code.
 *       For example: Author-ger=Michael, Author-eng=Mike
 *       The original/default language is in the unqualified "Author" tag.
 *       A demuxer should set a default if it sets any translated tag.
 *    b) sorting  -- a modified version of a tag that should be used for
 *       sorting will have '-sort' appended. E.g. artist="The Beatles",
 *       artist-sort="Beatles, The".
 *
 * 4. Demuxers attempt to export metadata in a generic format, however tags
 *    with no generic equivalents are left as they are stored in the container.
 *    Follows a list of generic tag names:
 *
 * album        -- name of the set this work belongs to
 * album_artist -- main creator of the set/album, if different from artist.
 *                 e.g. "Various Artists" for compilation albums.
 * artist       -- main creator of the work
 * comment      -- any additional description of the file.
 * composer     -- who composed the work, if different from artist.
 * copyright    -- name of copyright holder.
 * creation_time-- date when the file was created, preferably in ISO 8601.
 * date         -- date when the work was created, preferably in ISO 8601.
 * disc         -- number of a subset, e.g. disc in a multi-disc collection.
 * encoder      -- name/settings of the software/hardware that produced the file.
 * encoded_by   -- person/group who created the file.
 * filename     -- original name of the file.
 * genre        -- <self-evident>.
 * language     -- main language in which the work is performed, preferably
 *                 in ISO 639-2 format. Multiple languages can be specified by
 *                 separating them with commas.
 * performer    -- artist who performed the work, if different from artist.
 *                 E.g for "Also sprach Zarathustra", artist would be "Richard
 *                 Strauss" and performer "London Philharmonic Orchestra".
 * publisher    -- name of the label/publisher.
 * service_name     -- name of the service in broadcasting (channel name).
 * service_provider -- name of the service provider in broadcasting.
 * title        -- name of the work.
 * track        -- number of this work in the set, can be in form current/total.
 * variant_bitrate -- the total bitrate of the bitrate variant that the current stream is part of
 */

#if FF_API_OLD_METADATA2
/**
 * @defgroup old_metadata Old metadata API
 * The following functions are deprecated, use
 * their equivalents from libavutil/dict.h instead.
 * @{
 */

#define AV_METADATA_MATCH_CASE      AV_DICT_MATCH_CASE
#define AV_METADATA_IGNORE_SUFFIX   AV_DICT_IGNORE_SUFFIX
#define AV_METADATA_DONT_STRDUP_KEY AV_DICT_DONT_STRDUP_KEY
#define AV_METADATA_DONT_STRDUP_VAL AV_DICT_DONT_STRDUP_VAL
#define AV_METADATA_DONT_OVERWRITE  AV_DICT_DONT_OVERWRITE

typedef attribute_deprecated AVDictionary AVMetadata;
typedef attribute_deprecated AVDictionaryEntry  AVMetadataTag;

typedef struct AVMetadataConv AVMetadataConv;

/**
 * Get a metadata element with matching key.
 *
 * @param prev Set to the previous matching element to find the next.
 *             If set to NULL the first matching element is returned.
 * @param flags Allows case as well as suffix-insensitive comparisons.
 * @return Found tag or NULL, changing key or value leads to undefined behavior.
 */
attribute_deprecated AVDictionaryEntry *
av_metadata_get(AVDictionary *m, const char *key, const AVDictionaryEntry *prev, int flags);

#if FF_API_OLD_METADATA
/**
 * Set the given tag in *pm, overwriting an existing tag.
 *
 * @param pm pointer to a pointer to a metadata struct. If *pm is NULL
 * a metadata struct is allocated and put in *pm.
 * @param key tag key to add to *pm (will be av_strduped)
 * @param value tag value to add to *pm (will be av_strduped)
 * @return >= 0 on success otherwise an error code <0
 * @deprecated Use av_metadata_set2() instead.
 */
attribute_deprecated int av_metadata_set(AVMetadata **pm, const char *key, const char *value);
#endif

/**
 * Set the given tag in *pm, overwriting an existing tag.
 *
 * @param pm pointer to a pointer to a metadata struct. If *pm is NULL
 * a metadata struct is allocated and put in *pm.
 * @param key tag key to add to *pm (will be av_strduped depending on flags)
 * @param value tag value to add to *pm (will be av_strduped depending on flags).
 *        Passing a NULL value will cause an existing tag to be deleted.
 * @return >= 0 on success otherwise an error code <0
 */
attribute_deprecated int av_metadata_set2(AVDictionary **pm, const char *key, const char *value, int flags);

/**
 * This function is provided for compatibility reason and currently does nothing.
 */
attribute_deprecated void av_metadata_conv(struct AVFormatContext *ctx, const AVMetadataConv *d_conv,
                                                                        const AVMetadataConv *s_conv);

/**
 * Copy metadata from one AVDictionary struct into another.
 * @param dst pointer to a pointer to a AVDictionary struct. If *dst is NULL,
 *            this function will allocate a struct for you and put it in *dst
 * @param src pointer to source AVDictionary struct
 * @param flags flags to use when setting metadata in *dst
 * @note metadata is read using the AV_DICT_IGNORE_SUFFIX flag
 */
attribute_deprecated void av_metadata_copy(AVDictionary **dst, AVDictionary *src, int flags);

/**
 * Free all the memory allocated for an AVDictionary struct.
 */
attribute_deprecated void av_metadata_free(AVDictionary **m);
/**
 * @}
 */
#endif


/* packet functions */


/**
 * Allocate and read the payload of a packet and initialize its
 * fields with default values.
 *
 * @param pkt packet
 * @param size desired payload size
 * @return >0 (read size) if OK, AVERROR_xxx otherwise
 */
int av_get_packet(AVIOContext *s, AVPacket *pkt, int size);


/**
 * Read data and append it to the current content of the AVPacket.
 * If pkt->size is 0 this is identical to av_get_packet.
 * Note that this uses av_grow_packet and thus involves a realloc
 * which is inefficient. Thus this function should only be used
 * when there is no reasonable way to know (an upper bound of)
 * the final size.
 *
 * @param pkt packet
 * @param size amount of data to read
 * @return >0 (read size) if OK, AVERROR_xxx otherwise, previous data
 *         will not be lost even if an error occurs.
 */
int av_append_packet(AVIOContext *s, AVPacket *pkt, int size);

/*************************************************/
/* fractional numbers for exact pts handling */

/**
 * The exact value of the fractional number is: 'val + num / den'.
 * num is assumed to be 0 <= num < den.
 */
typedef struct AVFrac {
    int64_t val, num, den;
} AVFrac;

/*************************************************/
/* input/output formats */

struct AVCodecTag;

/**
 * This structure contains the data a format has to probe a file.
 */
typedef struct AVProbeData {
    const char *filename;
    unsigned char *buf; /**< Buffer must have AVPROBE_PADDING_SIZE of extra allocated bytes filled with zero. */
    int buf_size;       /**< Size of buf except extra allocated bytes */
} AVProbeData;

#define AVPROBE_SCORE_MAX 100               ///< maximum score, half of that is used for file-extension-based detection
#define AVPROBE_PADDING_SIZE 32             ///< extra allocated bytes at the end of the probe buffer

typedef struct AVFormatParameters {
#if FF_API_FORMAT_PARAMETERS
    attribute_deprecated AVRational time_base;
    attribute_deprecated int sample_rate;
    attribute_deprecated int channels;
    attribute_deprecated int width;
    attribute_deprecated int height;
    attribute_deprecated enum PixelFormat pix_fmt;
    attribute_deprecated int channel; /**< Used to select DV channel. */
    attribute_deprecated const char *standard; /**< deprecated, use demuxer-specific options instead. */
    attribute_deprecated unsigned int mpeg2ts_raw:1;  /**< deprecated, use mpegtsraw demuxer */
    /**< deprecated, use mpegtsraw demuxer-specific options instead */
    attribute_deprecated unsigned int mpeg2ts_compute_pcr:1;
    attribute_deprecated unsigned int initial_pause:1;       /**< Do not begin to play the stream
                                                                  immediately (RTSP only). */
    attribute_deprecated unsigned int prealloced_context:1;
#endif
<<<<<<< HEAD
    unsigned int prealloced_context:1;
#if FF_API_PARAMETERS_CODEC_ID
    attribute_deprecated enum CodecID video_codec_id;
    attribute_deprecated enum CodecID audio_codec_id;
#endif
=======
>>>>>>> d39b33c6
} AVFormatParameters;

//! Demuxer will use avio_open, no opened file should be provided by the caller.
#define AVFMT_NOFILE        0x0001
#define AVFMT_NEEDNUMBER    0x0002 /**< Needs '%d' in filename. */
#define AVFMT_SHOW_IDS      0x0008 /**< Show format stream IDs numbers. */
#define AVFMT_RAWPICTURE    0x0020 /**< Format wants AVPicture structure for
                                      raw picture data. */
#define AVFMT_GLOBALHEADER  0x0040 /**< Format wants global header. */
#define AVFMT_NOTIMESTAMPS  0x0080 /**< Format does not need / have any timestamps. */
#define AVFMT_GENERIC_INDEX 0x0100 /**< Use generic index building code. */
#define AVFMT_TS_DISCONT    0x0200 /**< Format allows timestamp discontinuities. Note, muxers always require valid (monotone) timestamps */
#define AVFMT_VARIABLE_FPS  0x0400 /**< Format allows variable fps. */
#define AVFMT_NODIMENSIONS  0x0800 /**< Format does not need width/height */
#define AVFMT_NOSTREAMS     0x1000 /**< Format does not require any streams */
#define AVFMT_NOBINSEARCH   0x2000 /**< Format does not allow to fallback to binary search via read_timestamp */
#define AVFMT_NOGENSEARCH   0x4000 /**< Format does not allow to fallback to generic search */
#define AVFMT_TS_NONSTRICT  0x8000 /**< Format does not require strictly
                                          increasing timestamps, but they must
                                          still be monotonic */

typedef struct AVOutputFormat {
    const char *name;
    /**
     * Descriptive name for the format, meant to be more human-readable
     * than name. You should use the NULL_IF_CONFIG_SMALL() macro
     * to define it.
     */
    const char *long_name;
    const char *mime_type;
    const char *extensions; /**< comma-separated filename extensions */
    /**
     * size of private data so that it can be allocated in the wrapper
     */
    int priv_data_size;
    /* output support */
    enum CodecID audio_codec; /**< default audio codec */
    enum CodecID video_codec; /**< default video codec */
    int (*write_header)(struct AVFormatContext *);
    int (*write_packet)(struct AVFormatContext *, AVPacket *pkt);
    int (*write_trailer)(struct AVFormatContext *);
    /**
     * can use flags: AVFMT_NOFILE, AVFMT_NEEDNUMBER, AVFMT_RAWPICTURE,
     * AVFMT_GLOBALHEADER, AVFMT_NOTIMESTAMPS, AVFMT_VARIABLE_FPS,
     * AVFMT_NODIMENSIONS, AVFMT_NOSTREAMS
     */
    int flags;

    void *dummy;

    int (*interleave_packet)(struct AVFormatContext *, AVPacket *out,
                             AVPacket *in, int flush);

    /**
     * List of supported codec_id-codec_tag pairs, ordered by "better
     * choice first". The arrays are all terminated by CODEC_ID_NONE.
     */
    const struct AVCodecTag * const *codec_tag;

    enum CodecID subtitle_codec; /**< default subtitle codec */

#if FF_API_OLD_METADATA2
    const AVMetadataConv *metadata_conv;
#endif

    const AVClass *priv_class; ///< AVClass for the private context

    /* private fields */
    struct AVOutputFormat *next;
} AVOutputFormat;

typedef struct AVInputFormat {
    /**
     * A comma separated list of short names for the format. New names
     * may be appended with a minor bump.
     */
    const char *name;

    /**
     * Descriptive name for the format, meant to be more human-readable
     * than name. You should use the NULL_IF_CONFIG_SMALL() macro
     * to define it.
     */
    const char *long_name;

    /**
     * Size of private data so that it can be allocated in the wrapper.
     */
    int priv_data_size;

    /**
     * Tell if a given file has a chance of being parsed as this format.
     * The buffer provided is guaranteed to be AVPROBE_PADDING_SIZE bytes
     * big so you do not have to check for that unless you need more.
     */
    int (*read_probe)(AVProbeData *);

    /**
     * Read the format header and initialize the AVFormatContext
     * structure. Return 0 if OK. 'ap' if non-NULL contains
     * additional parameters. Only used in raw format right
     * now. 'av_new_stream' should be called to create new streams.
     */
    int (*read_header)(struct AVFormatContext *,
                       AVFormatParameters *ap);

    /**
     * Read one packet and put it in 'pkt'. pts and flags are also
     * set. 'av_new_stream' can be called only if the flag
     * AVFMTCTX_NOHEADER is used and only in the calling thread (not in a
     * background thread).
     * @return 0 on success, < 0 on error.
     *         When returning an error, pkt must not have been allocated
     *         or must be freed before returning
     */
    int (*read_packet)(struct AVFormatContext *, AVPacket *pkt);

    /**
     * Close the stream. The AVFormatContext and AVStreams are not
     * freed by this function
     */
    int (*read_close)(struct AVFormatContext *);

#if FF_API_READ_SEEK
    /**
     * Seek to a given timestamp relative to the frames in
     * stream component stream_index.
     * @param stream_index Must not be -1.
     * @param flags Selects which direction should be preferred if no exact
     *              match is available.
     * @return >= 0 on success (but not necessarily the new offset)
     */
    attribute_deprecated int (*read_seek)(struct AVFormatContext *,
                                          int stream_index, int64_t timestamp, int flags);
#endif
    /**
     * Gets the next timestamp in stream[stream_index].time_base units.
     * @return the timestamp or AV_NOPTS_VALUE if an error occurred
     */
    int64_t (*read_timestamp)(struct AVFormatContext *s, int stream_index,
                              int64_t *pos, int64_t pos_limit);

    /**
     * Can use flags: AVFMT_NOFILE, AVFMT_NEEDNUMBER.
     */
    int flags;

    /**
     * If extensions are defined, then no probe is done. You should
     * usually not use extension format guessing because it is not
     * reliable enough
     */
    const char *extensions;

    /**
     * General purpose read-only value that the format can use.
     */
    int value;

    /**
     * Start/resume playing - only meaningful if using a network-based format
     * (RTSP).
     */
    int (*read_play)(struct AVFormatContext *);

    /**
     * Pause playing - only meaningful if using a network-based format
     * (RTSP).
     */
    int (*read_pause)(struct AVFormatContext *);

    const struct AVCodecTag * const *codec_tag;

    /**
     * Seek to timestamp ts.
     * Seeking will be done so that the point from which all active streams
     * can be presented successfully will be closest to ts and within min/max_ts.
     * Active streams are all streams that have AVStream.discard < AVDISCARD_ALL.
     */
    int (*read_seek2)(struct AVFormatContext *s, int stream_index, int64_t min_ts, int64_t ts, int64_t max_ts, int flags);

#if FF_API_OLD_METADATA2
    const AVMetadataConv *metadata_conv;
#endif

    const AVClass *priv_class; ///< AVClass for the private context

    /* private fields */
    struct AVInputFormat *next;
} AVInputFormat;

enum AVStreamParseType {
    AVSTREAM_PARSE_NONE,
    AVSTREAM_PARSE_FULL,       /**< full parsing and repack */
    AVSTREAM_PARSE_HEADERS,    /**< Only parse headers, do not repack. */
    AVSTREAM_PARSE_TIMESTAMPS, /**< full parsing and interpolation of timestamps for frames not starting on a packet boundary */
    AVSTREAM_PARSE_FULL_ONCE,  /**< full parsing and repack of the first frame only, only implemented for H.264 currently */
};

typedef struct AVIndexEntry {
    int64_t pos;
    int64_t timestamp;
#define AVINDEX_KEYFRAME 0x0001
    int flags:2;
    int size:30; //Yeah, trying to keep the size of this small to reduce memory requirements (it is 24 vs. 32 bytes due to possible 8-byte alignment).
    int min_distance;         /**< Minimum distance between this and the previous keyframe, used to avoid unneeded searching. */
} AVIndexEntry;

#define AV_DISPOSITION_DEFAULT   0x0001
#define AV_DISPOSITION_DUB       0x0002
#define AV_DISPOSITION_ORIGINAL  0x0004
#define AV_DISPOSITION_COMMENT   0x0008
#define AV_DISPOSITION_LYRICS    0x0010
#define AV_DISPOSITION_KARAOKE   0x0020

/**
 * Track should be used during playback by default.
 * Useful for subtitle track that should be displayed
 * even when user did not explicitly ask for subtitles.
 */
#define AV_DISPOSITION_FORCED    0x0040
#define AV_DISPOSITION_HEARING_IMPAIRED  0x0080  /**< stream for hearing impaired audiences */
#define AV_DISPOSITION_VISUAL_IMPAIRED   0x0100  /**< stream for visual impaired audiences */
#define AV_DISPOSITION_CLEAN_EFFECTS     0x0200  /**< stream without voice */

/**
 * Stream structure.
 * New fields can be added to the end with minor version bumps.
 * Removal, reordering and changes to existing fields require a major
 * version bump.
 * sizeof(AVStream) must not be used outside libav*.
 */
typedef struct AVStream {
    int index;    /**< stream index in AVFormatContext */
    int id;       /**< format-specific stream ID */
    AVCodecContext *codec; /**< codec context */
    /**
     * Real base framerate of the stream.
     * This is the lowest framerate with which all timestamps can be
     * represented accurately (it is the least common multiple of all
     * framerates in the stream). Note, this value is just a guess!
     * For example, if the time base is 1/90000 and all frames have either
     * approximately 3600 or 1800 timer ticks, then r_frame_rate will be 50/1.
     */
    AVRational r_frame_rate;
    void *priv_data;

    /* internal data used in av_find_stream_info() */
    int64_t first_dts;

    /**
     * encoding: pts generation when outputting stream
     */
    struct AVFrac pts;

    /**
     * This is the fundamental unit of time (in seconds) in terms
     * of which frame timestamps are represented. For fixed-fps content,
     * time base should be 1/framerate and timestamp increments should be 1.
     * decoding: set by libavformat
     * encoding: set by libavformat in av_write_header
     */
    AVRational time_base;
    int pts_wrap_bits; /**< number of bits in pts (used for wrapping control) */
    /* ffmpeg.c private use */
    int stream_copy; /**< If set, just copy stream. */
    enum AVDiscard discard; ///< Selects which packets can be discarded at will and do not need to be demuxed.

    //FIXME move stuff to a flags field?
    /**
     * Quality, as it has been removed from AVCodecContext and put in AVVideoFrame.
     * MN: dunno if that is the right place for it
     */
    float quality;

    /**
     * Decoding: pts of the first frame of the stream, in stream time base.
     * Only set this if you are absolutely 100% sure that the value you set
     * it to really is the pts of the first frame.
     * This may be undefined (AV_NOPTS_VALUE).
     * @note The ASF header does NOT contain a correct start_time the ASF
     * demuxer must NOT set this.
     */
    int64_t start_time;

    /**
     * Decoding: duration of the stream, in stream time base.
     * If a source file does not specify a duration, but does specify
     * a bitrate, this value will be estimated from bitrate and file size.
     */
    int64_t duration;

#if FF_API_OLD_METADATA
    attribute_deprecated char language[4]; /**< ISO 639-2/B 3-letter language code (empty string if undefined) */
#endif

    /* av_read_frame() support */
    enum AVStreamParseType need_parsing;
    struct AVCodecParserContext *parser;

    int64_t cur_dts;
    int last_IP_duration;
    int64_t last_IP_pts;
    /* av_seek_frame() support */
    AVIndexEntry *index_entries; /**< Only used if the format does not
                                    support seeking natively. */
    int nb_index_entries;
    unsigned int index_entries_allocated_size;

    int64_t nb_frames;                 ///< number of frames in this stream if known or 0

#if FF_API_LAVF_UNUSED
    attribute_deprecated int64_t unused[4+1];
#endif

#if FF_API_OLD_METADATA
    attribute_deprecated char *filename; /**< source filename of the stream */
#endif

    int disposition; /**< AV_DISPOSITION_* bit field */

    AVProbeData probe_data;
#define MAX_REORDER_DELAY 16
    int64_t pts_buffer[MAX_REORDER_DELAY+1];

    /**
     * sample aspect ratio (0 if unknown)
     * - encoding: Set by user.
     * - decoding: Set by libavformat.
     */
    AVRational sample_aspect_ratio;

    AVDictionary *metadata;

    /* Intended mostly for av_read_frame() support. Not supposed to be used by */
    /* external applications; try to use something else if at all possible.    */
    const uint8_t *cur_ptr;
    int cur_len;
    AVPacket cur_pkt;

    // Timestamp generation support:
    /**
     * Timestamp corresponding to the last dts sync point.
     *
     * Initialized when AVCodecParserContext.dts_sync_point >= 0 and
     * a DTS is received from the underlying container. Otherwise set to
     * AV_NOPTS_VALUE by default.
     */
    int64_t reference_dts;

    /**
     * Number of packets to buffer for codec probing
     * NOT PART OF PUBLIC API
     */
#define MAX_PROBE_PACKETS 2500
    int probe_packets;

    /**
     * last packet in packet_buffer for this stream when muxing.
     * used internally, NOT PART OF PUBLIC API, dont read or write from outside of libav*
     */
    struct AVPacketList *last_in_packet_buffer;

    /**
     * Average framerate
     */
    AVRational avg_frame_rate;

    /**
     * Number of frames that have been demuxed during av_find_stream_info()
     */
    int codec_info_nb_frames;

    /**
     * Stream Identifier
     * This is the MPEG-TS stream identifier +1
     * 0 means unknown
     */
    int stream_identifier;

    /**
     * Stream informations used internally by av_find_stream_info()
     */
#define MAX_STD_TIMEBASES (60*12+5)
    struct {
        int64_t last_dts;
        int64_t duration_gcd;
        int duration_count;
        double duration_error[MAX_STD_TIMEBASES];
        int64_t codec_info_duration;
    } *info;

    /**
     * flag to indicate that probing is requested
     * NOT PART OF PUBLIC API
     */
    int request_probe;
} AVStream;

#define AV_PROGRAM_RUNNING 1

/**
 * New fields can be added to the end with minor version bumps.
 * Removal, reordering and changes to existing fields require a major
 * version bump.
 * sizeof(AVProgram) must not be used outside libav*.
 */
typedef struct AVProgram {
    int            id;
#if FF_API_OLD_METADATA
    attribute_deprecated char           *provider_name; ///< network name for DVB streams
    attribute_deprecated char           *name;          ///< service name for DVB streams
#endif
    int            flags;
    enum AVDiscard discard;        ///< selects which program to discard and which to feed to the caller
    unsigned int   *stream_index;
    unsigned int   nb_stream_indexes;
    AVDictionary *metadata;

    int program_num;
    int pmt_pid;
    int pcr_pid;
} AVProgram;

#define AVFMTCTX_NOHEADER      0x0001 /**< signal that no header is present
                                         (streams are added dynamically) */

typedef struct AVChapter {
    int id;                 ///< unique ID to identify the chapter
    AVRational time_base;   ///< time base in which the start/end timestamps are specified
    int64_t start, end;     ///< chapter start/end time in time_base units
#if FF_API_OLD_METADATA
    attribute_deprecated char *title;            ///< chapter title
#endif
    AVDictionary *metadata;
} AVChapter;

#if FF_API_MAX_STREAMS
#define MAX_STREAMS 20
#endif

/**
 * Format I/O context.
 * New fields can be added to the end with minor version bumps.
 * Removal, reordering and changes to existing fields require a major
 * version bump.
 * sizeof(AVFormatContext) must not be used outside libav*.
 */
typedef struct AVFormatContext {
    const AVClass *av_class; /**< Set by avformat_alloc_context. */
    /* Can only be iformat or oformat, not both at the same time. */
    struct AVInputFormat *iformat;
    struct AVOutputFormat *oformat;
    void *priv_data;
    AVIOContext *pb;
    unsigned int nb_streams;
#if FF_API_MAX_STREAMS
    AVStream *streams[MAX_STREAMS];
#else
    AVStream **streams;
#endif
    char filename[1024]; /**< input or output filename */
    /* stream info */
    int64_t timestamp;
#if FF_API_OLD_METADATA
    attribute_deprecated char title[512];
    attribute_deprecated char author[512];
    attribute_deprecated char copyright[512];
    attribute_deprecated char comment[512];
    attribute_deprecated char album[512];
    attribute_deprecated int year;  /**< ID3 year, 0 if none */
    attribute_deprecated int track; /**< track number, 0 if none */
    attribute_deprecated char genre[32]; /**< ID3 genre */
#endif

    int ctx_flags; /**< Format-specific flags, see AVFMTCTX_xx */
    /* private data for pts handling (do not modify directly). */
    /**
     * This buffer is only needed when packets were already buffered but
     * not decoded, for example to get the codec parameters in MPEG
     * streams.
     */
    struct AVPacketList *packet_buffer;

    /**
     * Decoding: position of the first frame of the component, in
     * AV_TIME_BASE fractional seconds. NEVER set this value directly:
     * It is deduced from the AVStream values.
     */
    int64_t start_time;

    /**
     * Decoding: duration of the stream, in AV_TIME_BASE fractional
     * seconds. Only set this value if you know none of the individual stream
     * durations and also dont set any of them. This is deduced from the
     * AVStream values if not set.
     */
    int64_t duration;

    /**
     * decoding: total file size, 0 if unknown
     */
    int64_t file_size;

    /**
     * Decoding: total stream bitrate in bit/s, 0 if not
     * available. Never set it directly if the file_size and the
     * duration are known as FFmpeg can compute it automatically.
     */
    int bit_rate;

    /* av_read_frame() support */
    AVStream *cur_st;
#if FF_API_LAVF_UNUSED
    const uint8_t *cur_ptr_deprecated;
    int cur_len_deprecated;
    AVPacket cur_pkt_deprecated;
#endif

    /* av_seek_frame() support */
    int64_t data_offset; /**< offset of the first packet */
#if FF_API_INDEX_BUILT
    attribute_deprecated int index_built;
#endif

    int mux_rate;
    unsigned int packet_size;
    int preload;
    int max_delay;

#define AVFMT_NOOUTPUTLOOP -1
#define AVFMT_INFINITEOUTPUTLOOP 0
    /**
     * number of times to loop output in formats that support it
     */
    int loop_output;

    int flags;
#define AVFMT_FLAG_GENPTS       0x0001 ///< Generate missing pts even if it requires parsing future frames.
#define AVFMT_FLAG_IGNIDX       0x0002 ///< Ignore index.
#define AVFMT_FLAG_NONBLOCK     0x0004 ///< Do not block when reading packets from input.
#define AVFMT_FLAG_IGNDTS       0x0008 ///< Ignore DTS on frames that contain both DTS & PTS
#define AVFMT_FLAG_NOFILLIN     0x0010 ///< Do not infer any values from other values, just return what is stored in the container
#define AVFMT_FLAG_NOPARSE      0x0020 ///< Do not use AVParsers, you also must set AVFMT_FLAG_NOFILLIN as the fillin code works on frames and no parsing -> no frames. Also seeking to frames can not work if parsing to find frame boundaries has been disabled
#if FF_API_FLAG_RTP_HINT
#define AVFMT_FLAG_RTP_HINT     0x0040 ///< Deprecated, use the -movflags rtphint muxer specific AVOption instead
#endif
#define AVFMT_FLAG_CUSTOM_IO    0x0080 ///< The caller has supplied a custom AVIOContext, don't avio_close() it.
#define AVFMT_FLAG_MP4A_LATM    0x8000 ///< Enable RTP MP4A-LATM payload
#define AVFMT_FLAG_SORT_DTS    0x10000 ///< try to interleave outputted packets by dts (using this flag can slow demuxing down)
#define AVFMT_FLAG_PRIV_OPT    0x20000 ///< Enable use of private options by delaying codec open (this could be made default once all code is converted)
#define AVFMT_FLAG_KEEP_SIDE_DATA 0x40000 ///< Dont merge side data but keep it seperate.

    int loop_input;

    /**
     * decoding: size of data to probe; encoding: unused.
     */
    unsigned int probesize;

    /**
     * Maximum time (in AV_TIME_BASE units) during which the input should
     * be analyzed in av_find_stream_info().
     */
    int max_analyze_duration;

    const uint8_t *key;
    int keylen;

    unsigned int nb_programs;
    AVProgram **programs;

    /**
     * Forced video codec_id.
     * Demuxing: Set by user.
     */
    enum CodecID video_codec_id;

    /**
     * Forced audio codec_id.
     * Demuxing: Set by user.
     */
    enum CodecID audio_codec_id;

    /**
     * Forced subtitle codec_id.
     * Demuxing: Set by user.
     */
    enum CodecID subtitle_codec_id;

    /**
     * Maximum amount of memory in bytes to use for the index of each stream.
     * If the index exceeds this size, entries will be discarded as
     * needed to maintain a smaller size. This can lead to slower or less
     * accurate seeking (depends on demuxer).
     * Demuxers for which a full in-memory index is mandatory will ignore
     * this.
     * muxing  : unused
     * demuxing: set by user
     */
    unsigned int max_index_size;

    /**
     * Maximum amount of memory in bytes to use for buffering frames
     * obtained from realtime capture devices.
     */
    unsigned int max_picture_buffer;

    unsigned int nb_chapters;
    AVChapter **chapters;

    /**
     * Flags to enable debugging.
     */
    int debug;
#define FF_FDEBUG_TS        0x0001

    /**
     * Raw packets from the demuxer, prior to parsing and decoding.
     * This buffer is used for buffering packets until the codec can
     * be identified, as parsing cannot be done without knowing the
     * codec.
     */
    struct AVPacketList *raw_packet_buffer;
    struct AVPacketList *raw_packet_buffer_end;

    struct AVPacketList *packet_buffer_end;

    AVDictionary *metadata;

    /**
     * Remaining size available for raw_packet_buffer, in bytes.
     * NOT PART OF PUBLIC API
     */
#define RAW_PACKET_BUFFER_SIZE 2500000
    int raw_packet_buffer_remaining_size;

    /**
     * Start time of the stream in real world time, in microseconds
     * since the unix epoch (00:00 1st January 1970). That is, pts=0
     * in the stream was captured at this real world time.
     * - encoding: Set by user.
     * - decoding: Unused.
     */
    int64_t start_time_realtime;

    /**
     * decoding: number of frames used to probe fps
     */
    int fps_probe_size;

    /**
     * Transport stream id.
     * This will be moved into demuxer private options. Thus no API/ABI compatibility
     */
    int ts_id;
} AVFormatContext;

typedef struct AVPacketList {
    AVPacket pkt;
    struct AVPacketList *next;
} AVPacketList;

#if FF_API_FIRST_FORMAT
attribute_deprecated extern AVInputFormat *first_iformat;
attribute_deprecated extern AVOutputFormat *first_oformat;
#endif

/**
 * If f is NULL, returns the first registered input format,
 * if f is non-NULL, returns the next registered input format after f
 * or NULL if f is the last one.
 */
AVInputFormat  *av_iformat_next(AVInputFormat  *f);

/**
 * If f is NULL, returns the first registered output format,
 * if f is non-NULL, returns the next registered output format after f
 * or NULL if f is the last one.
 */
AVOutputFormat *av_oformat_next(AVOutputFormat *f);

#if FF_API_GUESS_IMG2_CODEC
attribute_deprecated enum CodecID av_guess_image2_codec(const char *filename);
#endif

/* XXX: Use automatic init with either ELF sections or C file parser */
/* modules. */

/* utils.c */
void av_register_input_format(AVInputFormat *format);
void av_register_output_format(AVOutputFormat *format);
#if FF_API_GUESS_FORMAT
attribute_deprecated AVOutputFormat *guess_stream_format(const char *short_name,
                                    const char *filename,
                                    const char *mime_type);

/**
 * @deprecated Use av_guess_format() instead.
 */
attribute_deprecated AVOutputFormat *guess_format(const char *short_name,
                                                  const char *filename,
                                                  const char *mime_type);
#endif

/**
 * Return the output format in the list of registered output formats
 * which best matches the provided parameters, or return NULL if
 * there is no match.
 *
 * @param short_name if non-NULL checks if short_name matches with the
 * names of the registered formats
 * @param filename if non-NULL checks if filename terminates with the
 * extensions of the registered formats
 * @param mime_type if non-NULL checks if mime_type matches with the
 * MIME type of the registered formats
 */
AVOutputFormat *av_guess_format(const char *short_name,
                                const char *filename,
                                const char *mime_type);

/**
 * Guess the codec ID based upon muxer and filename.
 */
enum CodecID av_guess_codec(AVOutputFormat *fmt, const char *short_name,
                            const char *filename, const char *mime_type,
                            enum AVMediaType type);

/**
 * Send a nice hexadecimal dump of a buffer to the specified file stream.
 *
 * @param f The file stream pointer where the dump should be sent to.
 * @param buf buffer
 * @param size buffer size
 *
 * @see av_hex_dump_log, av_pkt_dump2, av_pkt_dump_log2
 */
void av_hex_dump(FILE *f, uint8_t *buf, int size);

/**
 * Send a nice hexadecimal dump of a buffer to the log.
 *
 * @param avcl A pointer to an arbitrary struct of which the first field is a
 * pointer to an AVClass struct.
 * @param level The importance level of the message, lower values signifying
 * higher importance.
 * @param buf buffer
 * @param size buffer size
 *
 * @see av_hex_dump, av_pkt_dump2, av_pkt_dump_log2
 */
void av_hex_dump_log(void *avcl, int level, uint8_t *buf, int size);

/**
 * Send a nice dump of a packet to the specified file stream.
 *
 * @param f The file stream pointer where the dump should be sent to.
 * @param pkt packet to dump
 * @param dump_payload True if the payload must be displayed, too.
 * @param st AVStream that the packet belongs to
 */
void av_pkt_dump2(FILE *f, AVPacket *pkt, int dump_payload, AVStream *st);


/**
 * Send a nice dump of a packet to the log.
 *
 * @param avcl A pointer to an arbitrary struct of which the first field is a
 * pointer to an AVClass struct.
 * @param level The importance level of the message, lower values signifying
 * higher importance.
 * @param pkt packet to dump
 * @param dump_payload True if the payload must be displayed, too.
 * @param st AVStream that the packet belongs to
 */
void av_pkt_dump_log2(void *avcl, int level, AVPacket *pkt, int dump_payload,
                      AVStream *st);

#if FF_API_PKT_DUMP
attribute_deprecated void av_pkt_dump(FILE *f, AVPacket *pkt, int dump_payload);
attribute_deprecated void av_pkt_dump_log(void *avcl, int level, AVPacket *pkt,
                                          int dump_payload);
#endif

/**
 * Initialize libavformat and register all the muxers, demuxers and
 * protocols. If you do not call this function, then you can select
 * exactly which formats you want to support.
 *
 * @see av_register_input_format()
 * @see av_register_output_format()
 * @see av_register_protocol()
 */
void av_register_all(void);

/**
 * Get the CodecID for the given codec tag tag.
 * If no codec id is found returns CODEC_ID_NONE.
 *
 * @param tags list of supported codec_id-codec_tag pairs, as stored
 * in AVInputFormat.codec_tag and AVOutputFormat.codec_tag
 */
enum CodecID av_codec_get_id(const struct AVCodecTag * const *tags, unsigned int tag);

/**
 * Get the codec tag for the given codec id id.
 * If no codec tag is found returns 0.
 *
 * @param tags list of supported codec_id-codec_tag pairs, as stored
 * in AVInputFormat.codec_tag and AVOutputFormat.codec_tag
 */
unsigned int av_codec_get_tag(const struct AVCodecTag * const *tags, enum CodecID id);

/* media file input */

/**
 * Find AVInputFormat based on the short name of the input format.
 */
AVInputFormat *av_find_input_format(const char *short_name);

/**
 * Guess the file format.
 *
 * @param is_opened Whether the file is already opened; determines whether
 *                  demuxers with or without AVFMT_NOFILE are probed.
 */
AVInputFormat *av_probe_input_format(AVProbeData *pd, int is_opened);

/**
 * Guess the file format.
 *
 * @param is_opened Whether the file is already opened; determines whether
 *                  demuxers with or without AVFMT_NOFILE are probed.
 * @param score_max A probe score larger that this is required to accept a
 *                  detection, the variable is set to the actual detection
 *                  score afterwards.
 *                  If the score is <= AVPROBE_SCORE_MAX / 4 it is recommended
 *                  to retry with a larger probe buffer.
 */
AVInputFormat *av_probe_input_format2(AVProbeData *pd, int is_opened, int *score_max);

/**
 * Guess the file format.
 *
 * @param is_opened Whether the file is already opened; determines whether
 *                  demuxers with or without AVFMT_NOFILE are probed.
 * @param score_ret The score of the best detection.
 */
AVInputFormat *av_probe_input_format3(AVProbeData *pd, int is_opened, int *score_ret);

/**
 * Probe a bytestream to determine the input format. Each time a probe returns
 * with a score that is too low, the probe buffer size is increased and another
 * attempt is made. When the maximum probe size is reached, the input format
 * with the highest score is returned.
 *
 * @param pb the bytestream to probe
 * @param fmt the input format is put here
 * @param filename the filename of the stream
 * @param logctx the log context
 * @param offset the offset within the bytestream to probe from
 * @param max_probe_size the maximum probe buffer size (zero for default)
 * @return 0 in case of success, a negative value corresponding to an
 * AVERROR code otherwise
 */
int av_probe_input_buffer(AVIOContext *pb, AVInputFormat **fmt,
                          const char *filename, void *logctx,
                          unsigned int offset, unsigned int max_probe_size);

#if FF_API_FORMAT_PARAMETERS
/**
 * Allocate all the structures needed to read an input stream.
 *        This does not open the needed codecs for decoding the stream[s].
 * @deprecated use avformat_open_input instead.
 */
attribute_deprecated int av_open_input_stream(AVFormatContext **ic_ptr,
                         AVIOContext *pb, const char *filename,
                         AVInputFormat *fmt, AVFormatParameters *ap);

/**
 * Open a media file as input. The codecs are not opened. Only the file
 * header (if present) is read.
 *
 * @param ic_ptr The opened media file handle is put here.
 * @param filename filename to open
 * @param fmt If non-NULL, force the file format to use.
 * @param buf_size optional buffer size (zero if default is OK)
 * @param ap Additional parameters needed when opening the file
 *           (NULL if default).
 * @return 0 if OK, AVERROR_xxx otherwise
 *
 * @deprecated use avformat_open_input instead.
 */
attribute_deprecated int av_open_input_file(AVFormatContext **ic_ptr, const char *filename,
                       AVInputFormat *fmt,
                       int buf_size,
                       AVFormatParameters *ap);
#endif

/**
 * Open an input stream and read the header. The codecs are not opened.
 * The stream must be closed with av_close_input_file().
 *
 * @param ps Pointer to user-supplied AVFormatContext (allocated by avformat_alloc_context).
 *           May be a pointer to NULL, in which case an AVFormatContext is allocated by this
 *           function and written into ps.
 *           Note that a user-supplied AVFormatContext will be freed on failure.
 * @param filename Name of the stream to open.
 * @param fmt If non-NULL, this parameter forces a specific input format.
 *            Otherwise the format is autodetected.
 * @param options  A dictionary filled with AVFormatContext and demuxer-private options.
 *                 On return this parameter will be destroyed and replaced with a dict containing
 *                 options that were not found. May be NULL.
 *
 * @return 0 on success, a negative AVERROR on failure.
 *
 * @note If you want to use custom IO, preallocate the format context and set its pb field.
 */
int avformat_open_input(AVFormatContext **ps, const char *filename, AVInputFormat *fmt, AVDictionary **options);

#if FF_API_ALLOC_FORMAT_CONTEXT
/**
 * @deprecated Use avformat_alloc_context() instead.
 */
attribute_deprecated AVFormatContext *av_alloc_format_context(void);
#endif
int av_demuxer_open(AVFormatContext *ic, AVFormatParameters *ap);

/**
 * Allocate an AVFormatContext.
 * avformat_free_context() can be used to free the context and everything
 * allocated by the framework within it.
 */
AVFormatContext *avformat_alloc_context(void);

#if FF_API_ALLOC_OUTPUT_CONTEXT
/**
 * @deprecated deprecated in favor of avformat_alloc_output_context2()
 */
attribute_deprecated
AVFormatContext *avformat_alloc_output_context(const char *format,
                                               AVOutputFormat *oformat,
                                               const char *filename);
#endif

/**
 * Allocate an AVFormatContext for an output format.
 * avformat_free_context() can be used to free the context and
 * everything allocated by the framework within it.
 *
 * @param *ctx is set to the created format context, or to NULL in
 * case of failure
 * @param oformat format to use for allocating the context, if NULL
 * format_name and filename are used instead
 * @param format_name the name of output format to use for allocating the
 * context, if NULL filename is used instead
 * @param filename the name of the filename to use for allocating the
 * context, may be NULL
 * @return >= 0 in case of success, a negative AVERROR code in case of
 * failure
 */
int avformat_alloc_output_context2(AVFormatContext **ctx, AVOutputFormat *oformat,
                                   const char *format_name, const char *filename);

/**
 * Read packets of a media file to get stream information. This
 * is useful for file formats with no headers such as MPEG. This
 * function also computes the real framerate in case of MPEG-2 repeat
 * frame mode.
 * The logical file position is not changed by this function;
 * examined packets may be buffered for later processing.
 *
 * @param ic media file handle
 * @return >=0 if OK, AVERROR_xxx on error
 * @todo Let the user decide somehow what information is needed so that
 *       we do not waste time getting stuff the user does not need.
 */
int av_find_stream_info(AVFormatContext *ic);

/**
 * Find the "best" stream in the file.
 * The best stream is determined according to various heuristics as the most
 * likely to be what the user expects.
 * If the decoder parameter is non-NULL, av_find_best_stream will find the
 * default decoder for the stream's codec; streams for which no decoder can
 * be found are ignored.
 *
 * @param ic                media file handle
 * @param type              stream type: video, audio, subtitles, etc.
 * @param wanted_stream_nb  user-requested stream number,
 *                          or -1 for automatic selection
 * @param related_stream    try to find a stream related (eg. in the same
 *                          program) to this one, or -1 if none
 * @param decoder_ret       if non-NULL, returns the decoder for the
 *                          selected stream
 * @param flags             flags; none are currently defined
 * @return  the non-negative stream number in case of success,
 *          AVERROR_STREAM_NOT_FOUND if no stream with the requested type
 *          could be found,
 *          AVERROR_DECODER_NOT_FOUND if streams were found but no decoder
 * @note  If av_find_best_stream returns successfully and decoder_ret is not
 *        NULL, then *decoder_ret is guaranteed to be set to a valid AVCodec.
 */
int av_find_best_stream(AVFormatContext *ic,
                        enum AVMediaType type,
                        int wanted_stream_nb,
                        int related_stream,
                        AVCodec **decoder_ret,
                        int flags);

/**
 * Read a transport packet from a media file.
 *
 * This function is obsolete and should never be used.
 * Use av_read_frame() instead.
 *
 * @param s media file handle
 * @param pkt is filled
 * @return 0 if OK, AVERROR_xxx on error
 */
int av_read_packet(AVFormatContext *s, AVPacket *pkt);

/**
 * Return the next frame of a stream.
 * This function returns what is stored in the file, and does not validate
 * that what is there are valid frames for the decoder. It will split what is
 * stored in the file into frames and return one for each call. It will not
 * omit invalid data between valid frames so as to give the decoder the maximum
 * information possible for decoding.
 *
 * The returned packet is valid
 * until the next av_read_frame() or until av_close_input_file() and
 * must be freed with av_free_packet. For video, the packet contains
 * exactly one frame. For audio, it contains an integer number of
 * frames if each frame has a known fixed size (e.g. PCM or ADPCM
 * data). If the audio frames have a variable size (e.g. MPEG audio),
 * then it contains one frame.
 *
 * pkt->pts, pkt->dts and pkt->duration are always set to correct
 * values in AVStream.time_base units (and guessed if the format cannot
 * provide them). pkt->pts can be AV_NOPTS_VALUE if the video format
 * has B-frames, so it is better to rely on pkt->dts if you do not
 * decompress the payload.
 *
 * @return 0 if OK, < 0 on error or end of file
 */
int av_read_frame(AVFormatContext *s, AVPacket *pkt);

/**
 * Seek to the keyframe at timestamp.
 * 'timestamp' in 'stream_index'.
 * @param stream_index If stream_index is (-1), a default
 * stream is selected, and timestamp is automatically converted
 * from AV_TIME_BASE units to the stream specific time_base.
 * @param timestamp Timestamp in AVStream.time_base units
 *        or, if no stream is specified, in AV_TIME_BASE units.
 * @param flags flags which select direction and seeking mode
 * @return >= 0 on success
 */
int av_seek_frame(AVFormatContext *s, int stream_index, int64_t timestamp,
                  int flags);

/**
 * Seek to timestamp ts.
 * Seeking will be done so that the point from which all active streams
 * can be presented successfully will be closest to ts and within min/max_ts.
 * Active streams are all streams that have AVStream.discard < AVDISCARD_ALL.
 *
 * If flags contain AVSEEK_FLAG_BYTE, then all timestamps are in bytes and
 * are the file position (this may not be supported by all demuxers).
 * If flags contain AVSEEK_FLAG_FRAME, then all timestamps are in frames
 * in the stream with stream_index (this may not be supported by all demuxers).
 * Otherwise all timestamps are in units of the stream selected by stream_index
 * or if stream_index is -1, in AV_TIME_BASE units.
 * If flags contain AVSEEK_FLAG_ANY, then non-keyframes are treated as
 * keyframes (this may not be supported by all demuxers).
 *
 * @param stream_index index of the stream which is used as time base reference
 * @param min_ts smallest acceptable timestamp
 * @param ts target timestamp
 * @param max_ts largest acceptable timestamp
 * @param flags flags
 * @return >=0 on success, error code otherwise
 *
 * @note This is part of the new seek API which is still under construction.
 *       Thus do not use this yet. It may change at any time, do not expect
 *       ABI compatibility yet!
 */
int avformat_seek_file(AVFormatContext *s, int stream_index, int64_t min_ts, int64_t ts, int64_t max_ts, int flags);

/**
 * Start playing a network-based stream (e.g. RTSP stream) at the
 * current position.
 */
int av_read_play(AVFormatContext *s);

/**
 * Pause a network-based stream (e.g. RTSP stream).
 *
 * Use av_read_play() to resume it.
 */
int av_read_pause(AVFormatContext *s);

/**
 * Free a AVFormatContext allocated by av_open_input_stream.
 * @param s context to free
 */
void av_close_input_stream(AVFormatContext *s);

/**
 * Close a media file (but not its codecs).
 *
 * @param s media file handle
 */
void av_close_input_file(AVFormatContext *s);

/**
 * Free an AVFormatContext and all its streams.
 * @param s context to free
 */
void avformat_free_context(AVFormatContext *s);

/**
 * Add a new stream to a media file.
 *
 * Can only be called in the read_header() function. If the flag
 * AVFMTCTX_NOHEADER is in the format context, then new streams
 * can be added in read_packet too.
 *
 * @param s media file handle
 * @param id file-format-dependent stream ID
 */
AVStream *av_new_stream(AVFormatContext *s, int id);
AVProgram *av_new_program(AVFormatContext *s, int id);

/**
 * Set the pts for a given stream. If the new values would be invalid
 * (<= 0), it leaves the AVStream unchanged.
 *
 * @param s stream
 * @param pts_wrap_bits number of bits effectively used by the pts
 *        (used for wrap control, 33 is the value for MPEG)
 * @param pts_num numerator to convert to seconds (MPEG: 1)
 * @param pts_den denominator to convert to seconds (MPEG: 90000)
 */
void av_set_pts_info(AVStream *s, int pts_wrap_bits,
                     unsigned int pts_num, unsigned int pts_den);

#define AVSEEK_FLAG_BACKWARD 1 ///< seek backward
#define AVSEEK_FLAG_BYTE     2 ///< seeking based on position in bytes
#define AVSEEK_FLAG_ANY      4 ///< seek to any frame, even non-keyframes
#define AVSEEK_FLAG_FRAME    8 ///< seeking based on frame number

int av_find_default_stream_index(AVFormatContext *s);

/**
 * Get the index for a specific timestamp.
 * @param flags if AVSEEK_FLAG_BACKWARD then the returned index will correspond
 *                 to the timestamp which is <= the requested one, if backward
 *                 is 0, then it will be >=
 *              if AVSEEK_FLAG_ANY seek to any frame, only keyframes otherwise
 * @return < 0 if no such timestamp could be found
 */
int av_index_search_timestamp(AVStream *st, int64_t timestamp, int flags);

/**
 * Add an index entry into a sorted list. Update the entry if the list
 * already contains it.
 *
 * @param timestamp timestamp in the time base of the given stream
 */
int av_add_index_entry(AVStream *st, int64_t pos, int64_t timestamp,
                       int size, int distance, int flags);

/**
 * Perform a binary search using av_index_search_timestamp() and
 * AVInputFormat.read_timestamp().
 * This is not supposed to be called directly by a user application,
 * but by demuxers.
 * @param target_ts target timestamp in the time base of the given stream
 * @param stream_index stream number
 */
int av_seek_frame_binary(AVFormatContext *s, int stream_index,
                         int64_t target_ts, int flags);

/**
 * Update cur_dts of all streams based on the given timestamp and AVStream.
 *
 * Stream ref_st unchanged, others set cur_dts in their native time base.
 * Only needed for timestamp wrapping or if (dts not set and pts!=dts).
 * @param timestamp new dts expressed in time_base of param ref_st
 * @param ref_st reference stream giving time_base of param timestamp
 */
void av_update_cur_dts(AVFormatContext *s, AVStream *ref_st, int64_t timestamp);

/**
 * Perform a binary search using read_timestamp().
 * This is not supposed to be called directly by a user application,
 * but by demuxers.
 * @param target_ts target timestamp in the time base of the given stream
 * @param stream_index stream number
 */
int64_t av_gen_search(AVFormatContext *s, int stream_index,
                      int64_t target_ts, int64_t pos_min,
                      int64_t pos_max, int64_t pos_limit,
                      int64_t ts_min, int64_t ts_max,
                      int flags, int64_t *ts_ret,
                      int64_t (*read_timestamp)(struct AVFormatContext *, int , int64_t *, int64_t ));

/**
 * media file output
 */
#if FF_API_FORMAT_PARAMETERS
/**
 * @deprecated pass the options to avformat_write_header directly.
 */
attribute_deprecated int av_set_parameters(AVFormatContext *s, AVFormatParameters *ap);
#endif

/**
 * Split a URL string into components.
 *
 * The pointers to buffers for storing individual components may be null,
 * in order to ignore that component. Buffers for components not found are
 * set to empty strings. If the port is not found, it is set to a negative
 * value.
 *
 * @param proto the buffer for the protocol
 * @param proto_size the size of the proto buffer
 * @param authorization the buffer for the authorization
 * @param authorization_size the size of the authorization buffer
 * @param hostname the buffer for the host name
 * @param hostname_size the size of the hostname buffer
 * @param port_ptr a pointer to store the port number in
 * @param path the buffer for the path
 * @param path_size the size of the path buffer
 * @param url the URL to split
 */
void av_url_split(char *proto,         int proto_size,
                  char *authorization, int authorization_size,
                  char *hostname,      int hostname_size,
                  int *port_ptr,
                  char *path,          int path_size,
                  const char *url);

/**
 * Allocate the stream private data and write the stream header to
 * an output media file.
 *
 * @param s Media file handle, must be allocated with avformat_alloc_context().
 *          Its oformat field must be set to the desired output format;
 *          Its pb field must be set to an already openened AVIOContext.
 * @param options  An AVDictionary filled with AVFormatContext and muxer-private options.
 *                 On return this parameter will be destroyed and replaced with a dict containing
 *                 options that were not found. May be NULL.
 *
 * @return 0 on success, negative AVERROR on failure.
 *
 * @see av_opt_find, av_dict_set, avio_open, av_oformat_next.
 */
int avformat_write_header(AVFormatContext *s, AVDictionary **options);

#if FF_API_FORMAT_PARAMETERS
/**
 * Allocate the stream private data and write the stream header to an
 * output media file.
 * @note: this sets stream time-bases, if possible to stream->codec->time_base
 * but for some formats it might also be some other time base
 *
 * @param s media file handle
 * @return 0 if OK, AVERROR_xxx on error
 *
 * @deprecated use avformat_write_header.
 */
attribute_deprecated int av_write_header(AVFormatContext *s);
#endif

/**
 * Write a packet to an output media file.
 *
 * The packet shall contain one audio or video frame.
 * The packet must be correctly interleaved according to the container
 * specification, if not then av_interleaved_write_frame must be used.
 *
 * @param s media file handle
 * @param pkt The packet, which contains the stream_index, buf/buf_size,
              dts/pts, ...
 * @return < 0 on error, = 0 if OK, 1 if end of stream wanted
 */
int av_write_frame(AVFormatContext *s, AVPacket *pkt);

/**
 * Write a packet to an output media file ensuring correct interleaving.
 *
 * The packet must contain one audio or video frame.
 * If the packets are already correctly interleaved, the application should
 * call av_write_frame() instead as it is slightly faster. It is also important
 * to keep in mind that completely non-interleaved input will need huge amounts
 * of memory to interleave with this, so it is preferable to interleave at the
 * demuxer level.
 *
 * @param s media file handle
 * @param pkt The packet, which contains the stream_index, buf/buf_size,
              dts/pts, ...
 * @return < 0 on error, = 0 if OK, 1 if end of stream wanted
 */
int av_interleaved_write_frame(AVFormatContext *s, AVPacket *pkt);

/**
 * Interleave a packet per dts in an output media file.
 *
 * Packets with pkt->destruct == av_destruct_packet will be freed inside this
 * function, so they cannot be used after it. Note that calling av_free_packet()
 * on them is still safe.
 *
 * @param s media file handle
 * @param out the interleaved packet will be output here
 * @param pkt the input packet
 * @param flush 1 if no further packets are available as input and all
 *              remaining packets should be output
 * @return 1 if a packet was output, 0 if no packet could be output,
 *         < 0 if an error occurred
 */
int av_interleave_packet_per_dts(AVFormatContext *s, AVPacket *out,
                                 AVPacket *pkt, int flush);

/**
 * Write the stream trailer to an output media file and free the
 * file private data.
 *
 * May only be called after a successful call to av_write_header.
 *
 * @param s media file handle
 * @return 0 if OK, AVERROR_xxx on error
 */
int av_write_trailer(AVFormatContext *s);

#if FF_API_DUMP_FORMAT
/**
 * @deprecated Deprecated in favor of av_dump_format().
 */
attribute_deprecated void dump_format(AVFormatContext *ic,
                                      int index,
                                      const char *url,
                                      int is_output);
#endif

void av_dump_format(AVFormatContext *ic,
                    int index,
                    const char *url,
                    int is_output);

#if FF_API_PARSE_FRAME_PARAM
/**
 * Parse width and height out of string str.
 * @deprecated Use av_parse_video_frame_size instead.
 */
attribute_deprecated int parse_image_size(int *width_ptr, int *height_ptr,
                                          const char *str);

/**
 * Convert framerate from a string to a fraction.
 * @deprecated Use av_parse_video_frame_rate instead.
 */
attribute_deprecated int parse_frame_rate(int *frame_rate, int *frame_rate_base,
                                          const char *arg);
#endif

#if FF_API_PARSE_DATE
/**
 * Parse datestr and return a corresponding number of microseconds.
 *
 * @param datestr String representing a date or a duration.
 * See av_parse_time() for the syntax of the provided string.
 * @deprecated in favor of av_parse_time()
 */
attribute_deprecated
int64_t parse_date(const char *datestr, int duration);
#endif

/**
 * Get the current time in microseconds.
 */
int64_t av_gettime(void);

#if FF_API_FIND_INFO_TAG
/**
 * @deprecated use av_find_info_tag in libavutil instead.
 */
attribute_deprecated int find_info_tag(char *arg, int arg_size, const char *tag1, const char *info);
#endif

/**
 * Return in 'buf' the path with '%d' replaced by a number.
 *
 * Also handles the '%0nd' format where 'n' is the total number
 * of digits and '%%'.
 *
 * @param buf destination buffer
 * @param buf_size destination buffer size
 * @param path numbered sequence string
 * @param number frame number
 * @return 0 if OK, -1 on format error
 */
int av_get_frame_filename(char *buf, int buf_size,
                          const char *path, int number);

/**
 * Check whether filename actually is a numbered sequence generator.
 *
 * @param filename possible numbered sequence string
 * @return 1 if a valid numbered sequence string, 0 otherwise
 */
int av_filename_number_test(const char *filename);

/**
 * Generate an SDP for an RTP session.
 *
 * @param ac array of AVFormatContexts describing the RTP streams. If the
 *           array is composed by only one context, such context can contain
 *           multiple AVStreams (one AVStream per RTP stream). Otherwise,
 *           all the contexts in the array (an AVCodecContext per RTP stream)
 *           must contain only one AVStream.
 * @param n_files number of AVCodecContexts contained in ac
 * @param buf buffer where the SDP will be stored (must be allocated by
 *            the caller)
 * @param size the size of the buffer
 * @return 0 if OK, AVERROR_xxx on error
 */
int av_sdp_create(AVFormatContext *ac[], int n_files, char *buf, int size);

#if FF_API_SDP_CREATE
attribute_deprecated int avf_sdp_create(AVFormatContext *ac[], int n_files, char *buff, int size);
#endif

/**
 * Return a positive value if the given filename has one of the given
 * extensions, 0 otherwise.
 *
 * @param extensions a comma-separated list of filename extensions
 */
int av_match_ext(const char *filename, const char *extensions);

#endif /* AVFORMAT_AVFORMAT_H */<|MERGE_RESOLUTION|>--- conflicted
+++ resolved
@@ -263,14 +263,10 @@
                                                                   immediately (RTSP only). */
     attribute_deprecated unsigned int prealloced_context:1;
 #endif
-<<<<<<< HEAD
-    unsigned int prealloced_context:1;
 #if FF_API_PARAMETERS_CODEC_ID
     attribute_deprecated enum CodecID video_codec_id;
     attribute_deprecated enum CodecID audio_codec_id;
 #endif
-=======
->>>>>>> d39b33c6
 } AVFormatParameters;
 
 //! Demuxer will use avio_open, no opened file should be provided by the caller.
