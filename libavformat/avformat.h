--- conflicted
+++ resolved
@@ -1949,7 +1949,6 @@
     int skip_estimate_duration_from_pts;
 
     /**
-<<<<<<< HEAD
      * Maximum buffering duration for interleaving sparse streams.
      *
      * @see max_interleave_delta
@@ -1957,13 +1956,13 @@
      * Applies only to subtitle and data streams.
      */
     int64_t max_sparse_interleave_delta;
-=======
+    
+    /**
      * Maximum number of packets that can be probed
      * - encoding: unused
      * - decoding: set by user
      */
     int max_probe_packets;
->>>>>>> 15a0ff81
 } AVFormatContext;
 
 #if FF_API_FORMAT_GET_SET
