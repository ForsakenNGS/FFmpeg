--- conflicted
+++ resolved
@@ -158,41 +158,11 @@
     AVFormatContext *oc = wc->avf;
     int ret;
 
-<<<<<<< HEAD
-    ret = chunk_mux_init(s);
-    if (ret < 0)
-        return ret;
-    oc = wc->avf;
-    ret = get_chunk_filename(s, 1, oc_filename);
-    if (ret < 0)
-        return ret;
-    oc_url = av_strdup(oc_filename);
-    if (!oc_url)
-        return AVERROR(ENOMEM);
-    ff_format_set_url(oc, oc_url);
-    if (wc->http_method)
-        av_dict_set(&options, "method", wc->http_method, 0);
-    ret = s->io_open(s, &oc->pb, oc->url, AVIO_FLAG_WRITE, &options);
-    av_dict_free(&options);
-    if (ret < 0)
-        return ret;
-
-    oc->pb->seekable = 0;
-    ret = oc->oformat->write_header(oc);
-    ff_format_io_close(s, &oc->pb);
-    if (ret < 0)
-        return ret;
-    for (i = 0; i < s->nb_streams; i++) {
-        // ms precision is the de-facto standard timescale for mkv files.
-        avpriv_set_pts_info(s->streams[i], 64, 1, 1000);
-    }
-=======
     ret = avformat_write_header(oc, NULL);
     ff_format_io_close(s, &oc->pb);
     wc->header_written = 1;
     if (ret < 0)
         return ret;
->>>>>>> 15a0ff81
     return 0;
 }
 
