--- conflicted
+++ resolved
@@ -177,13 +177,8 @@
         case MM_TYPE_AUDIO :
             if (s->nb_streams < 2)
                 return AVERROR_INVALIDDATA;
-<<<<<<< HEAD
-            if (av_get_packet(s->pb, pkt, length)<0)
-                return AVERROR(ENOMEM);
-=======
             if ((ret = av_get_packet(s->pb, pkt, length)) < 0)
                 return ret;
->>>>>>> 15a0ff81
             pkt->stream_index = 1;
             pkt->pts = mm->audio_pts++;
             return 0;
