/*
 * Vividas VIV format Demuxer
 * Copyright (c) 2012 Krzysztof Klinikowski
 * Copyright (c) 2010 Andrzej Szombierski
 * based on vivparse Copyright (c) 2007 Måns Rullgård
 *
 * This file is part of FFmpeg.
 *
 * FFmpeg is free software; you can redistribute it and/or
 * modify it under the terms of the GNU Lesser General Public
 * License as published by the Free Software Foundation; either
 * version 2.1 of the License, or (at your option) any later version.
 *
 * FFmpeg is distributed in the hope that it will be useful,
 * but WITHOUT ANY WARRANTY; without even the implied warranty of
 * MERCHANTABILITY or FITNESS FOR A PARTICULAR PURPOSE.  See the GNU
 * Lesser General Public License for more details.
 *
 * You should have received a copy of the GNU Lesser General Public
 * License along with FFmpeg; if not, write to the Free Software
 * Foundation, Inc., 51 Franklin Street, Fifth Floor, Boston, MA 02110-1301 USA
 */

/**
 * @file
 * @brief Vividas VIV (.viv) file demuxer
 * @author Andrzej Szombierski [qq at kuku eu org] (2010-07)
 * @sa http://wiki.multimedia.cx/index.php?title=Vividas_VIV
 */

#include "libavutil/avassert.h"
#include "libavutil/intreadwrite.h"
#include "avio_internal.h"
#include "avformat.h"
#include "internal.h"

#define MAX_AUDIO_SUBPACKETS 100

typedef struct VIV_SB_block {
    int size, n_packets;
    int64_t byte_offset;
    int64_t packet_offset;
} VIV_SB_block;

typedef struct VIV_SB_entry {
    int size, flag;
} VIV_SB_entry;

typedef struct VIV_AudioSubpacket {
    int start, pcm_bytes;
} VIV_AudioSubpacket;

typedef struct VividasDemuxContext {
    int n_sb_blocks;
    VIV_SB_block *sb_blocks;
    int num_audio;

    uint32_t sb_key;
    int64_t sb_offset;

    int current_sb, current_sb_entry;
    uint8_t *sb_buf;
    AVIOContext *sb_pb;
    int n_sb_entries;
    VIV_SB_entry *sb_entries;

    int n_audio_subpackets;
    int current_audio_subpacket;

    int64_t audio_sample;

    VIV_AudioSubpacket audio_subpackets[MAX_AUDIO_SUBPACKETS];
} VividasDemuxContext;

static int viv_probe(const AVProbeData *p)
{
    if (memcmp(p->buf, "vividas03", 9))
        return 0;

    return AVPROBE_SCORE_MAX;
}

static const uint8_t keybits[32] = {
 20,  52, 111,  10,  27,  71, 142,  53,
 82, 138,   1,  78,  86, 121, 183,  85,
105, 152,  39, 140, 172,  11,  64, 144,
155,   6,  71, 163, 186,  49, 126,  43,
};

static uint32_t decode_key(uint8_t *buf)
{
    uint32_t key = 0;

    for (int i = 0; i < 32; i++) {
        unsigned p = keybits[i];
        key |= ((buf[p] >> ((i*5+3)&7)) & 1u) << i;
    }

    return key;
}

static void put_v(uint8_t *p, unsigned v)
{
    if (v>>28)
        *p++ = ((v>>28)&0x7f)|0x80;
    if (v>>21)
        *p++ = ((v>>21)&0x7f)|0x80;
    if (v>>14)
        *p++ = ((v>>14)&0x7f)|0x80;
    if (v>>7)
        *p++ =  ((v>>7)&0x7f)|0x80;
}

static unsigned recover_key(unsigned char sample[4], unsigned expected_size)
{
    unsigned char plaintext[8] = { 'S', 'B' };

    put_v(plaintext+2, expected_size);

    return AV_RL32(sample) ^ AV_RL32(plaintext);
}

static void xor_block(void *p1, void *p2, unsigned size, int key, unsigned *key_ptr)
{
    unsigned *d1 = p1;
    unsigned *d2 = p2;
    unsigned k = *key_ptr;

    size >>= 2;

    while (size > 0) {
        *d2 = *d1 ^ (HAVE_BIGENDIAN ? av_bswap32(k) : k);
        k += key;
        d1++;
        d2++;
        size--;
    }

    *key_ptr = k;
}

static void decode_block(uint8_t *src, uint8_t *dest, unsigned size,
                         uint32_t key, uint32_t *key_ptr,
                         int align)
{
    unsigned s = size;
    char tmp[4];
    int a2;

    if (!size)
        return;

    align &= 3;
    a2 = (4 - align) & 3;

    if (align) {
        uint32_t tmpkey = *key_ptr - key;
        if (a2 > s) {
            a2 = s;
            avpriv_request_sample(NULL, "tiny aligned block\n");
        }
        memcpy(tmp + align, src, a2);
        xor_block(tmp, tmp, 4, key, &tmpkey);
        memcpy(dest, tmp + align, a2);
        s -= a2;
    }

    if (s >= 4) {
        xor_block(src + a2, dest + a2, s & ~3,
                  key, key_ptr);
        s &= 3;
    }

    if (s) {
        size -= s;
        memcpy(tmp, src + size, s);
        xor_block(&tmp, &tmp, 4, key, key_ptr);
        memcpy(dest + size, tmp, s);
    }
}

static uint32_t get_v(uint8_t *p, int len)
{
    uint32_t v = 0;
    const uint8_t *end = p + len;

    do {
        if (p >= end || v >= UINT_MAX / 128 - *p)
            return v;
        v <<= 7;
        v += *p & 0x7f;
    } while (*p++ & 0x80);

    return v;
}

static uint8_t *read_vblock(AVIOContext *src, uint32_t *size,
                            uint32_t key, uint32_t *k2, int align)
{
    uint8_t tmp[4];
    uint8_t *buf;
    unsigned n;

    if (avio_read(src, tmp, 4) != 4)
        return NULL;

    decode_block(tmp, tmp, 4, key, k2, align);

    n = get_v(tmp, 4);
    if (n < 4)
        return NULL;

    buf = av_malloc(n);
    if (!buf)
        return NULL;

    *size = n;
    n -= 4;

    memcpy(buf, tmp, 4);

    if (avio_read(src, buf + 4, n) == n) {
        decode_block(buf + 4, buf + 4, n, key, k2, align);
    } else {
        av_free(buf);
        buf = NULL;
    }

    return buf;
}

static uint8_t *read_sb_block(AVIOContext *src, unsigned *size,
                              uint32_t *key, unsigned expected_size)
{
    uint8_t *buf;
    uint8_t ibuf[8], sbuf[8];
    uint32_t k2;
    unsigned n;

    if (avio_read(src, ibuf, 8) < 8)
        return NULL;

    k2 = *key;
    decode_block(ibuf, sbuf, 8, *key, &k2, 0);

    n = get_v(sbuf+2, 6);

    if (sbuf[0] != 'S' || sbuf[1] != 'B' || (expected_size>0 && n != expected_size)) {
        uint32_t tmpkey = recover_key(ibuf, expected_size);
        k2 = tmpkey;
        decode_block(ibuf, sbuf, 8, tmpkey, &k2, 0);
        n = get_v(sbuf+2, 6);
        if (sbuf[0] != 'S' || sbuf[1] != 'B' || expected_size != n)
            return NULL;
        *key = tmpkey;
    }

    if (n < 8)
        return NULL;

    buf = av_malloc(n);
    if (!buf)
        return NULL;

    memcpy(buf, sbuf, 8);

    *size = n;
    n -= 8;

    if (avio_read(src, buf+8, n) != n) {
        av_free(buf);
        return NULL;
    }

    decode_block(buf + 8, buf + 8, n, *key, &k2, 0);

    return buf;
}

static int track_header(VividasDemuxContext *viv, AVFormatContext *s,  uint8_t *buf, int size)
{
    int i, j, ret;
    int64_t off;
    int val_1;
    int num_video;
<<<<<<< HEAD
    AVIOContext *pb;

    pb = avio_alloc_context(buf, size, 0, NULL, NULL, NULL, NULL);
    if (!pb)
        return AVERROR(ENOMEM);
=======
    AVIOContext pb0, *pb = &pb0;

    ffio_init_context(pb, buf, size, 0, NULL, NULL, NULL, NULL);
>>>>>>> 15a0ff81

    ffio_read_varlen(pb); // track_header_len
    avio_r8(pb); // '1'

    val_1 = ffio_read_varlen(pb);

    for (i=0;i<val_1;i++) {
        int c = avio_r8(pb);
        if (avio_feof(pb))
            return AVERROR_EOF;
        for (j=0;j<c;j++) {
            if (avio_feof(pb))
                return AVERROR_EOF;
            avio_r8(pb); // val_3
            avio_r8(pb); // val_4
        }
    }

    avio_r8(pb); // num_streams

    off = avio_tell(pb);
    off += ffio_read_varlen(pb); // val_5

    avio_r8(pb); // '2'
    num_video = avio_r8(pb);

    avio_seek(pb, off, SEEK_SET);
    if (num_video != 1) {
        av_log(s, AV_LOG_ERROR, "number of video tracks %d is not 1\n", num_video);
        return AVERROR_PATCHWELCOME;
    }

    for (i = 0; i < num_video; i++) {
        AVStream *st = avformat_new_stream(s, NULL);
        int num, den;

        if (!st)
            return AVERROR(ENOMEM);

        st->id = i;

        st->codecpar->codec_type = AVMEDIA_TYPE_VIDEO;
        st->codecpar->codec_id = AV_CODEC_ID_VP6;

        off = avio_tell(pb);
        off += ffio_read_varlen(pb);
        avio_r8(pb); // '3'
        avio_r8(pb); // val_7
        num = avio_rl32(pb); // frame_time
        den = avio_rl32(pb); // time_base
        avpriv_set_pts_info(st, 64, num, den);
        st->nb_frames = avio_rl32(pb); // n frames
        st->codecpar->width = avio_rl16(pb); // width
        st->codecpar->height = avio_rl16(pb); // height
        avio_r8(pb); // val_8
        avio_rl32(pb); // val_9

        avio_seek(pb, off, SEEK_SET);
    }

    off = avio_tell(pb);
    off += ffio_read_varlen(pb); // val_10
    avio_r8(pb); // '4'
    viv->num_audio = avio_r8(pb);
    avio_seek(pb, off, SEEK_SET);

    if (viv->num_audio != 1)
        av_log(s, AV_LOG_WARNING, "number of audio tracks %d is not 1\n", viv->num_audio);

    for(i=0;i<viv->num_audio;i++) {
        int q;
        AVStream *st = avformat_new_stream(s, NULL);
        if (!st)
            return AVERROR(ENOMEM);

        st->id = num_video + i;

        st->codecpar->codec_type = AVMEDIA_TYPE_AUDIO;
        st->codecpar->codec_id = AV_CODEC_ID_VORBIS;

        off = avio_tell(pb);
        off += ffio_read_varlen(pb); // length
        avio_r8(pb); // '5'
        avio_r8(pb); //codec_id
        avio_rl16(pb); //codec_subid
        st->codecpar->channels = avio_rl16(pb); // channels
        st->codecpar->sample_rate = avio_rl32(pb); // sample_rate
        if (st->codecpar->sample_rate <= 0 || st->codecpar->channels <= 0)
            return AVERROR_INVALIDDATA;
        avio_seek(pb, 10, SEEK_CUR); // data_1
        q = avio_r8(pb);
        avio_seek(pb, q, SEEK_CUR); // data_2
        avio_r8(pb); // zeropad

        if (avio_tell(pb) < off) {
            int num_data;
            int xd_size = 1;
            int data_len[256];
            int offset = 1;
            uint8_t *p;
            ffio_read_varlen(pb); // val_13
            avio_r8(pb); // '19'
            ffio_read_varlen(pb); // len_3
            num_data = avio_r8(pb);
            for (j = 0; j < num_data; j++) {
                int64_t len = ffio_read_varlen(pb);
                if (len < 0 || len > INT_MAX/2 - xd_size) {
<<<<<<< HEAD
                    av_free(pb);
=======
>>>>>>> 15a0ff81
                    return AVERROR_INVALIDDATA;
                }
                data_len[j] = len;
                xd_size += len + 1 + len/255;
            }

<<<<<<< HEAD
            if (ff_alloc_extradata(st->codecpar, xd_size)) {
                av_free(pb);
                return AVERROR(ENOMEM);
            }
=======
            ret = ff_alloc_extradata(st->codecpar, xd_size);
            if (ret < 0)
                return ret;
>>>>>>> 15a0ff81

            p = st->codecpar->extradata;
            p[0] = 2;

            for (j = 0; j < num_data - 1; j++) {
                unsigned delta = av_xiphlacing(&p[offset], data_len[j]);
                av_assert0(delta <= xd_size - offset);
                offset += delta;
            }

            for (j = 0; j < num_data; j++) {
                int ret = avio_read(pb, &p[offset], data_len[j]);
                if (ret < data_len[j]) {
                    st->codecpar->extradata_size = 0;
                    av_freep(&st->codecpar->extradata);
                    break;
                }
                av_assert0(data_len[j] <= xd_size - offset);
                offset += data_len[j];
            }

            if (offset < st->codecpar->extradata_size)
                st->codecpar->extradata_size = offset;
        }
    }

<<<<<<< HEAD
    av_free(pb);
=======
>>>>>>> 15a0ff81
    return 0;
}

static int track_index(VividasDemuxContext *viv, AVFormatContext *s, uint8_t *buf, unsigned size)
{
    int64_t off;
    int64_t poff;
    int maxnp=0;
    AVIOContext pb0, *pb = &pb0;
    int i;
    int64_t filesize = avio_size(s->pb);
<<<<<<< HEAD

    pb = avio_alloc_context(buf, size, 0, NULL, NULL, NULL, NULL);
    if (!pb)
        return AVERROR(ENOMEM);

    ffio_read_varlen(pb); // track_index_len
    avio_r8(pb); // 'c'
    viv->n_sb_blocks = ffio_read_varlen(pb);
    if (viv->n_sb_blocks < 0 || viv->n_sb_blocks > size / 2)
        goto error;
    viv->sb_blocks = av_calloc(viv->n_sb_blocks, sizeof(VIV_SB_block));
    if (!viv->sb_blocks) {
        viv->n_sb_blocks = 0;
        av_free(pb);
=======
    uint64_t n_sb_blocks_tmp;

    ffio_init_context(pb, buf, size, 0, NULL, NULL, NULL, NULL);

    ffio_read_varlen(pb); // track_index_len
    avio_r8(pb); // 'c'
    n_sb_blocks_tmp = ffio_read_varlen(pb);
    if (n_sb_blocks_tmp > size / 2)
        return AVERROR_INVALIDDATA;
    viv->sb_blocks = av_calloc(n_sb_blocks_tmp, sizeof(*viv->sb_blocks));
    if (!viv->sb_blocks) {
>>>>>>> 15a0ff81
        return AVERROR(ENOMEM);
    }
    viv->n_sb_blocks = n_sb_blocks_tmp;

    off = 0;
    poff = 0;

    for (i = 0; i < viv->n_sb_blocks; i++) {
        uint64_t size_tmp      = ffio_read_varlen(pb);
        uint64_t n_packets_tmp = ffio_read_varlen(pb);

        if (size_tmp > INT_MAX || n_packets_tmp > INT_MAX)
<<<<<<< HEAD
            goto error;
=======
            return AVERROR_INVALIDDATA;
>>>>>>> 15a0ff81

        viv->sb_blocks[i].byte_offset = off;
        viv->sb_blocks[i].packet_offset = poff;

        viv->sb_blocks[i].size = size_tmp;
        viv->sb_blocks[i].n_packets = n_packets_tmp;

        off += viv->sb_blocks[i].size;
        poff += viv->sb_blocks[i].n_packets;

        if (maxnp < viv->sb_blocks[i].n_packets)
            maxnp = viv->sb_blocks[i].n_packets;
    }

    if (filesize > 0 && poff > filesize)
<<<<<<< HEAD
        goto error;

    viv->sb_entries = av_calloc(maxnp, sizeof(VIV_SB_entry));
    av_free(pb);

    return 0;
error:
    av_free(pb);
    viv->n_sb_blocks = 0;
    av_freep(&viv->sb_blocks);
    return AVERROR_INVALIDDATA;
=======
        return AVERROR_INVALIDDATA;

    viv->sb_entries = av_calloc(maxnp, sizeof(VIV_SB_entry));
    if (!viv->sb_entries)
        return AVERROR(ENOMEM);

    return 0;
>>>>>>> 15a0ff81
}

static void load_sb_block(AVFormatContext *s, VividasDemuxContext *viv, unsigned expected_size)
{
    uint32_t size = 0;
    int i;
    AVIOContext *pb = 0;

    if (viv->sb_pb) {
        av_free(viv->sb_pb);
        viv->sb_pb = NULL;
    }

    if (viv->sb_buf)
        av_free(viv->sb_buf);

    viv->sb_buf = read_sb_block(s->pb, &size, &viv->sb_key, expected_size);
    if (!viv->sb_buf) {
        return;
    }

    pb = avio_alloc_context(viv->sb_buf, size, 0, NULL, NULL, NULL, NULL);
    if (!pb)
        return;

    viv->sb_pb = pb;

    avio_r8(pb); //  'S'
    avio_r8(pb); //  'B'
    ffio_read_varlen(pb); //  size
    avio_r8(pb); //  junk
    ffio_read_varlen(pb); // first packet

    viv->n_sb_entries = viv->sb_blocks[viv->current_sb].n_packets;

    for (i = 0; i < viv->n_sb_entries; i++) {
        viv->sb_entries[i].size = ffio_read_varlen(pb);
        viv->sb_entries[i].flag = avio_r8(pb);
    }

    ffio_read_varlen(pb);
    avio_r8(pb);

    viv->current_sb_entry = 0;
}

static int viv_read_header(AVFormatContext *s)
{
    VividasDemuxContext *viv = s->priv_data;
    AVIOContext *pb = s->pb;
    int64_t header_end;
    int num_tracks;
    uint32_t key, k2;
    uint32_t v;
    uint8_t keybuffer[187];
    uint32_t b22_size = 0;
    uint32_t b22_key = 0;
    uint8_t *buf = 0;
    int ret;

    avio_skip(pb, 9);

    header_end = avio_tell(pb);

    header_end += ffio_read_varlen(pb);

    num_tracks = avio_r8(pb);

    if (num_tracks != 1) {
        av_log(s, AV_LOG_ERROR, "number of tracks %d is not 1\n", num_tracks);
        return AVERROR(EINVAL);
    }

    v = avio_r8(pb);
    avio_seek(pb, v, SEEK_CUR);

    avio_read(pb, keybuffer, 187);
    key = decode_key(keybuffer);
    viv->sb_key = key;

    avio_rl32(pb);

    for (;;) {
        int64_t here = avio_tell(pb);
        int block_len, block_type;

        if (here >= header_end)
            break;

        block_len = ffio_read_varlen(pb);
        if (avio_feof(pb) || block_len <= 0)
            return AVERROR_INVALIDDATA;

        block_type = avio_r8(pb);

        if (block_type == 22) {
            avio_read(pb, keybuffer, 187);
            b22_key = decode_key(keybuffer);
            b22_size = avio_rl32(pb);
        }

        avio_seek(pb, here + block_len, SEEK_SET);
    }

    if (b22_size) {
        k2 = b22_key;
        buf = read_vblock(pb, &v, b22_key, &k2, 0);
        if (!buf)
            return AVERROR(EIO);

        av_free(buf);
    }

    k2 = key;
    buf = read_vblock(pb, &v, key, &k2, 0);
    if (!buf)
        return AVERROR(EIO);
    ret = track_header(viv, s, buf, v);
    av_free(buf);
    if (ret < 0)
        return ret;

    buf = read_vblock(pb, &v, key, &k2, v);
    if (!buf)
        return AVERROR(EIO);
    ret = track_index(viv, s, buf, v);
    av_free(buf);
    if (ret < 0)
<<<<<<< HEAD
        return ret;
=======
        goto fail;
>>>>>>> 15a0ff81

    viv->sb_offset = avio_tell(pb);
    if (viv->n_sb_blocks > 0) {
        viv->current_sb = 0;
        load_sb_block(s, viv, viv->sb_blocks[0].size);
    } else {
        viv->current_sb = -1;
    }

    return 0;
fail:
    av_freep(&viv->sb_blocks);
    return ret;
}

static int viv_read_packet(AVFormatContext *s,
                           AVPacket *pkt)
{
    VividasDemuxContext *viv = s->priv_data;
    AVIOContext *pb;
    int64_t off;
    int ret;

    if (!viv->sb_pb)
        return AVERROR(EIO);
    if (avio_feof(viv->sb_pb))
        return AVERROR_EOF;

    if (viv->current_audio_subpacket < viv->n_audio_subpackets) {
        AVStream *astream;
        int size = viv->audio_subpackets[viv->current_audio_subpacket+1].start - viv->audio_subpackets[viv->current_audio_subpacket].start;

        pb = viv->sb_pb;
        ret = av_get_packet(pb, pkt, size);
        if (ret < 0)
            return ret;
        pkt->pos += viv->sb_offset + viv->sb_blocks[viv->current_sb].byte_offset;

        pkt->stream_index = 1;
        astream = s->streams[pkt->stream_index];

        pkt->pts = av_rescale_q(viv->audio_sample, av_make_q(1, astream->codecpar->sample_rate), astream->time_base);
        viv->audio_sample += viv->audio_subpackets[viv->current_audio_subpacket].pcm_bytes / 2 / astream->codecpar->channels;
        pkt->flags |= AV_PKT_FLAG_KEY;
        viv->current_audio_subpacket++;
        return 0;
    }

    if (viv->current_sb_entry >= viv->n_sb_entries) {
        if (viv->current_sb+1 >= viv->n_sb_blocks)
            return AVERROR(EIO);
        viv->current_sb++;

        load_sb_block(s, viv, 0);
        viv->current_sb_entry = 0;
    }

    pb = viv->sb_pb;
    if (!pb)
        return AVERROR(EIO);
    off = avio_tell(pb);

    if (viv->current_sb_entry >= viv->n_sb_entries)
        return AVERROR_INVALIDDATA;

    off += viv->sb_entries[viv->current_sb_entry].size;

    if (viv->sb_entries[viv->current_sb_entry].flag == 0) {
        uint64_t v_size = ffio_read_varlen(pb);

        if (!viv->num_audio)
            return AVERROR_INVALIDDATA;

        ffio_read_varlen(pb);
        if (v_size > INT_MAX || !v_size)
            return AVERROR_INVALIDDATA;
        ret = av_get_packet(pb, pkt, v_size);
        if (ret < 0)
            return ret;
        pkt->pos += viv->sb_offset + viv->sb_blocks[viv->current_sb].byte_offset;

        pkt->pts = viv->sb_blocks[viv->current_sb].packet_offset + viv->current_sb_entry;
        pkt->flags |= (pkt->data[0]&0x80)?0:AV_PKT_FLAG_KEY;
        pkt->stream_index = 0;

        for (int i = 0; i < MAX_AUDIO_SUBPACKETS - 1; i++) {
            int start, pcm_bytes;
            start = ffio_read_varlen(pb);
            pcm_bytes = ffio_read_varlen(pb);

            if (i > 0 && start == 0)
                break;

            viv->n_audio_subpackets = i + 1;
            viv->audio_subpackets[i].start = start;
            viv->audio_subpackets[i].pcm_bytes = pcm_bytes;
        }
        viv->audio_subpackets[viv->n_audio_subpackets].start = (int)(off - avio_tell(pb));
        viv->current_audio_subpacket = 0;

    } else {
        uint64_t v_size = ffio_read_varlen(pb);

        if (v_size > INT_MAX || !v_size)
            return AVERROR_INVALIDDATA;
        ret = av_get_packet(pb, pkt, v_size);
        if (ret < 0)
            return ret;
        pkt->pos += viv->sb_offset + viv->sb_blocks[viv->current_sb].byte_offset;
        pkt->pts = viv->sb_blocks[viv->current_sb].packet_offset + viv->current_sb_entry;
        pkt->flags |= (pkt->data[0] & 0x80) ? 0 : AV_PKT_FLAG_KEY;
        pkt->stream_index = 0;
    }

    viv->current_sb_entry++;

    return 0;
}

static int viv_read_close(AVFormatContext *s)
{
    VividasDemuxContext *viv = s->priv_data;

    av_freep(&viv->sb_pb);
    av_freep(&viv->sb_buf);
    av_freep(&viv->sb_blocks);
    av_freep(&viv->sb_entries);

    return 0;
}

static int viv_read_seek(AVFormatContext *s, int stream_index, int64_t timestamp, int flags)
{
    VividasDemuxContext *viv = s->priv_data;
    int64_t frame;

    if (stream_index == 0)
        frame = timestamp;
    else
        frame = av_rescale_q(timestamp, s->streams[0]->time_base, s->streams[stream_index]->time_base);

    for (int i = 0; i < viv->n_sb_blocks; i++) {
        if (frame >= viv->sb_blocks[i].packet_offset && frame < viv->sb_blocks[i].packet_offset + viv->sb_blocks[i].n_packets) {
            // flush audio packet queue
            viv->current_audio_subpacket = 0;
            viv->n_audio_subpackets = 0;
            viv->current_sb = i;
            // seek to ith sb block
            avio_seek(s->pb, viv->sb_offset + viv->sb_blocks[i].byte_offset, SEEK_SET);
            // load the block
            load_sb_block(s, viv, 0);
            // most problematic part: guess audio offset
            viv->audio_sample = av_rescale_q(viv->sb_blocks[i].packet_offset, av_make_q(s->streams[1]->codecpar->sample_rate, 1), av_inv_q(s->streams[0]->time_base));
            // hand-tuned 1.s a/v offset
            viv->audio_sample += s->streams[1]->codecpar->sample_rate;
            viv->current_sb_entry = 0;
            return 1;
        }
    }
    return 0;
}

AVInputFormat ff_vividas_demuxer = {
    .name           = "vividas",
    .long_name      = NULL_IF_CONFIG_SMALL("Vividas VIV"),
    .priv_data_size = sizeof(VividasDemuxContext),
    .read_probe     = viv_probe,
    .read_header    = viv_read_header,
    .read_packet    = viv_read_packet,
    .read_close     = viv_read_close,
    .read_seek      = viv_read_seek,
};<|MERGE_RESOLUTION|>--- conflicted
+++ resolved
@@ -283,17 +283,9 @@
     int64_t off;
     int val_1;
     int num_video;
-<<<<<<< HEAD
-    AVIOContext *pb;
-
-    pb = avio_alloc_context(buf, size, 0, NULL, NULL, NULL, NULL);
-    if (!pb)
-        return AVERROR(ENOMEM);
-=======
     AVIOContext pb0, *pb = &pb0;
 
     ffio_init_context(pb, buf, size, 0, NULL, NULL, NULL, NULL);
->>>>>>> 15a0ff81
 
     ffio_read_varlen(pb); // track_header_len
     avio_r8(pb); // '1'
@@ -401,26 +393,15 @@
             for (j = 0; j < num_data; j++) {
                 int64_t len = ffio_read_varlen(pb);
                 if (len < 0 || len > INT_MAX/2 - xd_size) {
-<<<<<<< HEAD
-                    av_free(pb);
-=======
->>>>>>> 15a0ff81
                     return AVERROR_INVALIDDATA;
                 }
                 data_len[j] = len;
                 xd_size += len + 1 + len/255;
             }
 
-<<<<<<< HEAD
-            if (ff_alloc_extradata(st->codecpar, xd_size)) {
-                av_free(pb);
-                return AVERROR(ENOMEM);
-            }
-=======
             ret = ff_alloc_extradata(st->codecpar, xd_size);
             if (ret < 0)
                 return ret;
->>>>>>> 15a0ff81
 
             p = st->codecpar->extradata;
             p[0] = 2;
@@ -447,10 +428,6 @@
         }
     }
 
-<<<<<<< HEAD
-    av_free(pb);
-=======
->>>>>>> 15a0ff81
     return 0;
 }
 
@@ -462,22 +439,6 @@
     AVIOContext pb0, *pb = &pb0;
     int i;
     int64_t filesize = avio_size(s->pb);
-<<<<<<< HEAD
-
-    pb = avio_alloc_context(buf, size, 0, NULL, NULL, NULL, NULL);
-    if (!pb)
-        return AVERROR(ENOMEM);
-
-    ffio_read_varlen(pb); // track_index_len
-    avio_r8(pb); // 'c'
-    viv->n_sb_blocks = ffio_read_varlen(pb);
-    if (viv->n_sb_blocks < 0 || viv->n_sb_blocks > size / 2)
-        goto error;
-    viv->sb_blocks = av_calloc(viv->n_sb_blocks, sizeof(VIV_SB_block));
-    if (!viv->sb_blocks) {
-        viv->n_sb_blocks = 0;
-        av_free(pb);
-=======
     uint64_t n_sb_blocks_tmp;
 
     ffio_init_context(pb, buf, size, 0, NULL, NULL, NULL, NULL);
@@ -489,7 +450,6 @@
         return AVERROR_INVALIDDATA;
     viv->sb_blocks = av_calloc(n_sb_blocks_tmp, sizeof(*viv->sb_blocks));
     if (!viv->sb_blocks) {
->>>>>>> 15a0ff81
         return AVERROR(ENOMEM);
     }
     viv->n_sb_blocks = n_sb_blocks_tmp;
@@ -502,11 +462,7 @@
         uint64_t n_packets_tmp = ffio_read_varlen(pb);
 
         if (size_tmp > INT_MAX || n_packets_tmp > INT_MAX)
-<<<<<<< HEAD
-            goto error;
-=======
             return AVERROR_INVALIDDATA;
->>>>>>> 15a0ff81
 
         viv->sb_blocks[i].byte_offset = off;
         viv->sb_blocks[i].packet_offset = poff;
@@ -522,19 +478,6 @@
     }
 
     if (filesize > 0 && poff > filesize)
-<<<<<<< HEAD
-        goto error;
-
-    viv->sb_entries = av_calloc(maxnp, sizeof(VIV_SB_entry));
-    av_free(pb);
-
-    return 0;
-error:
-    av_free(pb);
-    viv->n_sb_blocks = 0;
-    av_freep(&viv->sb_blocks);
-    return AVERROR_INVALIDDATA;
-=======
         return AVERROR_INVALIDDATA;
 
     viv->sb_entries = av_calloc(maxnp, sizeof(VIV_SB_entry));
@@ -542,7 +485,6 @@
         return AVERROR(ENOMEM);
 
     return 0;
->>>>>>> 15a0ff81
 }
 
 static void load_sb_block(AVFormatContext *s, VividasDemuxContext *viv, unsigned expected_size)
@@ -671,11 +613,7 @@
     ret = track_index(viv, s, buf, v);
     av_free(buf);
     if (ret < 0)
-<<<<<<< HEAD
-        return ret;
-=======
         goto fail;
->>>>>>> 15a0ff81
 
     viv->sb_offset = avio_tell(pb);
     if (viv->n_sb_blocks > 0) {
