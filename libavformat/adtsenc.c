/*
 * ADTS muxer.
 * Copyright (c) 2006 Baptiste Coudurier <baptiste.coudurier@smartjog.com>
 *                    Mans Rullgard <mans@mansr.com>
 *
 * This file is part of FFmpeg.
 *
 * FFmpeg is free software; you can redistribute it and/or
 * modify it under the terms of the GNU Lesser General Public
 * License as published by the Free Software Foundation; either
 * version 2.1 of the License, or (at your option) any later version.
 *
 * FFmpeg is distributed in the hope that it will be useful,
 * but WITHOUT ANY WARRANTY; without even the implied warranty of
 * MERCHANTABILITY or FITNESS FOR A PARTICULAR PURPOSE.  See the GNU
 * Lesser General Public License for more details.
 *
 * You should have received a copy of the GNU Lesser General Public
 * License along with FFmpeg; if not, write to the Free Software
 * Foundation, Inc., 51 Franklin Street, Fifth Floor, Boston, MA 02110-1301 USA
 */

#include "libavcodec/get_bits.h"
#include "libavcodec/put_bits.h"
#include "libavcodec/avcodec.h"
#include "libavcodec/mpeg4audio.h"
#include "libavutil/opt.h"
#include "avformat.h"
#include "apetag.h"
#include "id3v2.h"

#define ADTS_HEADER_SIZE 7

typedef struct ADTSContext {
    AVClass *class;
    int write_adts;
    int objecttype;
    int sample_rate_index;
    int channel_conf;
    int pce_size;
    int apetag;
    int id3v2tag;
    uint8_t pce_data[MAX_PCE_SIZE];
} ADTSContext;

#define ADTS_MAX_FRAME_BYTES ((1 << 13) - 1)

static int adts_decode_extradata(AVFormatContext *s, ADTSContext *adts, const uint8_t *buf, int size)
{
    GetBitContext gb;
    PutBitContext pb;
    MPEG4AudioConfig m4ac;
    int off, ret;

    ret = init_get_bits8(&gb, buf, size);
    if (ret < 0)
        return ret;
<<<<<<< HEAD
    off = avpriv_mpeg4audio_get_config(&m4ac, buf, size * 8, 1);
=======
    off = avpriv_mpeg4audio_get_config2(&m4ac, buf, size, 1, s);
>>>>>>> 15a0ff81
    if (off < 0)
        return off;
    skip_bits_long(&gb, off);
    adts->objecttype        = m4ac.object_type - 1;
    adts->sample_rate_index = m4ac.sampling_index;
    adts->channel_conf      = m4ac.chan_config;

    if (adts->objecttype > 3U) {
        av_log(s, AV_LOG_ERROR, "MPEG-4 AOT %d is not allowed in ADTS\n", adts->objecttype+1);
        return AVERROR_INVALIDDATA;
    }
    if (adts->sample_rate_index == 15) {
        av_log(s, AV_LOG_ERROR, "Escape sample rate index illegal in ADTS\n");
        return AVERROR_INVALIDDATA;
    }
    if (get_bits(&gb, 1)) {
        av_log(s, AV_LOG_ERROR, "960/120 MDCT window is not allowed in ADTS\n");
        return AVERROR_INVALIDDATA;
    }
    if (get_bits(&gb, 1)) {
        av_log(s, AV_LOG_ERROR, "Scalable configurations are not allowed in ADTS\n");
        return AVERROR_INVALIDDATA;
    }
    if (get_bits(&gb, 1)) {
        av_log(s, AV_LOG_ERROR, "Extension flag is not allowed in ADTS\n");
        return AVERROR_INVALIDDATA;
    }
    if (!adts->channel_conf) {
        init_put_bits(&pb, adts->pce_data, MAX_PCE_SIZE);

        put_bits(&pb, 3, 5); //ID_PCE
        adts->pce_size = (ff_copy_pce_data(&pb, &gb) + 3) / 8;
        flush_put_bits(&pb);
    }

    adts->write_adts = 1;

    return 0;
}

static int adts_init(AVFormatContext *s)
{
    ADTSContext *adts = s->priv_data;
    AVCodecParameters *par = s->streams[0]->codecpar;

    if (par->codec_id != AV_CODEC_ID_AAC) {
        av_log(s, AV_LOG_ERROR, "Only AAC streams can be muxed by the ADTS muxer\n");
        return AVERROR(EINVAL);
    }
    if (par->extradata_size > 0)
        return adts_decode_extradata(s, adts, par->extradata,
                                     par->extradata_size);

    return 0;
}

static int adts_write_header(AVFormatContext *s)
{
    ADTSContext *adts = s->priv_data;

    if (adts->id3v2tag)
        ff_id3v2_write_simple(s, 4, ID3v2_DEFAULT_MAGIC);

    return 0;
}

static int adts_write_frame_header(ADTSContext *ctx,
                                   uint8_t *buf, int size, int pce_size)
{
    PutBitContext pb;

    unsigned full_frame_size = (unsigned)ADTS_HEADER_SIZE + size + pce_size;
    if (full_frame_size > ADTS_MAX_FRAME_BYTES) {
        av_log(NULL, AV_LOG_ERROR, "ADTS frame size too large: %u (max %d)\n",
               full_frame_size, ADTS_MAX_FRAME_BYTES);
        return AVERROR_INVALIDDATA;
    }

    init_put_bits(&pb, buf, ADTS_HEADER_SIZE);

    /* adts_fixed_header */
    put_bits(&pb, 12, 0xfff);   /* syncword */
    put_bits(&pb, 1, 0);        /* ID */
    put_bits(&pb, 2, 0);        /* layer */
    put_bits(&pb, 1, 1);        /* protection_absent */
    put_bits(&pb, 2, ctx->objecttype); /* profile_objecttype */
    put_bits(&pb, 4, ctx->sample_rate_index);
    put_bits(&pb, 1, 0);        /* private_bit */
    put_bits(&pb, 3, ctx->channel_conf); /* channel_configuration */
    put_bits(&pb, 1, 0);        /* original_copy */
    put_bits(&pb, 1, 0);        /* home */

    /* adts_variable_header */
    put_bits(&pb, 1, 0);        /* copyright_identification_bit */
    put_bits(&pb, 1, 0);        /* copyright_identification_start */
    put_bits(&pb, 13, full_frame_size); /* aac_frame_length */
    put_bits(&pb, 11, 0x7ff);   /* adts_buffer_fullness */
    put_bits(&pb, 2, 0);        /* number_of_raw_data_blocks_in_frame */

    flush_put_bits(&pb);

    return 0;
}

static int adts_write_packet(AVFormatContext *s, AVPacket *pkt)
{
    ADTSContext *adts = s->priv_data;
    AVCodecParameters *par = s->streams[0]->codecpar;
    AVIOContext *pb = s->pb;
    uint8_t buf[ADTS_HEADER_SIZE];

    if (!pkt->size)
        return 0;
    if (!par->extradata_size) {
        uint8_t *side_data;
        int side_data_size = 0, ret;

        side_data = av_packet_get_side_data(pkt, AV_PKT_DATA_NEW_EXTRADATA,
                                            &side_data_size);
        if (side_data_size) {
            ret = adts_decode_extradata(s, adts, side_data, side_data_size);
            if (ret < 0)
                return ret;
            ret = ff_alloc_extradata(par, side_data_size);
            if (ret < 0)
                return ret;
            memcpy(par->extradata, side_data, side_data_size);
        }
    }
    if (adts->write_adts) {
        int err = adts_write_frame_header(adts, buf, pkt->size,
                                             adts->pce_size);
        if (err < 0)
            return err;
        avio_write(pb, buf, ADTS_HEADER_SIZE);
        if (adts->pce_size) {
            avio_write(pb, adts->pce_data, adts->pce_size);
            adts->pce_size = 0;
        }
    }
    avio_write(pb, pkt->data, pkt->size);

    return 0;
}

static int adts_write_trailer(AVFormatContext *s)
{
    ADTSContext *adts = s->priv_data;

    if (adts->apetag)
        ff_ape_write_tag(s);

    return 0;
}

#define ENC AV_OPT_FLAG_ENCODING_PARAM
#define OFFSET(obj) offsetof(ADTSContext, obj)
static const AVOption options[] = {
    { "write_id3v2",  "Enable ID3v2 tag writing", OFFSET(id3v2tag), AV_OPT_TYPE_BOOL, {.i64 = 0}, 0, 1, ENC},
    { "write_apetag", "Enable APE tag writing",   OFFSET(apetag),   AV_OPT_TYPE_BOOL, {.i64 = 0}, 0, 1, ENC},
    { NULL },
};

static const AVClass adts_muxer_class = {
    .class_name     = "ADTS muxer",
    .item_name      = av_default_item_name,
    .option         = options,
    .version        = LIBAVUTIL_VERSION_INT,
};

AVOutputFormat ff_adts_muxer = {
    .name              = "adts",
    .long_name         = NULL_IF_CONFIG_SMALL("ADTS AAC (Advanced Audio Coding)"),
    .mime_type         = "audio/aac",
    .extensions        = "aac,adts",
    .priv_data_size    = sizeof(ADTSContext),
    .audio_codec       = AV_CODEC_ID_AAC,
    .video_codec       = AV_CODEC_ID_NONE,
    .init              = adts_init,
    .write_header      = adts_write_header,
    .write_packet      = adts_write_packet,
    .write_trailer     = adts_write_trailer,
    .priv_class        = &adts_muxer_class,
    .flags             = AVFMT_NOTIMESTAMPS,
};<|MERGE_RESOLUTION|>--- conflicted
+++ resolved
@@ -55,11 +55,7 @@
     ret = init_get_bits8(&gb, buf, size);
     if (ret < 0)
         return ret;
-<<<<<<< HEAD
-    off = avpriv_mpeg4audio_get_config(&m4ac, buf, size * 8, 1);
-=======
     off = avpriv_mpeg4audio_get_config2(&m4ac, buf, size, 1, s);
->>>>>>> 15a0ff81
     if (off < 0)
         return off;
     skip_bits_long(&gb, off);
