--- conflicted
+++ resolved
@@ -1043,7 +1043,6 @@
            av_ts2str(pkt->pts), av_ts2timestr(pkt->pts, &st->time_base),
            av_ts2str(pkt->dts), av_ts2timestr(pkt->dts, &st->time_base));
 
-<<<<<<< HEAD
 //PLEX
     if (st->codecpar->codec_type == AVMEDIA_TYPE_AUDIO || st->codecpar->codec_type == AVMEDIA_TYPE_VIDEO)
     {
@@ -1057,10 +1056,6 @@
     }
 //PLEX
     ret = ff_write_chained(seg->avf, pkt->stream_index, pkt, s, seg->initial_offset || seg->reset_timestamps);
-=======
-    ret = ff_write_chained(seg->avf, pkt->stream_index, pkt, s,
-                           seg->initial_offset || seg->reset_timestamps || seg->avf->oformat->interleave_packet);
->>>>>>> 15a0ff81
 
 fail:
     if (pkt->stream_index == seg->reference_stream_index) {
