/*
 * muxing functions for use within FFmpeg
 * Copyright (c) 2000, 2001, 2002 Fabrice Bellard
 *
 * This file is part of FFmpeg.
 *
 * FFmpeg is free software; you can redistribute it and/or
 * modify it under the terms of the GNU Lesser General Public
 * License as published by the Free Software Foundation; either
 * version 2.1 of the License, or (at your option) any later version.
 *
 * FFmpeg is distributed in the hope that it will be useful,
 * but WITHOUT ANY WARRANTY; without even the implied warranty of
 * MERCHANTABILITY or FITNESS FOR A PARTICULAR PURPOSE.  See the GNU
 * Lesser General Public License for more details.
 *
 * You should have received a copy of the GNU Lesser General Public
 * License along with FFmpeg; if not, write to the Free Software
 * Foundation, Inc., 51 Franklin Street, Fifth Floor, Boston, MA 02110-1301 USA
 */

#include "avformat.h"
#include "internal.h"
#include "libavcodec/internal.h"
#include "libavutil/opt.h"
#include "libavutil/dict.h"
#include "libavutil/pixdesc.h"
#include "libavutil/timestamp.h"
#include "libavutil/avassert.h"
#include "libavutil/avstring.h"
#include "libavutil/internal.h"
#include "libavutil/mathematics.h"

/**
 * @file
 * muxing functions for use within libavformat
 */

/* fraction handling */

/**
 * f = val + (num / den) + 0.5.
 *
 * 'num' is normalized so that it is such as 0 <= num < den.
 *
 * @param f fractional number
 * @param val integer value
 * @param num must be >= 0
 * @param den must be >= 1
 */
static void frac_init(FFFrac *f, int64_t val, int64_t num, int64_t den)
{
    num += (den >> 1);
    if (num >= den) {
        val += num / den;
        num  = num % den;
    }
    f->val = val;
    f->num = num;
    f->den = den;
}

/**
 * Fractional addition to f: f = f + (incr / f->den).
 *
 * @param f fractional number
 * @param incr increment, can be positive or negative
 */
static void frac_add(FFFrac *f, int64_t incr)
{
    int64_t num, den;

    num = f->num + incr;
    den = f->den;
    if (num < 0) {
        f->val += num / den;
        num     = num % den;
        if (num < 0) {
            num += den;
            f->val--;
        }
    } else if (num >= den) {
        f->val += num / den;
        num     = num % den;
    }
    f->num = num;
}

AVRational ff_choose_timebase(AVFormatContext *s, AVStream *st, int min_precision)
{
    AVRational q;
    int j;

    q = st->time_base;

    for (j=2; j<14; j+= 1+(j>2))
        while (q.den / q.num < min_precision && q.num % j == 0)
            q.num /= j;
    while (q.den / q.num < min_precision && q.den < (1<<24))
        q.den <<= 1;

    return q;
}

enum AVChromaLocation ff_choose_chroma_location(AVFormatContext *s, AVStream *st)
{
    AVCodecParameters *par = st->codecpar;
    const AVPixFmtDescriptor *pix_desc = av_pix_fmt_desc_get(par->format);

    if (par->chroma_location != AVCHROMA_LOC_UNSPECIFIED)
        return par->chroma_location;

    if (pix_desc) {
        if (pix_desc->log2_chroma_h == 0) {
            return AVCHROMA_LOC_TOPLEFT;
        } else if (pix_desc->log2_chroma_w == 1 && pix_desc->log2_chroma_h == 1) {
            if (par->field_order == AV_FIELD_UNKNOWN || par->field_order == AV_FIELD_PROGRESSIVE) {
                switch (par->codec_id) {
                case AV_CODEC_ID_MJPEG:
                case AV_CODEC_ID_MPEG1VIDEO: return AVCHROMA_LOC_CENTER;
                }
            }
            if (par->field_order == AV_FIELD_UNKNOWN || par->field_order != AV_FIELD_PROGRESSIVE) {
                switch (par->codec_id) {
                case AV_CODEC_ID_MPEG2VIDEO: return AVCHROMA_LOC_LEFT;
                }
            }
        }
    }

    return AVCHROMA_LOC_UNSPECIFIED;

}

int avformat_alloc_output_context2(AVFormatContext **avctx, ff_const59 AVOutputFormat *oformat,
                                   const char *format, const char *filename)
{
    AVFormatContext *s = avformat_alloc_context();
    int ret = 0;

    *avctx = NULL;
    if (!s)
        goto nomem;

    if (!oformat) {
        if (format) {
            oformat = av_guess_format(format, NULL, NULL);
            if (!oformat) {
                av_log(s, AV_LOG_ERROR, "Requested output format '%s' is not a suitable output format\n", format);
                ret = AVERROR(EINVAL);
                goto error;
            }
        } else {
            oformat = av_guess_format(NULL, filename, NULL);
            if (!oformat) {
                ret = AVERROR(EINVAL);
                av_log(s, AV_LOG_ERROR, "Unable to find a suitable output format for '%s'\n",
                       filename);
                goto error;
            }
        }
    }

    s->oformat = oformat;
    if (s->oformat->priv_data_size > 0) {
        s->priv_data = av_mallocz(s->oformat->priv_data_size);
        if (!s->priv_data)
            goto nomem;
        if (s->oformat->priv_class) {
            *(const AVClass**)s->priv_data= s->oformat->priv_class;
            av_opt_set_defaults(s->priv_data);
        }
    } else
        s->priv_data = NULL;

    if (filename) {
#if FF_API_FORMAT_FILENAME
FF_DISABLE_DEPRECATION_WARNINGS
        av_strlcpy(s->filename, filename, sizeof(s->filename));
FF_ENABLE_DEPRECATION_WARNINGS
#endif
        if (!(s->url = av_strdup(filename)))
            goto nomem;

    }
    *avctx = s;
    return 0;
nomem:
    av_log(s, AV_LOG_ERROR, "Out of memory\n");
    ret = AVERROR(ENOMEM);
error:
    avformat_free_context(s);
    return ret;
}

static int validate_codec_tag(AVFormatContext *s, AVStream *st)
{
    const AVCodecTag *avctag;
    int n;
    enum AVCodecID id = AV_CODEC_ID_NONE;
    int64_t tag  = -1;

    /**
     * Check that tag + id is in the table
     * If neither is in the table -> OK
     * If tag is in the table with another id -> FAIL
     * If id is in the table with another tag -> FAIL unless strict < normal
     */
    for (n = 0; s->oformat->codec_tag[n]; n++) {
        avctag = s->oformat->codec_tag[n];
        while (avctag->id != AV_CODEC_ID_NONE) {
            if (avpriv_toupper4(avctag->tag) == avpriv_toupper4(st->codecpar->codec_tag)) {
                id = avctag->id;
                if (id == st->codecpar->codec_id)
                    return 1;
            }
            if (avctag->id == st->codecpar->codec_id)
                tag = avctag->tag;
            avctag++;
        }
    }
    if (id != AV_CODEC_ID_NONE)
        return 0;
    if (tag >= 0 && (s->strict_std_compliance >= FF_COMPLIANCE_NORMAL))
        return 0;
    return 1;
}


static int init_muxer(AVFormatContext *s, AVDictionary **options)
{
    int ret = 0, i;
    AVStream *st;
    AVDictionary *tmp = NULL;
    AVCodecParameters *par = NULL;
    const AVOutputFormat *of = s->oformat;
    const AVCodecDescriptor *desc;
    AVDictionaryEntry *e;

    if (options)
        av_dict_copy(&tmp, *options, 0);

    if ((ret = av_opt_set_dict(s, &tmp)) < 0)
        goto fail;
    if (s->priv_data && s->oformat->priv_class && *(const AVClass**)s->priv_data==s->oformat->priv_class &&
        (ret = av_opt_set_dict2(s->priv_data, &tmp, AV_OPT_SEARCH_CHILDREN)) < 0)
        goto fail;

#if FF_API_FORMAT_FILENAME
FF_DISABLE_DEPRECATION_WARNINGS
    if (!s->url && !(s->url = av_strdup(s->filename))) {
FF_ENABLE_DEPRECATION_WARNINGS
#else
    if (!s->url && !(s->url = av_strdup(""))) {
#endif
        ret = AVERROR(ENOMEM);
        goto fail;
    }

#if FF_API_LAVF_AVCTX
FF_DISABLE_DEPRECATION_WARNINGS
    if (s->nb_streams && s->streams[0]->codec->flags & AV_CODEC_FLAG_BITEXACT) {
        if (!(s->flags & AVFMT_FLAG_BITEXACT)) {
            av_log(s, AV_LOG_WARNING,
                   "The AVFormatContext is not in set to bitexact mode, only "
                   "the AVCodecContext. If this is not intended, set "
                   "AVFormatContext.flags |= AVFMT_FLAG_BITEXACT.\n");
        }
    }
FF_ENABLE_DEPRECATION_WARNINGS
#endif

    // some sanity checks
    if (s->nb_streams == 0 && !(of->flags & AVFMT_NOSTREAMS)) {
        av_log(s, AV_LOG_ERROR, "No streams to mux were specified\n");
        ret = AVERROR(EINVAL);
        goto fail;
    }

    for (i = 0; i < s->nb_streams; i++) {
        st  = s->streams[i];
        par = st->codecpar;

#if FF_API_LAVF_AVCTX
FF_DISABLE_DEPRECATION_WARNINGS
        if (st->codecpar->codec_type == AVMEDIA_TYPE_UNKNOWN &&
            st->codec->codec_type    != AVMEDIA_TYPE_UNKNOWN) {
            av_log(s, AV_LOG_WARNING, "Using AVStream.codec to pass codec "
                   "parameters to muxers is deprecated, use AVStream.codecpar "
                   "instead.\n");
            ret = avcodec_parameters_from_context(st->codecpar, st->codec);
            if (ret < 0)
                goto fail;
        }
FF_ENABLE_DEPRECATION_WARNINGS
#endif

        if (!st->time_base.num) {
            /* fall back on the default timebase values */
            if (par->codec_type == AVMEDIA_TYPE_AUDIO && par->sample_rate)
                avpriv_set_pts_info(st, 64, 1, par->sample_rate);
            else
                avpriv_set_pts_info(st, 33, 1, 90000);
        }

        switch (par->codec_type) {
        case AVMEDIA_TYPE_AUDIO:
            if (par->sample_rate <= 0) {
                av_log(s, AV_LOG_ERROR, "sample rate not set\n");
                ret = AVERROR(EINVAL);
                goto fail;
            }
            if (!par->block_align)
                par->block_align = par->channels *
                                   av_get_bits_per_sample(par->codec_id) >> 3;
            break;
        case AVMEDIA_TYPE_VIDEO:
            if ((par->width <= 0 || par->height <= 0) &&
                !(of->flags & AVFMT_NODIMENSIONS)) {
                av_log(s, AV_LOG_ERROR, "dimensions not set\n");
                ret = AVERROR(EINVAL);
                goto fail;
            }
            if (av_cmp_q(st->sample_aspect_ratio, par->sample_aspect_ratio)
                && fabs(av_q2d(st->sample_aspect_ratio) - av_q2d(par->sample_aspect_ratio)) > 0.004*av_q2d(st->sample_aspect_ratio)
            ) {
                if (st->sample_aspect_ratio.num != 0 &&
                    st->sample_aspect_ratio.den != 0 &&
                    par->sample_aspect_ratio.num != 0 &&
                    par->sample_aspect_ratio.den != 0) {
                    av_log(s, AV_LOG_ERROR, "Aspect ratio mismatch between muxer "
                           "(%d/%d) and encoder layer (%d/%d)\n",
                           st->sample_aspect_ratio.num, st->sample_aspect_ratio.den,
                           par->sample_aspect_ratio.num,
                           par->sample_aspect_ratio.den);
                    ret = AVERROR(EINVAL);
                    goto fail;
                }
            }
            break;
        }

        desc = avcodec_descriptor_get(par->codec_id);
        if (desc && desc->props & AV_CODEC_PROP_REORDER)
            st->internal->reorder = 1;

        st->internal->is_intra_only = ff_is_intra_only(par->codec_id);

        if (of->codec_tag) {
            if (   par->codec_tag
                && par->codec_id == AV_CODEC_ID_RAWVIDEO
                && (   av_codec_get_tag(of->codec_tag, par->codec_id) == 0
                    || av_codec_get_tag(of->codec_tag, par->codec_id) == MKTAG('r', 'a', 'w', ' '))
                && !validate_codec_tag(s, st)) {
                // the current rawvideo encoding system ends up setting
                // the wrong codec_tag for avi/mov, we override it here
                par->codec_tag = 0;
            }
            if (par->codec_tag) {
                if (!validate_codec_tag(s, st)) {
                    const uint32_t otag = av_codec_get_tag(s->oformat->codec_tag, par->codec_id);
                    av_log(s, AV_LOG_ERROR,
                           "Tag %s incompatible with output codec id '%d' (%s)\n",
                           av_fourcc2str(par->codec_tag), par->codec_id, av_fourcc2str(otag));
                    ret = AVERROR_INVALIDDATA;
                    goto fail;
                }
            } else
                par->codec_tag = av_codec_get_tag(of->codec_tag, par->codec_id);
        }

        if (par->codec_type != AVMEDIA_TYPE_ATTACHMENT)
            s->internal->nb_interleaved_streams++;
    }

    if (!s->priv_data && of->priv_data_size > 0) {
        s->priv_data = av_mallocz(of->priv_data_size);
        if (!s->priv_data) {
            ret = AVERROR(ENOMEM);
            goto fail;
        }
        if (of->priv_class) {
            *(const AVClass **)s->priv_data = of->priv_class;
            av_opt_set_defaults(s->priv_data);
            if ((ret = av_opt_set_dict2(s->priv_data, &tmp, AV_OPT_SEARCH_CHILDREN)) < 0)
                goto fail;
        }
    }

    /* set muxer identification string */
    if (!(s->flags & AVFMT_FLAG_BITEXACT)) {
        av_dict_set(&s->metadata, "encoder", LIBAVFORMAT_IDENT, 0);
    } else {
        av_dict_set(&s->metadata, "encoder", NULL, 0);
    }

    for (e = NULL; e = av_dict_get(s->metadata, "encoder-", e, AV_DICT_IGNORE_SUFFIX); ) {
        av_dict_set(&s->metadata, e->key, NULL, 0);
    }

    if (options) {
         av_dict_free(options);
         *options = tmp;
    }

    if (s->oformat->init) {
        if ((ret = s->oformat->init(s)) < 0) {
            if (s->oformat->deinit)
                s->oformat->deinit(s);
            return ret;
        }
        return ret == 0;
    }

    return 0;

fail:
    av_dict_free(&tmp);
    return ret;
}

static int init_pts(AVFormatContext *s)
{
    int i;
    AVStream *st;

    /* init PTS generation */
    for (i = 0; i < s->nb_streams; i++) {
        int64_t den = AV_NOPTS_VALUE;
        st = s->streams[i];

        switch (st->codecpar->codec_type) {
        case AVMEDIA_TYPE_AUDIO:
            den = (int64_t)st->time_base.num * st->codecpar->sample_rate;
            break;
        case AVMEDIA_TYPE_VIDEO:
            den = (int64_t)st->time_base.num * st->time_base.den;
            break;
        default:
            break;
        }

        if (!st->internal->priv_pts)
            st->internal->priv_pts = av_mallocz(sizeof(*st->internal->priv_pts));
        if (!st->internal->priv_pts)
            return AVERROR(ENOMEM);

        if (den != AV_NOPTS_VALUE) {
            if (den <= 0)
                return AVERROR_INVALIDDATA;

            frac_init(st->internal->priv_pts, 0, 0, den);
        }
    }

    if (s->avoid_negative_ts < 0) {
        av_assert2(s->avoid_negative_ts == AVFMT_AVOID_NEG_TS_AUTO);
        if (s->oformat->flags & (AVFMT_TS_NEGATIVE | AVFMT_NOTIMESTAMPS)) {
            s->avoid_negative_ts = 0;
        } else
            s->avoid_negative_ts = AVFMT_AVOID_NEG_TS_MAKE_NON_NEGATIVE;
    }

    return 0;
}

static void flush_if_needed(AVFormatContext *s)
{
    if (s->pb && s->pb->error >= 0) {
        if (s->flush_packets == 1 || s->flags & AVFMT_FLAG_FLUSH_PACKETS)
            avio_flush(s->pb);
        else if (s->flush_packets && !(s->oformat->flags & AVFMT_NOFILE))
            avio_write_marker(s->pb, AV_NOPTS_VALUE, AVIO_DATA_MARKER_FLUSH_POINT);
    }
}

<<<<<<< HEAD
static int write_header_internal(AVFormatContext *s)
{
    if (!(s->oformat->flags & AVFMT_NOFILE) && s->pb)
        avio_write_marker(s->pb, AV_NOPTS_VALUE, AVIO_DATA_MARKER_HEADER);
    if (s->oformat->write_header) {
        int ret = s->oformat->write_header(s);
        if (ret >= 0 && s->pb && s->pb->error < 0)
            ret = s->pb->error;
        s->internal->write_header_ret = ret;
        if (ret < 0)
            return ret;
        flush_if_needed(s);
    }
    s->internal->header_written = 1;
    if (!(s->oformat->flags & AVFMT_NOFILE) && s->pb)
        avio_write_marker(s->pb, AV_NOPTS_VALUE, AVIO_DATA_MARKER_UNKNOWN);
    return 0;
=======
static void deinit_muxer(AVFormatContext *s)
{
    if (s->oformat && s->oformat->deinit && s->internal->initialized)
        s->oformat->deinit(s);
    s->internal->initialized =
    s->internal->streams_initialized = 0;
>>>>>>> 15a0ff81
}

int avformat_init_output(AVFormatContext *s, AVDictionary **options)
{
    int ret = 0;

    if ((ret = init_muxer(s, options)) < 0)
        return ret;

    s->internal->initialized = 1;
    s->internal->streams_initialized = ret;

    if (s->oformat->init && ret) {
        if ((ret = init_pts(s)) < 0)
            return ret;

        return AVSTREAM_INIT_IN_INIT_OUTPUT;
    }

    return AVSTREAM_INIT_IN_WRITE_HEADER;
}

int avformat_write_header(AVFormatContext *s, AVDictionary **options)
{
    int ret = 0;
    int already_initialized = s->internal->initialized;
    int streams_already_initialized = s->internal->streams_initialized;

    if (!already_initialized)
        if ((ret = avformat_init_output(s, options)) < 0)
            return ret;

    if (!(s->oformat->check_bitstream && s->flags & AVFMT_FLAG_AUTO_BSF)) {
        ret = write_header_internal(s);
        if (ret < 0)
            goto fail;
    }

    if (!s->internal->streams_initialized) {
        if ((ret = init_pts(s)) < 0)
            goto fail;
    }

    return streams_already_initialized;

fail:
    deinit_muxer(s);
    return ret;
}

#define AV_PKT_FLAG_UNCODED_FRAME 0x2000


#if FF_API_COMPUTE_PKT_FIELDS2 && FF_API_LAVF_AVCTX
FF_DISABLE_DEPRECATION_WARNINGS
//FIXME merge with compute_pkt_fields
static int compute_muxer_pkt_fields(AVFormatContext *s, AVStream *st, AVPacket *pkt)
{
    int delay = FFMAX(st->codecpar->video_delay, st->internal->avctx->max_b_frames > 0);
    int num, den, i;
    int frame_size;

    if (!s->internal->missing_ts_warning &&
        !(s->oformat->flags & AVFMT_NOTIMESTAMPS) &&
        (!(st->disposition & AV_DISPOSITION_ATTACHED_PIC) || (st->disposition & AV_DISPOSITION_TIMED_THUMBNAILS)) &&
        (pkt->pts == AV_NOPTS_VALUE || pkt->dts == AV_NOPTS_VALUE)) {
        av_log(s, AV_LOG_WARNING,
               "Timestamps are unset in a packet for stream %d. "
               "This is deprecated and will stop working in the future. "
               "Fix your code to set the timestamps properly\n", st->index);
        s->internal->missing_ts_warning = 1;
    }

    if (s->debug & FF_FDEBUG_TS)
        av_log(s, AV_LOG_DEBUG, "compute_muxer_pkt_fields: pts:%s dts:%s cur_dts:%s b:%d size:%d st:%d\n",
            av_ts2str(pkt->pts), av_ts2str(pkt->dts), av_ts2str(st->cur_dts), delay, pkt->size, pkt->stream_index);

    if (pkt->duration < 0 && st->codecpar->codec_type != AVMEDIA_TYPE_SUBTITLE) {
        av_log(s, AV_LOG_WARNING, "Packet with invalid duration %"PRId64" in stream %d\n",
               pkt->duration, pkt->stream_index);
        pkt->duration = 0;
    }

    /* duration field */
    if (pkt->duration == 0) {
        ff_compute_frame_duration(s, &num, &den, st, NULL, pkt);
        if (den && num) {
            pkt->duration = av_rescale(1, num * (int64_t)st->time_base.den * st->codec->ticks_per_frame, den * (int64_t)st->time_base.num);
        }
    }

    if (pkt->pts == AV_NOPTS_VALUE && pkt->dts != AV_NOPTS_VALUE && delay == 0)
        pkt->pts = pkt->dts;

    //XXX/FIXME this is a temporary hack until all encoders output pts
    if ((pkt->pts == 0 || pkt->pts == AV_NOPTS_VALUE) && pkt->dts == AV_NOPTS_VALUE && !delay) {
        static int warned;
        if (!warned) {
            av_log(s, AV_LOG_WARNING, "Encoder did not produce proper pts, making some up.\n");
            warned = 1;
        }
        pkt->dts =
//        pkt->pts= st->cur_dts;
            pkt->pts = st->internal->priv_pts->val;
    }

    //calculate dts from pts
    if (pkt->pts != AV_NOPTS_VALUE && pkt->dts == AV_NOPTS_VALUE && delay <= MAX_REORDER_DELAY) {
        st->pts_buffer[0] = pkt->pts;
        for (i = 1; i < delay + 1 && st->pts_buffer[i] == AV_NOPTS_VALUE; i++)
            st->pts_buffer[i] = pkt->pts + (i - delay - 1) * pkt->duration;
        for (i = 0; i<delay && st->pts_buffer[i] > st->pts_buffer[i + 1]; i++)
            FFSWAP(int64_t, st->pts_buffer[i], st->pts_buffer[i + 1]);

        pkt->dts = st->pts_buffer[0];
    }

    if (st->cur_dts && st->cur_dts != AV_NOPTS_VALUE &&
        ((!(s->oformat->flags & AVFMT_TS_NONSTRICT) &&
          st->codecpar->codec_type != AVMEDIA_TYPE_SUBTITLE &&
          st->codecpar->codec_type != AVMEDIA_TYPE_DATA &&
          st->cur_dts >= pkt->dts) || st->cur_dts > pkt->dts)) {
        av_log(s, AV_LOG_ERROR,
               "Application provided invalid, non monotonically increasing dts to muxer in stream %d: %s >= %s\n",
               st->index, av_ts2str(st->cur_dts), av_ts2str(pkt->dts));
#if 0 //PLEX
        return AVERROR(EINVAL);
#endif //PLEX
    }
    if (pkt->dts != AV_NOPTS_VALUE && pkt->pts != AV_NOPTS_VALUE && pkt->pts < pkt->dts) {
        av_log(s, AV_LOG_ERROR,
               "pts (%s) < dts (%s) in stream %d\n",
               av_ts2str(pkt->pts), av_ts2str(pkt->dts),
               st->index);
        return AVERROR(EINVAL);
    }

    if (s->debug & FF_FDEBUG_TS)
        av_log(s, AV_LOG_DEBUG, "av_write_frame: pts2:%s dts2:%s\n",
            av_ts2str(pkt->pts), av_ts2str(pkt->dts));

    st->cur_dts = pkt->dts;
    st->internal->priv_pts->val = pkt->dts;

    /* update pts */
    switch (st->codecpar->codec_type) {
    case AVMEDIA_TYPE_AUDIO:
        frame_size = (pkt->flags & AV_PKT_FLAG_UNCODED_FRAME) ?
                     (*(AVFrame **)pkt->data)->nb_samples :
                     av_get_audio_frame_duration(st->codec, pkt->size);

        /* HACK/FIXME, we skip the initial 0 size packets as they are most
         * likely equal to the encoder delay, but it would be better if we
         * had the real timestamps from the encoder */
        if (frame_size >= 0 && (pkt->size || st->internal->priv_pts->num != st->internal->priv_pts->den >> 1 || st->internal->priv_pts->val)) {
            frac_add(st->internal->priv_pts, (int64_t)st->time_base.den * frame_size);
        }
        break;
    case AVMEDIA_TYPE_VIDEO:
        frac_add(st->internal->priv_pts, (int64_t)st->time_base.den * st->time_base.num);
        break;
    }
    return 0;
}
FF_ENABLE_DEPRECATION_WARNINGS
#endif

/**
 * Shift timestamps and call muxer; the original pts/dts are not kept.
 *
 * FIXME: this function should NEVER get undefined pts/dts beside when the
 * AVFMT_NOTIMESTAMPS is set.
 * Those additional safety checks should be dropped once the correct checks
 * are set in the callers.
 */
static int write_packet(AVFormatContext *s, AVPacket *pkt)
{
    int ret;

    // If the timestamp offsetting below is adjusted, adjust
    // ff_interleaved_peek similarly.
    if (s->output_ts_offset) {
        AVStream *st = s->streams[pkt->stream_index];
        int64_t offset = av_rescale_q(s->output_ts_offset, AV_TIME_BASE_Q, st->time_base);

        if (pkt->dts != AV_NOPTS_VALUE)
            pkt->dts += offset;
        if (pkt->pts != AV_NOPTS_VALUE)
            pkt->pts += offset;
    }

    if (s->avoid_negative_ts > 0) {
        AVStream *st = s->streams[pkt->stream_index];
        int64_t offset = st->mux_ts_offset;
        int64_t ts = s->internal->avoid_negative_ts_use_pts ? pkt->pts : pkt->dts;

        if (s->internal->offset == AV_NOPTS_VALUE && ts != AV_NOPTS_VALUE &&
            (ts < 0 || s->avoid_negative_ts == AVFMT_AVOID_NEG_TS_MAKE_ZERO)) {
            s->internal->offset = -ts;
            s->internal->offset_timebase = st->time_base;
        }

        if (s->internal->offset != AV_NOPTS_VALUE && !offset) {
            offset = st->mux_ts_offset =
                av_rescale_q_rnd(s->internal->offset,
                                 s->internal->offset_timebase,
                                 st->time_base,
                                 AV_ROUND_UP);
        }

        if (pkt->dts != AV_NOPTS_VALUE)
            pkt->dts += offset;
        if (pkt->pts != AV_NOPTS_VALUE)
            pkt->pts += offset;

        if (s->internal->avoid_negative_ts_use_pts) {
            if (pkt->pts != AV_NOPTS_VALUE && pkt->pts < 0) {
                av_log(s, AV_LOG_WARNING, "failed to avoid negative "
                    "pts %s in stream %d.\n"
                    "Try -avoid_negative_ts 1 as a possible workaround.\n",
                    av_ts2str(pkt->pts),
                    pkt->stream_index
                );
            }
        } else {
            av_assert2(pkt->dts == AV_NOPTS_VALUE || pkt->dts >= 0 || s->max_interleave_delta > 0);
            if (pkt->dts != AV_NOPTS_VALUE && pkt->dts < 0) {
                av_log(s, AV_LOG_WARNING,
                    "Packets poorly interleaved, failed to avoid negative "
                    "timestamp %s in stream %d.\n"
                    "Try -max_interleave_delta 0 as a possible workaround.\n",
                    av_ts2str(pkt->dts),
                    pkt->stream_index
                );
            }
        }
    }

    if (!s->internal->header_written) {
        ret = s->internal->write_header_ret ? s->internal->write_header_ret : write_header_internal(s);
        if (ret < 0)
            goto fail;
    }

    if ((pkt->flags & AV_PKT_FLAG_UNCODED_FRAME)) {
        AVFrame **frame = (AVFrame **)pkt->data;
        av_assert0(pkt->size == sizeof(*frame));
        ret = s->oformat->write_uncoded_frame(s, pkt->stream_index, frame, 0);
    } else {
        ret = s->oformat->write_packet(s, pkt);
    }

    if (s->pb && ret >= 0) {
        flush_if_needed(s);
        if (s->pb->error < 0)
            ret = s->pb->error;
    }

<<<<<<< HEAD
fail:

    if (ret < 0) {
        pkt->pts = pts_backup;
        pkt->dts = dts_backup;
    }
=======
    if (ret >= 0)
        s->streams[pkt->stream_index]->nb_frames++;
>>>>>>> 15a0ff81

    return ret;
}

static int check_packet(AVFormatContext *s, AVPacket *pkt)
{
    if (pkt->stream_index < 0 || pkt->stream_index >= s->nb_streams) {
        av_log(s, AV_LOG_ERROR, "Invalid packet stream index: %d\n",
               pkt->stream_index);
        return AVERROR(EINVAL);
    }

    if (s->streams[pkt->stream_index]->codecpar->codec_type == AVMEDIA_TYPE_ATTACHMENT) {
        av_log(s, AV_LOG_ERROR, "Received a packet for an attachment stream.\n");
        return AVERROR(EINVAL);
    }

    return 0;
}

static int prepare_input_packet(AVFormatContext *s, AVStream *st, AVPacket *pkt)
{
#if !FF_API_COMPUTE_PKT_FIELDS2 || !FF_API_LAVF_AVCTX
    /* sanitize the timestamps */
    if (!(s->oformat->flags & AVFMT_NOTIMESTAMPS)) {

        /* when there is no reordering (so dts is equal to pts), but
         * only one of them is set, set the other as well */
        if (!st->internal->reorder) {
            if (pkt->pts == AV_NOPTS_VALUE && pkt->dts != AV_NOPTS_VALUE)
                pkt->pts = pkt->dts;
            if (pkt->dts == AV_NOPTS_VALUE && pkt->pts != AV_NOPTS_VALUE)
                pkt->dts = pkt->pts;
        }

        /* check that the timestamps are set */
        if (pkt->pts == AV_NOPTS_VALUE || pkt->dts == AV_NOPTS_VALUE) {
            av_log(s, AV_LOG_ERROR,
                   "Timestamps are unset in a packet for stream %d\n", st->index);
            return AVERROR(EINVAL);
        }

        /* check that the dts are increasing (or at least non-decreasing,
         * if the format allows it */
        if (st->cur_dts != AV_NOPTS_VALUE &&
            ((!(s->oformat->flags & AVFMT_TS_NONSTRICT) && st->cur_dts >= pkt->dts) ||
             st->cur_dts > pkt->dts)) {
            av_log(s, AV_LOG_ERROR,
                   "Application provided invalid, non monotonically increasing "
                   "dts to muxer in stream %d: %" PRId64 " >= %" PRId64 "\n",
                   st->index, st->cur_dts, pkt->dts);
            return AVERROR(EINVAL);
        }

        if (pkt->pts < pkt->dts) {
            av_log(s, AV_LOG_ERROR, "pts %" PRId64 " < dts %" PRId64 " in stream %d\n",
                   pkt->pts, pkt->dts, st->index);
            return AVERROR(EINVAL);
        }
    }
#endif
    /* update flags */
    if (st->internal->is_intra_only)
        pkt->flags |= AV_PKT_FLAG_KEY;

    return 0;
}

<<<<<<< HEAD
static int do_new_extradata_copy(AVCodecParameters *par, AVPacket *pkt) {
    int side_size;
    uint8_t *side = av_packet_get_side_data(pkt, AV_PKT_DATA_NEW_EXTRADATA, &side_size);
    if (side) {
        uint8_t *new_extra = av_mallocz(side_size + AV_INPUT_BUFFER_PADDING_SIZE);
        if (!new_extra)
            return AVERROR(ENOMEM);
        memcpy(new_extra, side, side_size);
        av_free(par->extradata);
        par->extradata = new_extra;
        par->extradata_size = side_size;
    }
    return 1;
}

static int do_packet_auto_bsf(AVFormatContext *s, AVPacket *pkt) {
    AVStream *st = s->streams[pkt->stream_index];
    int i, ret;

    if (!(s->flags & AVFMT_FLAG_AUTO_BSF))
        return do_new_extradata_copy(st->codecpar, pkt);

    if (s->oformat->check_bitstream) {
        if (!st->internal->bitstream_checked) {
            if ((ret = s->oformat->check_bitstream(s, pkt)) < 0)
                return ret;
            else if (ret == 1)
                st->internal->bitstream_checked = 1;
        }
    }

    if (!st->internal->nb_bsfcs)
        return do_new_extradata_copy(st->codecpar, pkt);

    for (i = 0; i < st->internal->nb_bsfcs; i++) {
        AVBSFContext *ctx = st->internal->bsfcs[i];
        // TODO: when any bitstream filter requires flushing at EOF, we'll need to
        // flush each stream's BSF chain on write_trailer.
        if ((ret = av_bsf_send_packet(ctx, pkt)) < 0) {
            av_log(ctx, AV_LOG_ERROR,
                    "Failed to send packet to filter %s for stream %d\n",
                    ctx->filter->name, pkt->stream_index);
            return ret;
        }
        // TODO: when any automatically-added bitstream filter is generating multiple
        // output packets for a single input one, we'll need to call this in a loop
        // and write each output packet.
        if ((ret = av_bsf_receive_packet(ctx, pkt)) < 0) {
            if (ret == AVERROR(EAGAIN) || ret == AVERROR_EOF)
                return 0;
            av_log(ctx, AV_LOG_ERROR,
                    "Failed to receive packet from filter %s for stream %d\n",
                    ctx->filter->name, pkt->stream_index);
            if (s->error_recognition & AV_EF_EXPLODE)
                return ret;
            return 0;
        }
    }

    if (!s->internal->header_written) {
        int side_size;
        uint8_t *side = av_packet_get_side_data(pkt, AV_PKT_DATA_NEW_EXTRADATA, &side_size);
        if (side && side_size > 0 && (side_size != st->codecpar->extradata_size ||
                                      memcmp(side, st->codecpar->extradata, side_size))) {
            av_freep(&st->codecpar->extradata);
            if ((ret = ff_alloc_extradata(st->codecpar, side_size)) < 0)
                return ret;
            memcpy(st->codecpar->extradata, side, side_size);
            st->codecpar->extradata_size = side_size;
        }
    }

    return 1;
}

int av_write_frame(AVFormatContext *s, AVPacket *pkt)
{
    int ret;

    ret = prepare_input_packet(s, pkt);
    if (ret < 0)
        return ret;

    if (!pkt) {
        if (s->oformat->flags & AVFMT_ALLOW_FLUSH) {
            if (!s->internal->header_written) {
                ret = s->internal->write_header_ret ? s->internal->write_header_ret : write_header_internal(s);
                if (ret < 0)
                    return ret;
            }
            ret = s->oformat->write_packet(s, NULL);
            flush_if_needed(s);
            if (ret >= 0 && s->pb && s->pb->error < 0)
                ret = s->pb->error;
            return ret;
        }
        return 1;
    }

    ret = do_packet_auto_bsf(s, pkt);
    if (ret <= 0)
        return ret;

#if FF_API_COMPUTE_PKT_FIELDS2 && FF_API_LAVF_AVCTX
    ret = compute_muxer_pkt_fields(s, s->streams[pkt->stream_index], pkt);

    if (ret < 0 && !(s->oformat->flags & AVFMT_NOTIMESTAMPS))
        return ret;
#endif

    ret = write_packet(s, pkt);
    if (ret >= 0 && s->pb && s->pb->error < 0)
        ret = s->pb->error;

    if (ret >= 0)
        s->streams[pkt->stream_index]->nb_frames++;
    return ret;
}

=======
>>>>>>> 15a0ff81
#define CHUNK_START 0x1000

int ff_interleave_add_packet(AVFormatContext *s, AVPacket *pkt,
                             int (*compare)(AVFormatContext *, const AVPacket *, const AVPacket *))
{
    int ret;
    AVPacketList **next_point, *this_pktl;
    AVStream *st = s->streams[pkt->stream_index];
    int chunked  = s->max_chunk_size || s->max_chunk_duration;

    this_pktl    = av_malloc(sizeof(AVPacketList));
    if (!this_pktl) {
        av_packet_unref(pkt);
        return AVERROR(ENOMEM);
    }
    if ((ret = av_packet_make_refcounted(pkt)) < 0) {
        av_free(this_pktl);
        av_packet_unref(pkt);
        return ret;
    }

    av_packet_move_ref(&this_pktl->pkt, pkt);
    pkt = &this_pktl->pkt;

    if (st->last_in_packet_buffer) {
        next_point = &(st->last_in_packet_buffer->next);
    } else {
        next_point = &s->internal->packet_buffer;
    }

    if (chunked) {
        uint64_t max= av_rescale_q_rnd(s->max_chunk_duration, AV_TIME_BASE_Q, st->time_base, AV_ROUND_UP);
        st->interleaver_chunk_size     += pkt->size;
        st->interleaver_chunk_duration += pkt->duration;
        if (   (s->max_chunk_size && st->interleaver_chunk_size > s->max_chunk_size)
            || (max && st->interleaver_chunk_duration           > max)) {
            st->interleaver_chunk_size = 0;
            pkt->flags |= CHUNK_START;
            if (max && st->interleaver_chunk_duration > max) {
                int64_t syncoffset = (st->codecpar->codec_type == AVMEDIA_TYPE_VIDEO)*max/2;
                int64_t syncto = av_rescale(pkt->dts + syncoffset, 1, max)*max - syncoffset;

                st->interleaver_chunk_duration += (pkt->dts - syncto)/8 - max;
            } else
                st->interleaver_chunk_duration = 0;
        }
    }
    if (*next_point) {
        if (chunked && !(pkt->flags & CHUNK_START))
            goto next_non_null;

        if (compare(s, &s->internal->packet_buffer_end->pkt, pkt)) {
            while (   *next_point
                   && ((chunked && !((*next_point)->pkt.flags&CHUNK_START))
                       || !compare(s, &(*next_point)->pkt, pkt)))
                next_point = &(*next_point)->next;
            if (*next_point)
                goto next_non_null;
        } else {
            next_point = &(s->internal->packet_buffer_end->next);
        }
    }
    av_assert1(!*next_point);

    s->internal->packet_buffer_end = this_pktl;
next_non_null:

    this_pktl->next = *next_point;

    st->last_in_packet_buffer = *next_point = this_pktl;

    return 0;
}

static int interleave_compare_dts(AVFormatContext *s, const AVPacket *next,
                                                      const AVPacket *pkt)
{
    AVStream *st  = s->streams[pkt->stream_index];
    AVStream *st2 = s->streams[next->stream_index];
    int comp      = av_compare_ts(next->dts, st2->time_base, pkt->dts,
                                  st->time_base);
    if (s->audio_preload) {
        int preload  = st ->codecpar->codec_type == AVMEDIA_TYPE_AUDIO;
        int preload2 = st2->codecpar->codec_type == AVMEDIA_TYPE_AUDIO;
        if (preload != preload2) {
            int64_t ts, ts2;
            preload  *= s->audio_preload;
            preload2 *= s->audio_preload;
            ts = av_rescale_q(pkt ->dts, st ->time_base, AV_TIME_BASE_Q) - preload;
            ts2= av_rescale_q(next->dts, st2->time_base, AV_TIME_BASE_Q) - preload2;
            if (ts == ts2) {
                ts  = ((uint64_t)pkt ->dts*st ->time_base.num*AV_TIME_BASE - (uint64_t)preload *st ->time_base.den)*st2->time_base.den
                    - ((uint64_t)next->dts*st2->time_base.num*AV_TIME_BASE - (uint64_t)preload2*st2->time_base.den)*st ->time_base.den;
                ts2 = 0;
            }
            comp = (ts2 > ts) - (ts2 < ts);
        }
    }

    if (comp == 0)
        return pkt->stream_index < next->stream_index;
    return comp > 0;
}

int ff_interleave_packet_per_dts(AVFormatContext *s, AVPacket *out,
                                 AVPacket *pkt, int flush)
{
    AVPacketList *pktl;
    int stream_count = 0;
    int sparse_count = 0;
    int noninterleaved_count = 0;
    int i, ret;
    int eof = flush;

    if (pkt) {
        if ((ret = ff_interleave_add_packet(s, pkt, interleave_compare_dts)) < 0)
            return ret;
    }

    for (i = 0; i < s->nb_streams; i++) {
        if (s->streams[i]->last_in_packet_buffer) {
            ++stream_count;
        } else if (s->streams[i]->codecpar->codec_type == AVMEDIA_TYPE_SUBTITLE ||
                   s->streams[i]->codecpar->codec_type == AVMEDIA_TYPE_DATA ||
                   s->streams[i]->disposition & AV_DISPOSITION_ATTACHED_PIC) {
            ++sparse_count;
        } else if (s->streams[i]->codecpar->codec_type != AVMEDIA_TYPE_ATTACHMENT &&
                   s->streams[i]->codecpar->codec_id != AV_CODEC_ID_VP8 &&
                   s->streams[i]->codecpar->codec_id != AV_CODEC_ID_VP9) {
            ++noninterleaved_count;
        }
    }

    if (s->internal->nb_interleaved_streams == stream_count)
        flush = 1;

    if (s->internal->packet_buffer &&
        !flush &&
        ((s->max_interleave_delta > 0 &&
          s->internal->nb_interleaved_streams == stream_count+sparse_count+noninterleaved_count) ||
         (s->max_sparse_interleave_delta > 0 &&
          sparse_count &&
          s->internal->nb_interleaved_streams == stream_count+sparse_count))
    ) {
        AVPacket *top_pkt = &s->internal->packet_buffer->pkt;
        int64_t delta_dts = INT64_MIN;
        int64_t top_dts = av_rescale_q(top_pkt->dts,
                                       s->streams[top_pkt->stream_index]->time_base,
                                       AV_TIME_BASE_Q);

        for (i = 0; i < s->nb_streams; i++) {
            int64_t last_dts;
            const AVPacketList *last = s->streams[i]->last_in_packet_buffer;

            if (!last)
                continue;

            last_dts = av_rescale_q(last->pkt.dts,
                                    s->streams[i]->time_base,
                                    AV_TIME_BASE_Q);
            delta_dts = FFMAX(delta_dts, last_dts - top_dts);
        }

        if (s->max_interleave_delta > 0 &&
            delta_dts > s->max_interleave_delta &&
            s->internal->nb_interleaved_streams == stream_count+sparse_count+noninterleaved_count) {
            av_log(s, AV_LOG_DEBUG,
                   "Delay between the first packet and last packet in the "
                   "muxing queue is %"PRId64" > %"PRId64": forcing output\n",
                   delta_dts, s->max_interleave_delta);
            flush = 1;
        } else if (s->max_sparse_interleave_delta > 0 &&
                   delta_dts > s->max_sparse_interleave_delta &&
                   s->internal->nb_interleaved_streams == stream_count+sparse_count) {
            av_log(s, AV_LOG_DEBUG,
                   "Delay between the first packet and last packet in the "
                   "muxing queue is %"PRId64" > %"PRId64" and all delayed "
                   "streams are sparse: forcing output\n",
                   delta_dts, s->max_sparse_interleave_delta);
            flush = 1;
        }
    }

    if (s->internal->packet_buffer &&
        eof &&
        (s->flags & AVFMT_FLAG_SHORTEST) &&
        s->internal->shortest_end == AV_NOPTS_VALUE) {
        AVPacket *top_pkt = &s->internal->packet_buffer->pkt;

        s->internal->shortest_end = av_rescale_q(top_pkt->dts,
                                       s->streams[top_pkt->stream_index]->time_base,
                                       AV_TIME_BASE_Q);
    }

    if (s->internal->shortest_end != AV_NOPTS_VALUE) {
        while (s->internal->packet_buffer) {
            AVPacket *top_pkt = &s->internal->packet_buffer->pkt;
            AVStream *st;
            int64_t top_dts = av_rescale_q(top_pkt->dts,
                                        s->streams[top_pkt->stream_index]->time_base,
                                        AV_TIME_BASE_Q);

            if (s->internal->shortest_end + 1 >= top_dts)
                break;

            pktl = s->internal->packet_buffer;
            st   = s->streams[pktl->pkt.stream_index];

            s->internal->packet_buffer = pktl->next;
            if (!s->internal->packet_buffer)
                s->internal->packet_buffer_end = NULL;

            if (st->last_in_packet_buffer == pktl)
                st->last_in_packet_buffer = NULL;

            av_packet_unref(&pktl->pkt);
            av_freep(&pktl);
            flush = 0;
        }
    }

    if (stream_count && flush) {
        AVStream *st;
        pktl = s->internal->packet_buffer;
        *out = pktl->pkt;
        st   = s->streams[out->stream_index];

        s->internal->packet_buffer = pktl->next;
        if (!s->internal->packet_buffer)
            s->internal->packet_buffer_end = NULL;

        if (st->last_in_packet_buffer == pktl)
            st->last_in_packet_buffer = NULL;
        av_freep(&pktl);

        return 1;
    } else {
        return 0;
    }
}

int ff_interleaved_peek(AVFormatContext *s, int stream,
                        AVPacket *pkt, int add_offset)
{
    AVPacketList *pktl = s->internal->packet_buffer;
    while (pktl) {
        if (pktl->pkt.stream_index == stream) {
            *pkt = pktl->pkt;
            if (add_offset) {
                AVStream *st = s->streams[pkt->stream_index];
                int64_t offset = st->mux_ts_offset;

                if (s->output_ts_offset)
                    offset += av_rescale_q(s->output_ts_offset, AV_TIME_BASE_Q, st->time_base);

                if (pkt->dts != AV_NOPTS_VALUE)
                    pkt->dts += offset;
                if (pkt->pts != AV_NOPTS_VALUE)
                    pkt->pts += offset;
            }
            return 0;
        }
        pktl = pktl->next;
    }
    return AVERROR(ENOENT);
}

/**
 * Interleave an AVPacket correctly so it can be muxed.
 * @param out the interleaved packet will be output here
 * @param in the input packet; will always be blank on return if not NULL
 * @param flush 1 if no further packets are available as input and all
 *              remaining packets should be output
 * @return 1 if a packet was output, 0 if no packet could be output,
 *         < 0 if an error occurred
 */
static int interleave_packet(AVFormatContext *s, AVPacket *out, AVPacket *in, int flush)
{
    if (s->oformat->interleave_packet) {
        return s->oformat->interleave_packet(s, out, in, flush);
    } else
        return ff_interleave_packet_per_dts(s, out, in, flush);
}

static int check_bitstream(AVFormatContext *s, AVStream *st, AVPacket *pkt)
{
    int ret;

    if (!(s->flags & AVFMT_FLAG_AUTO_BSF))
        return 1;

    if (s->oformat->check_bitstream) {
        if (!st->internal->bitstream_checked) {
            if ((ret = s->oformat->check_bitstream(s, pkt)) < 0)
                return ret;
            else if (ret == 1)
                st->internal->bitstream_checked = 1;
        }
    }

    return 1;
}

static int interleaved_write_packet(AVFormatContext *s, AVPacket *pkt, int flush)
{
    for (;; ) {
        AVPacket opkt;
        int ret = interleave_packet(s, &opkt, pkt, flush);
        if (ret <= 0)
            return ret;

        pkt = NULL;

        ret = write_packet(s, &opkt);

        av_packet_unref(&opkt);

        if (ret < 0)
            return ret;
    }
}

static int write_packet_common(AVFormatContext *s, AVStream *st, AVPacket *pkt, int interleaved)
{
    int ret;

    if (s->debug & FF_FDEBUG_TS)
        av_log(s, AV_LOG_DEBUG, "%s size:%d dts:%s pts:%s\n", __FUNCTION__,
               pkt->size, av_ts2str(pkt->dts), av_ts2str(pkt->pts));

#if FF_API_COMPUTE_PKT_FIELDS2 && FF_API_LAVF_AVCTX
    if ((ret = compute_muxer_pkt_fields(s, st, pkt)) < 0 && !(s->oformat->flags & AVFMT_NOTIMESTAMPS))
        return ret;
#endif

    if (interleaved) {
        if (pkt->dts == AV_NOPTS_VALUE && !(s->oformat->flags & AVFMT_NOTIMESTAMPS))
            return AVERROR(EINVAL);
        return interleaved_write_packet(s, pkt, 0);
    } else {
        return write_packet(s, pkt);
    }
}

static int write_packets_from_bsfs(AVFormatContext *s, AVStream *st, AVPacket *pkt, int interleaved)
{
    AVBSFContext *bsfc = st->internal->bsfc;
    int ret;

    if ((ret = av_bsf_send_packet(bsfc, pkt)) < 0) {
        av_log(s, AV_LOG_ERROR,
                "Failed to send packet to filter %s for stream %d\n",
                bsfc->filter->name, st->index);
        return ret;
    }

    do {
        ret = av_bsf_receive_packet(bsfc, pkt);
        if (ret < 0) {
            if (ret == AVERROR(EAGAIN) || ret == AVERROR_EOF)
                return 0;
            av_log(s, AV_LOG_ERROR, "Error applying bitstream filters to an output "
                   "packet for stream #%d: %s\n", st->index, av_err2str(ret));
            if (!(s->error_recognition & AV_EF_EXPLODE) && ret != AVERROR(ENOMEM))
                continue;
            return ret;
        }
        av_packet_rescale_ts(pkt, bsfc->time_base_out, st->time_base);
        ret = write_packet_common(s, st, pkt, interleaved);
        if (ret >= 0 && !interleaved) // a successful write_packet_common already unrefed pkt for interleaved
            av_packet_unref(pkt);
    } while (ret >= 0);

    return ret;
}

static int write_packets_common(AVFormatContext *s, AVPacket *pkt, int interleaved)
{
    AVStream *st;
    int ret = check_packet(s, pkt);
    if (ret < 0)
        return ret;
    st = s->streams[pkt->stream_index];

    ret = prepare_input_packet(s, st, pkt);
    if (ret < 0)
        return ret;

    ret = check_bitstream(s, st, pkt);
    if (ret < 0)
        return ret;

    if (st->internal->bsfc) {
        return write_packets_from_bsfs(s, st, pkt, interleaved);
    } else {
        return write_packet_common(s, st, pkt, interleaved);
    }
}

int av_write_frame(AVFormatContext *s, AVPacket *in)
{
    AVPacket local_pkt, *pkt = &local_pkt;
    int ret;

    if (!in) {
        if (s->oformat->flags & AVFMT_ALLOW_FLUSH) {
            ret = s->oformat->write_packet(s, NULL);
            flush_if_needed(s);
            if (ret >= 0 && s->pb && s->pb->error < 0)
                ret = s->pb->error;
            return ret;
        }
        return 1;
    }

    if (in->flags & AV_PKT_FLAG_UNCODED_FRAME) {
        pkt = in;
    } else {
        /* We don't own in, so we have to make sure not to modify it.
         * The following avoids copying in's data unnecessarily.
         * Copying side data is unavoidable as a bitstream filter
         * may change it, e.g. free it on errors. */
        pkt->buf  = NULL;
        pkt->data = in->data;
        pkt->size = in->size;
        ret = av_packet_copy_props(pkt, in);
        if (ret < 0)
            return ret;
        if (in->buf) {
            pkt->buf = av_buffer_ref(in->buf);
            if (!pkt->buf) {
                ret = AVERROR(ENOMEM);
                goto fail;
            }
        }
    }

    ret = write_packets_common(s, pkt, 0/*non-interleaved*/);

fail:
    // Uncoded frames using the noninterleaved codepath are also freed here
    av_packet_unref(pkt);
    return ret;
}

int av_interleaved_write_frame(AVFormatContext *s, AVPacket *pkt)
{
    int ret;

    if (pkt) {
        ret = write_packets_common(s, pkt, 1/*interleaved*/);
        if (ret < 0)
            av_packet_unref(pkt);
        return ret;
    } else {
        av_log(s, AV_LOG_TRACE, "av_interleaved_write_frame FLUSH\n");
        return interleaved_write_packet(s, NULL, 1/*flush*/);
    }
}

int av_write_trailer(AVFormatContext *s)
{
    int i, ret1, ret = 0;
    AVPacket pkt = {0};
    av_init_packet(&pkt);

    for (i = 0; i < s->nb_streams; i++) {
        if (s->streams[i]->internal->bsfc) {
            ret1 = write_packets_from_bsfs(s, s->streams[i], &pkt, 1/*interleaved*/);
            if (ret1 < 0)
                av_packet_unref(&pkt);
            if (ret >= 0)
                ret = ret1;
        }
    }
    ret1 = interleaved_write_packet(s, NULL, 1);
    if (ret >= 0)
        ret = ret1;

<<<<<<< HEAD
    if (!s->internal->header_written) {
        ret = s->internal->write_header_ret ? s->internal->write_header_ret : write_header_internal(s);
        if (ret < 0)
            goto fail;
    }

fail:
    if (s->internal->header_written && s->oformat->write_trailer) {
=======
    if (s->oformat->write_trailer) {
>>>>>>> 15a0ff81
        if (!(s->oformat->flags & AVFMT_NOFILE) && s->pb)
            avio_write_marker(s->pb, AV_NOPTS_VALUE, AVIO_DATA_MARKER_TRAILER);
        if (ret >= 0) {
        ret = s->oformat->write_trailer(s);
        } else {
            s->oformat->write_trailer(s);
        }
    }

<<<<<<< HEAD
    if (s->oformat->deinit)
        s->oformat->deinit(s);

    s->internal->header_written =
    s->internal->initialized =
    s->internal->streams_initialized = 0;
=======
    deinit_muxer(s);
>>>>>>> 15a0ff81

    if (s->pb)
       avio_flush(s->pb);
    if (ret == 0)
       ret = s->pb ? s->pb->error : 0;
    for (i = 0; i < s->nb_streams; i++) {
        av_freep(&s->streams[i]->priv_data);
        av_freep(&s->streams[i]->index_entries);
    }
    if (s->oformat->priv_class)
        av_opt_free(s->priv_data);
    av_freep(&s->priv_data);
    return ret;
}

int av_get_output_timestamp(struct AVFormatContext *s, int stream,
                            int64_t *dts, int64_t *wall)
{
    if (!s->oformat || !s->oformat->get_output_timestamp)
        return AVERROR(ENOSYS);
    s->oformat->get_output_timestamp(s, stream, dts, wall);
    return 0;
}

int ff_write_chained(AVFormatContext *dst, int dst_stream, AVPacket *pkt,
                     AVFormatContext *src, int interleave)
{
    AVPacket local_pkt;
    int ret;

    local_pkt = *pkt;
    local_pkt.stream_index = dst_stream;

    av_packet_rescale_ts(&local_pkt,
                         src->streams[pkt->stream_index]->time_base,
                         dst->streams[dst_stream]->time_base);

    if (interleave) ret = av_interleaved_write_frame(dst, &local_pkt);
    else            ret = av_write_frame(dst, &local_pkt);
    pkt->buf = local_pkt.buf;
    pkt->side_data       = local_pkt.side_data;
    pkt->side_data_elems = local_pkt.side_data_elems;
    return ret;
}

static void uncoded_frame_free(void *unused, uint8_t *data)
{
    av_frame_free((AVFrame **)data);
    av_free(data);
}

static int write_uncoded_frame_internal(AVFormatContext *s, int stream_index,
                                        AVFrame *frame, int interleaved)
{
    AVPacket pkt, *pktp;

    av_assert0(s->oformat);
    if (!s->oformat->write_uncoded_frame) {
        av_frame_free(&frame);
        return AVERROR(ENOSYS);
    }

    if (!frame) {
        pktp = NULL;
    } else {
        size_t   bufsize = sizeof(frame) + AV_INPUT_BUFFER_PADDING_SIZE;
        AVFrame **framep = av_mallocz(bufsize);

        if (!framep)
            goto fail;
        pktp = &pkt;
        av_init_packet(&pkt);
        pkt.buf = av_buffer_create((void *)framep, bufsize,
                                   uncoded_frame_free, NULL, 0);
        if (!pkt.buf) {
            av_free(framep);
    fail:
            av_frame_free(&frame);
            return AVERROR(ENOMEM);
        }
        *framep = frame;

        pkt.data         = (void *)framep;
        pkt.size         = sizeof(frame);
        pkt.pts          =
        pkt.dts          = frame->pts;
        pkt.duration     = frame->pkt_duration;
        pkt.stream_index = stream_index;
        pkt.flags |= AV_PKT_FLAG_UNCODED_FRAME;
    }

    return interleaved ? av_interleaved_write_frame(s, pktp) :
                         av_write_frame(s, pktp);
}

int av_write_uncoded_frame(AVFormatContext *s, int stream_index,
                           AVFrame *frame)
{
    return write_uncoded_frame_internal(s, stream_index, frame, 0);
}

int av_interleaved_write_uncoded_frame(AVFormatContext *s, int stream_index,
                                       AVFrame *frame)
{
    return write_uncoded_frame_internal(s, stream_index, frame, 1);
}

int av_write_uncoded_frame_query(AVFormatContext *s, int stream_index)
{
    av_assert0(s->oformat);
    if (!s->oformat->write_uncoded_frame)
        return AVERROR(ENOSYS);
    return s->oformat->write_uncoded_frame(s, stream_index, NULL,
                                           AV_WRITE_UNCODED_FRAME_QUERY);
}<|MERGE_RESOLUTION|>--- conflicted
+++ resolved
@@ -474,7 +474,6 @@
     }
 }
 
-<<<<<<< HEAD
 static int write_header_internal(AVFormatContext *s)
 {
     if (!(s->oformat->flags & AVFMT_NOFILE) && s->pb)
@@ -492,14 +491,14 @@
     if (!(s->oformat->flags & AVFMT_NOFILE) && s->pb)
         avio_write_marker(s->pb, AV_NOPTS_VALUE, AVIO_DATA_MARKER_UNKNOWN);
     return 0;
-=======
+}
+
 static void deinit_muxer(AVFormatContext *s)
 {
     if (s->oformat && s->oformat->deinit && s->internal->initialized)
         s->oformat->deinit(s);
     s->internal->initialized =
     s->internal->streams_initialized = 0;
->>>>>>> 15a0ff81
 }
 
 int avformat_init_output(AVFormatContext *s, AVDictionary **options)
@@ -758,17 +757,14 @@
             ret = s->pb->error;
     }
 
-<<<<<<< HEAD
 fail:
 
     if (ret < 0) {
         pkt->pts = pts_backup;
         pkt->dts = dts_backup;
     }
-=======
     if (ret >= 0)
         s->streams[pkt->stream_index]->nb_frames++;
->>>>>>> 15a0ff81
 
     return ret;
 }
@@ -837,7 +833,6 @@
     return 0;
 }
 
-<<<<<<< HEAD
 static int do_new_extradata_copy(AVCodecParameters *par, AVPacket *pkt) {
     int side_size;
     uint8_t *side = av_packet_get_side_data(pkt, AV_PKT_DATA_NEW_EXTRADATA, &side_size);
@@ -957,8 +952,6 @@
     return ret;
 }
 
-=======
->>>>>>> 15a0ff81
 #define CHUNK_START 0x1000
 
 int ff_interleave_add_packet(AVFormatContext *s, AVPacket *pkt,
@@ -1438,7 +1431,6 @@
     if (ret >= 0)
         ret = ret1;
 
-<<<<<<< HEAD
     if (!s->internal->header_written) {
         ret = s->internal->write_header_ret ? s->internal->write_header_ret : write_header_internal(s);
         if (ret < 0)
@@ -1447,9 +1439,6 @@
 
 fail:
     if (s->internal->header_written && s->oformat->write_trailer) {
-=======
-    if (s->oformat->write_trailer) {
->>>>>>> 15a0ff81
         if (!(s->oformat->flags & AVFMT_NOFILE) && s->pb)
             avio_write_marker(s->pb, AV_NOPTS_VALUE, AVIO_DATA_MARKER_TRAILER);
         if (ret >= 0) {
@@ -1459,16 +1448,12 @@
         }
     }
 
-<<<<<<< HEAD
     if (s->oformat->deinit)
         s->oformat->deinit(s);
 
     s->internal->header_written =
     s->internal->initialized =
     s->internal->streams_initialized = 0;
-=======
-    deinit_muxer(s);
->>>>>>> 15a0ff81
 
     if (s->pb)
        avio_flush(s->pb);
