/*
 * MOV, 3GP, MP4 muxer
 * Copyright (c) 2003 Thomas Raivio
 * Copyright (c) 2004 Gildas Bazin <gbazin at videolan dot org>
 * Copyright (c) 2009 Baptiste Coudurier <baptiste dot coudurier at gmail dot com>
 *
 * This file is part of FFmpeg.
 *
 * FFmpeg is free software; you can redistribute it and/or
 * modify it under the terms of the GNU Lesser General Public
 * License as published by the Free Software Foundation; either
 * version 2.1 of the License, or (at your option) any later version.
 *
 * FFmpeg is distributed in the hope that it will be useful,
 * but WITHOUT ANY WARRANTY; without even the implied warranty of
 * MERCHANTABILITY or FITNESS FOR A PARTICULAR PURPOSE.  See the GNU
 * Lesser General Public License for more details.
 *
 * You should have received a copy of the GNU Lesser General Public
 * License along with FFmpeg; if not, write to the Free Software
 * Foundation, Inc., 51 Franklin Street, Fifth Floor, Boston, MA 02110-1301 USA
 */

#include <stdint.h>
#include <inttypes.h>

#include "movenc.h"
#include "avformat.h"
#include "avio_internal.h"
#include "riff.h"
#include "avio.h"
#include "isom.h"
#include "av1.h"
#include "avc.h"
#include "libavcodec/ac3_parser_internal.h"
#include "libavcodec/dnxhddata.h"
#include "libavcodec/flac.h"
#include "libavcodec/get_bits.h"

#include "libavcodec/internal.h"
#include "libavcodec/put_bits.h"
#include "libavcodec/vc1_common.h"
#include "libavcodec/raw.h"
#include "internal.h"
#include "libavutil/avstring.h"
#include "libavutil/intfloat.h"
#include "libavutil/mathematics.h"
#include "libavutil/libm.h"
#include "libavutil/opt.h"
#include "libavutil/dict.h"
#include "libavutil/pixdesc.h"
#include "libavutil/stereo3d.h"
#include "libavutil/timecode.h"
#include "libavutil/dovi_meta.h"
#include "libavutil/color_utils.h"
#include "hevc.h"
#include "rtpenc.h"
#include "mov_chan.h"
#include "vpcc.h"

static const AVOption options[] = {
    { "movflags", "MOV muxer flags", offsetof(MOVMuxContext, flags), AV_OPT_TYPE_FLAGS, {.i64 = 0}, INT_MIN, INT_MAX, AV_OPT_FLAG_ENCODING_PARAM, "movflags" },
    { "rtphint", "Add RTP hint tracks", 0, AV_OPT_TYPE_CONST, {.i64 = FF_MOV_FLAG_RTP_HINT}, INT_MIN, INT_MAX, AV_OPT_FLAG_ENCODING_PARAM, "movflags" },
    { "moov_size", "maximum moov size so it can be placed at the begin", offsetof(MOVMuxContext, reserved_moov_size), AV_OPT_TYPE_INT, {.i64 = 0}, 0, INT_MAX, AV_OPT_FLAG_ENCODING_PARAM, 0 },
    { "empty_moov", "Make the initial moov atom empty", 0, AV_OPT_TYPE_CONST, {.i64 = FF_MOV_FLAG_EMPTY_MOOV}, INT_MIN, INT_MAX, AV_OPT_FLAG_ENCODING_PARAM, "movflags" },
    { "frag_keyframe", "Fragment at video keyframes", 0, AV_OPT_TYPE_CONST, {.i64 = FF_MOV_FLAG_FRAG_KEYFRAME}, INT_MIN, INT_MAX, AV_OPT_FLAG_ENCODING_PARAM, "movflags" },
    { "frag_every_frame", "Fragment at every frame", 0, AV_OPT_TYPE_CONST, {.i64 = FF_MOV_FLAG_FRAG_EVERY_FRAME}, INT_MIN, INT_MAX, AV_OPT_FLAG_ENCODING_PARAM, "movflags" },
    { "separate_moof", "Write separate moof/mdat atoms for each track", 0, AV_OPT_TYPE_CONST, {.i64 = FF_MOV_FLAG_SEPARATE_MOOF}, INT_MIN, INT_MAX, AV_OPT_FLAG_ENCODING_PARAM, "movflags" },
    { "frag_custom", "Flush fragments on caller requests", 0, AV_OPT_TYPE_CONST, {.i64 = FF_MOV_FLAG_FRAG_CUSTOM}, INT_MIN, INT_MAX, AV_OPT_FLAG_ENCODING_PARAM, "movflags" },
    { "isml", "Create a live smooth streaming feed (for pushing to a publishing point)", 0, AV_OPT_TYPE_CONST, {.i64 = FF_MOV_FLAG_ISML}, INT_MIN, INT_MAX, AV_OPT_FLAG_ENCODING_PARAM, "movflags" },
    { "faststart", "Run a second pass to put the index (moov atom) at the beginning of the file", 0, AV_OPT_TYPE_CONST, {.i64 = FF_MOV_FLAG_FASTSTART}, INT_MIN, INT_MAX, AV_OPT_FLAG_ENCODING_PARAM, "movflags" },
    { "omit_tfhd_offset", "Omit the base data offset in tfhd atoms", 0, AV_OPT_TYPE_CONST, {.i64 = FF_MOV_FLAG_OMIT_TFHD_OFFSET}, INT_MIN, INT_MAX, AV_OPT_FLAG_ENCODING_PARAM, "movflags" },
    { "disable_chpl", "Disable Nero chapter atom", 0, AV_OPT_TYPE_CONST, {.i64 = FF_MOV_FLAG_DISABLE_CHPL}, INT_MIN, INT_MAX, AV_OPT_FLAG_ENCODING_PARAM, "movflags" },
    { "default_base_moof", "Set the default-base-is-moof flag in tfhd atoms", 0, AV_OPT_TYPE_CONST, {.i64 = FF_MOV_FLAG_DEFAULT_BASE_MOOF}, INT_MIN, INT_MAX, AV_OPT_FLAG_ENCODING_PARAM, "movflags" },
    { "dash", "Write DASH compatible fragmented MP4", 0, AV_OPT_TYPE_CONST, {.i64 = FF_MOV_FLAG_DASH}, INT_MIN, INT_MAX, AV_OPT_FLAG_ENCODING_PARAM, "movflags" },
    { "cmaf", "Write CMAF compatible fragmented MP4", 0, AV_OPT_TYPE_CONST, {.i64 = FF_MOV_FLAG_CMAF}, INT_MIN, INT_MAX, AV_OPT_FLAG_ENCODING_PARAM, "movflags" },
    { "frag_discont", "Signal that the next fragment is discontinuous from earlier ones", 0, AV_OPT_TYPE_CONST, {.i64 = FF_MOV_FLAG_FRAG_DISCONT}, INT_MIN, INT_MAX, AV_OPT_FLAG_ENCODING_PARAM, "movflags" },
    { "delay_moov", "Delay writing the initial moov until the first fragment is cut, or until the first fragment flush", 0, AV_OPT_TYPE_CONST, {.i64 = FF_MOV_FLAG_DELAY_MOOV}, INT_MIN, INT_MAX, AV_OPT_FLAG_ENCODING_PARAM, "movflags" },
    { "global_sidx", "Write a global sidx index at the start of the file", 0, AV_OPT_TYPE_CONST, {.i64 = FF_MOV_FLAG_GLOBAL_SIDX}, INT_MIN, INT_MAX, AV_OPT_FLAG_ENCODING_PARAM, "movflags" },
    { "skip_sidx", "Skip writing of sidx atom", 0, AV_OPT_TYPE_CONST, {.i64 = FF_MOV_FLAG_SKIP_SIDX}, INT_MIN, INT_MAX, AV_OPT_FLAG_ENCODING_PARAM, "movflags" },
    { "write_colr", "Write colr atom (Experimental, may be renamed or changed, do not use from scripts)", 0, AV_OPT_TYPE_CONST, {.i64 = FF_MOV_FLAG_WRITE_COLR}, INT_MIN, INT_MAX, AV_OPT_FLAG_ENCODING_PARAM, "movflags" },
    { "prefer_icc", "If writing colr atom prioritise usage of ICC profile if it exists in stream packet side data", 0, AV_OPT_TYPE_CONST, {.i64 = FF_MOV_FLAG_PREFER_ICC}, INT_MIN, INT_MAX, AV_OPT_FLAG_ENCODING_PARAM, "movflags" },
    { "write_gama", "Write deprecated gama atom", 0, AV_OPT_TYPE_CONST, {.i64 = FF_MOV_FLAG_WRITE_GAMA}, INT_MIN, INT_MAX, AV_OPT_FLAG_ENCODING_PARAM, "movflags" },
    { "use_metadata_tags", "Use mdta atom for metadata.", 0, AV_OPT_TYPE_CONST, {.i64 = FF_MOV_FLAG_USE_MDTA}, INT_MIN, INT_MAX, AV_OPT_FLAG_ENCODING_PARAM, "movflags" },
    { "skip_trailer", "Skip writing the mfra/tfra/mfro trailer for fragmented files", 0, AV_OPT_TYPE_CONST, {.i64 = FF_MOV_FLAG_SKIP_TRAILER}, INT_MIN, INT_MAX, AV_OPT_FLAG_ENCODING_PARAM, "movflags" },
    { "negative_cts_offsets", "Use negative CTS offsets (reducing the need for edit lists)", 0, AV_OPT_TYPE_CONST, {.i64 = FF_MOV_FLAG_NEGATIVE_CTS_OFFSETS}, INT_MIN, INT_MAX, AV_OPT_FLAG_ENCODING_PARAM, "movflags" },
    FF_RTP_FLAG_OPTS(MOVMuxContext, rtp_flags),
    { "skip_iods", "Skip writing iods atom.", offsetof(MOVMuxContext, iods_skip), AV_OPT_TYPE_BOOL, {.i64 = 1}, 0, 1, AV_OPT_FLAG_ENCODING_PARAM},
    { "iods_audio_profile", "iods audio profile atom.", offsetof(MOVMuxContext, iods_audio_profile), AV_OPT_TYPE_INT, {.i64 = -1}, -1, 255, AV_OPT_FLAG_ENCODING_PARAM},
    { "iods_video_profile", "iods video profile atom.", offsetof(MOVMuxContext, iods_video_profile), AV_OPT_TYPE_INT, {.i64 = -1}, -1, 255, AV_OPT_FLAG_ENCODING_PARAM},
    { "frag_duration", "Maximum fragment duration", offsetof(MOVMuxContext, max_fragment_duration), AV_OPT_TYPE_INT, {.i64 = 0}, 0, INT_MAX, AV_OPT_FLAG_ENCODING_PARAM},
    { "min_frag_duration", "Minimum fragment duration", offsetof(MOVMuxContext, min_fragment_duration), AV_OPT_TYPE_INT, {.i64 = 0}, 0, INT_MAX, AV_OPT_FLAG_ENCODING_PARAM},
    { "frag_size", "Maximum fragment size", offsetof(MOVMuxContext, max_fragment_size), AV_OPT_TYPE_INT, {.i64 = 0}, 0, INT_MAX, AV_OPT_FLAG_ENCODING_PARAM},
    { "ism_lookahead", "Number of lookahead entries for ISM files", offsetof(MOVMuxContext, ism_lookahead), AV_OPT_TYPE_INT, {.i64 = 0}, 0, INT_MAX, AV_OPT_FLAG_ENCODING_PARAM},
    { "video_track_timescale", "set timescale of all video tracks", offsetof(MOVMuxContext, video_track_timescale), AV_OPT_TYPE_INT, {.i64 = 0}, 0, INT_MAX, AV_OPT_FLAG_ENCODING_PARAM},
    { "brand",    "Override major brand", offsetof(MOVMuxContext, major_brand),   AV_OPT_TYPE_STRING, {.str = NULL}, .flags = AV_OPT_FLAG_ENCODING_PARAM },
    { "use_editlist", "use edit list", offsetof(MOVMuxContext, use_editlist), AV_OPT_TYPE_BOOL, {.i64 = -1}, -1, 1, AV_OPT_FLAG_ENCODING_PARAM},
    { "fragment_index", "Fragment number of the next fragment", offsetof(MOVMuxContext, fragments), AV_OPT_TYPE_INT, {.i64 = 1}, 1, INT_MAX, AV_OPT_FLAG_ENCODING_PARAM},
    { "mov_gamma", "gamma value for gama atom", offsetof(MOVMuxContext, gamma), AV_OPT_TYPE_FLOAT, {.dbl = 0.0 }, 0.0, 10, AV_OPT_FLAG_ENCODING_PARAM},
    { "frag_interleave", "Interleave samples within fragments (max number of consecutive samples, lower is tighter interleaving, but with more overhead)", offsetof(MOVMuxContext, frag_interleave), AV_OPT_TYPE_INT, {.i64 = 0}, 0, INT_MAX, AV_OPT_FLAG_ENCODING_PARAM },
    { "encryption_scheme",    "Configures the encryption scheme, allowed values are none, cenc-aes-ctr", offsetof(MOVMuxContext, encryption_scheme_str),   AV_OPT_TYPE_STRING, {.str = NULL}, .flags = AV_OPT_FLAG_ENCODING_PARAM },
    { "encryption_key", "The media encryption key (hex)", offsetof(MOVMuxContext, encryption_key), AV_OPT_TYPE_BINARY, .flags = AV_OPT_FLAG_ENCODING_PARAM },
    { "encryption_kid", "The media encryption key identifier (hex)", offsetof(MOVMuxContext, encryption_kid), AV_OPT_TYPE_BINARY, .flags = AV_OPT_FLAG_ENCODING_PARAM },
    { "use_stream_ids_as_track_ids", "use stream ids as track ids", offsetof(MOVMuxContext, use_stream_ids_as_track_ids), AV_OPT_TYPE_BOOL, {.i64 = 0}, 0, 1, AV_OPT_FLAG_ENCODING_PARAM},
    { "write_tmcd", "force or disable writing tmcd", offsetof(MOVMuxContext, write_tmcd), AV_OPT_TYPE_BOOL, {.i64 = -1}, -1, 1, AV_OPT_FLAG_ENCODING_PARAM},
    { "write_prft", "Write producer reference time box with specified time source", offsetof(MOVMuxContext, write_prft), AV_OPT_TYPE_INT, {.i64 = MOV_PRFT_NONE}, 0, MOV_PRFT_NB-1, AV_OPT_FLAG_ENCODING_PARAM, "prft"},
    { "wallclock", NULL, 0, AV_OPT_TYPE_CONST, {.i64 = MOV_PRFT_SRC_WALLCLOCK}, 0, 0, AV_OPT_FLAG_ENCODING_PARAM, "prft"},
    { "pts", NULL, 0, AV_OPT_TYPE_CONST, {.i64 = MOV_PRFT_SRC_PTS}, 0, 0, AV_OPT_FLAG_ENCODING_PARAM, "prft"},
    { "empty_hdlr_name", "write zero-length name string in hdlr atoms within mdia and minf atoms", offsetof(MOVMuxContext, empty_hdlr_name), AV_OPT_TYPE_BOOL, {.i64 = 0}, 0, 1, AV_OPT_FLAG_ENCODING_PARAM},
//PLEX
    { "mov_res", "Override resolution of video", offsetof(MOVMuxContext, video_width), AV_OPT_TYPE_IMAGE_SIZE, .flags = AV_OPT_FLAG_ENCODING_PARAM },
//PLEX
    { NULL },
};

#define MOV_CLASS(flavor)\
static const AVClass flavor ## _muxer_class = {\
    .class_name = #flavor " muxer",\
    .item_name  = av_default_item_name,\
    .option     = options,\
    .version    = LIBAVUTIL_VERSION_INT,\
};

static int get_moov_size(AVFormatContext *s);

static int utf8len(const uint8_t *b)
{
    int len = 0;
    int val;
    while (*b) {
        GET_UTF8(val, *b++, return -1;)
        len++;
    }
    return len;
}

//FIXME support 64 bit variant with wide placeholders
static int64_t update_size(AVIOContext *pb, int64_t pos)
{
    int64_t curpos = avio_tell(pb);
    avio_seek(pb, pos, SEEK_SET);
    avio_wb32(pb, curpos - pos); /* rewrite size */
    avio_seek(pb, curpos, SEEK_SET);

    return curpos - pos;
}

static int co64_required(const MOVTrack *track)
{
    if (track->entry > 0 && track->cluster[track->entry - 1].pos + track->data_offset > UINT32_MAX)
        return 1;
    return 0;
}

static int is_cover_image(const AVStream *st)
{
    /* Eg. AV_DISPOSITION_ATTACHED_PIC | AV_DISPOSITION_TIMED_THUMBNAILS
     * is encoded as sparse video track */
    return st && st->disposition == AV_DISPOSITION_ATTACHED_PIC;
}

static int rtp_hinting_needed(const AVStream *st)
{
    /* Add hint tracks for each real audio and video stream */
    if (is_cover_image(st))
        return 0;
    return st->codecpar->codec_type == AVMEDIA_TYPE_VIDEO ||
           st->codecpar->codec_type == AVMEDIA_TYPE_AUDIO;
}

/* Chunk offset atom */
static int mov_write_stco_tag(AVIOContext *pb, MOVTrack *track)
{
    int i;
    int mode64 = co64_required(track); // use 32 bit size variant if possible
    int64_t pos = avio_tell(pb);
    avio_wb32(pb, 0); /* size */
    if (mode64)
        ffio_wfourcc(pb, "co64");
    else
        ffio_wfourcc(pb, "stco");
    avio_wb32(pb, 0); /* version & flags */
    avio_wb32(pb, track->chunkCount); /* entry count */
    for (i = 0; i < track->entry; i++) {
        if (!track->cluster[i].chunkNum)
            continue;
        if (mode64 == 1)
            avio_wb64(pb, track->cluster[i].pos + track->data_offset);
        else
            avio_wb32(pb, track->cluster[i].pos + track->data_offset);
    }
    return update_size(pb, pos);
}

/* Sample size atom */
static int mov_write_stsz_tag(AVIOContext *pb, MOVTrack *track)
{
    int equalChunks = 1;
    int i, j, entries = 0, tst = -1, oldtst = -1;

    int64_t pos = avio_tell(pb);
    avio_wb32(pb, 0); /* size */
    ffio_wfourcc(pb, "stsz");
    avio_wb32(pb, 0); /* version & flags */

    for (i = 0; i < track->entry; i++) {
        tst = track->cluster[i].size / track->cluster[i].entries;
        if (oldtst != -1 && tst != oldtst)
            equalChunks = 0;
        oldtst = tst;
        entries += track->cluster[i].entries;
    }
    if (equalChunks && track->entry) {
        int sSize = track->entry ? track->cluster[0].size / track->cluster[0].entries : 0;
        sSize = FFMAX(1, sSize); // adpcm mono case could make sSize == 0
        avio_wb32(pb, sSize); // sample size
        avio_wb32(pb, entries); // sample count
    } else {
        avio_wb32(pb, 0); // sample size
        avio_wb32(pb, entries); // sample count
        for (i = 0; i < track->entry; i++) {
            for (j = 0; j < track->cluster[i].entries; j++) {
                avio_wb32(pb, track->cluster[i].size /
                          track->cluster[i].entries);
            }
        }
    }
    return update_size(pb, pos);
}

/* Sample to chunk atom */
static int mov_write_stsc_tag(AVIOContext *pb, MOVTrack *track)
{
    int index = 0, oldval = -1, i;
    int64_t entryPos, curpos;

    int64_t pos = avio_tell(pb);
    avio_wb32(pb, 0); /* size */
    ffio_wfourcc(pb, "stsc");
    avio_wb32(pb, 0); // version & flags
    entryPos = avio_tell(pb);
    avio_wb32(pb, track->chunkCount); // entry count
    for (i = 0; i < track->entry; i++) {
        if (oldval != track->cluster[i].samples_in_chunk && track->cluster[i].chunkNum) {
            avio_wb32(pb, track->cluster[i].chunkNum); // first chunk
            avio_wb32(pb, track->cluster[i].samples_in_chunk); // samples per chunk
            avio_wb32(pb, 0x1); // sample description index
            oldval = track->cluster[i].samples_in_chunk;
            index++;
        }
    }
    curpos = avio_tell(pb);
    avio_seek(pb, entryPos, SEEK_SET);
    avio_wb32(pb, index); // rewrite size
    avio_seek(pb, curpos, SEEK_SET);

    return update_size(pb, pos);
}

/* Sync sample atom */
static int mov_write_stss_tag(AVIOContext *pb, MOVTrack *track, uint32_t flag)
{
    int64_t curpos, entryPos;
    int i, index = 0;
    int64_t pos = avio_tell(pb);
    avio_wb32(pb, 0); // size
    ffio_wfourcc(pb, flag == MOV_SYNC_SAMPLE ? "stss" : "stps");
    avio_wb32(pb, 0); // version & flags
    entryPos = avio_tell(pb);
    avio_wb32(pb, track->entry); // entry count
    for (i = 0; i < track->entry; i++) {
        if (track->cluster[i].flags & flag) {
            avio_wb32(pb, i + 1);
            index++;
        }
    }
    curpos = avio_tell(pb);
    avio_seek(pb, entryPos, SEEK_SET);
    avio_wb32(pb, index); // rewrite size
    avio_seek(pb, curpos, SEEK_SET);
    return update_size(pb, pos);
}

/* Sample dependency atom */
static int mov_write_sdtp_tag(AVIOContext *pb, MOVTrack *track)
{
    int i;
    uint8_t leading, dependent, reference, redundancy;
    int64_t pos = avio_tell(pb);
    avio_wb32(pb, 0); // size
    ffio_wfourcc(pb, "sdtp");
    avio_wb32(pb, 0); // version & flags
    for (i = 0; i < track->entry; i++) {
        dependent = MOV_SAMPLE_DEPENDENCY_YES;
        leading = reference = redundancy = MOV_SAMPLE_DEPENDENCY_UNKNOWN;
        if (track->cluster[i].flags & MOV_DISPOSABLE_SAMPLE) {
            reference = MOV_SAMPLE_DEPENDENCY_NO;
        }
        if (track->cluster[i].flags & MOV_SYNC_SAMPLE) {
            dependent = MOV_SAMPLE_DEPENDENCY_NO;
        }
        avio_w8(pb, (leading << 6)   | (dependent << 4) |
                    (reference << 2) | redundancy);
    }
    return update_size(pb, pos);
}

static int mov_write_amr_tag(AVIOContext *pb, MOVTrack *track)
{
    avio_wb32(pb, 0x11); /* size */
    if (track->mode == MODE_MOV) ffio_wfourcc(pb, "samr");
    else                         ffio_wfourcc(pb, "damr");
    ffio_wfourcc(pb, "FFMP");
    avio_w8(pb, 0); /* decoder version */

    avio_wb16(pb, 0x81FF); /* Mode set (all modes for AMR_NB) */
    avio_w8(pb, 0x00); /* Mode change period (no restriction) */
    avio_w8(pb, 0x01); /* Frames per sample */
    return 0x11;
}

static int mov_write_ac3_tag(AVFormatContext *s, AVIOContext *pb, MOVTrack *track)
{
    GetBitContext gbc;
    PutBitContext pbc;
    uint8_t buf[3];
    int fscod, bsid, bsmod, acmod, lfeon, frmsizecod;

    if (track->vos_len < 7) {
        av_log(s, AV_LOG_ERROR,
               "Cannot write moov atom before AC3 packets."
               " Set the delay_moov flag to fix this.\n");
        return AVERROR(EINVAL);
    }

    avio_wb32(pb, 11);
    ffio_wfourcc(pb, "dac3");

    init_get_bits(&gbc, track->vos_data + 4, (track->vos_len - 4) * 8);
    fscod      = get_bits(&gbc, 2);
    frmsizecod = get_bits(&gbc, 6);
    bsid       = get_bits(&gbc, 5);
    bsmod      = get_bits(&gbc, 3);
    acmod      = get_bits(&gbc, 3);
    if (acmod == 2) {
        skip_bits(&gbc, 2); // dsurmod
    } else {
        if ((acmod & 1) && acmod != 1)
            skip_bits(&gbc, 2); // cmixlev
        if (acmod & 4)
            skip_bits(&gbc, 2); // surmixlev
    }
    lfeon = get_bits1(&gbc);

    init_put_bits(&pbc, buf, sizeof(buf));
    put_bits(&pbc, 2, fscod);
    put_bits(&pbc, 5, bsid);
    put_bits(&pbc, 3, bsmod);
    put_bits(&pbc, 3, acmod);
    put_bits(&pbc, 1, lfeon);
    put_bits(&pbc, 5, frmsizecod >> 1); // bit_rate_code
    put_bits(&pbc, 5, 0); // reserved

    flush_put_bits(&pbc);
    avio_write(pb, buf, sizeof(buf));

    return 11;
}

struct eac3_info {
    AVPacket pkt;
    uint8_t ec3_done;
    uint8_t num_blocks;

    /* Layout of the EC3SpecificBox */
    /* maximum bitrate */
    uint16_t data_rate;
    /* number of independent substreams */
    uint8_t  num_ind_sub;
    struct {
        /* sample rate code (see ff_ac3_sample_rate_tab) 2 bits */
        uint8_t fscod;
        /* bit stream identification 5 bits */
        uint8_t bsid;
        /* one bit reserved */
        /* audio service mixing (not supported yet) 1 bit */
        /* bit stream mode 3 bits */
        uint8_t bsmod;
        /* audio coding mode 3 bits */
        uint8_t acmod;
        /* sub woofer on 1 bit */
        uint8_t lfeon;
        /* 3 bits reserved */
        /* number of dependent substreams associated with this substream 4 bits */
        uint8_t num_dep_sub;
        /* channel locations of the dependent substream(s), if any, 9 bits */
        uint16_t chan_loc;
        /* if there is no dependent substream, then one bit reserved instead */
    } substream[1]; /* TODO: support 8 independent substreams */
};

#if CONFIG_AC3_PARSER
static int parse_eac3(MOVMuxContext *mov, const AVPacket *pkt, MOVTrack *track, int *num_blocks)
{
    AC3HeaderInfo *hdr = NULL;
    struct eac3_info *info;
    int ret = 1;

    if (!track->eac3_priv && !(track->eac3_priv = av_mallocz(sizeof(*info))))
        return AVERROR(ENOMEM);
    info = track->eac3_priv;

    if (avpriv_ac3_parse_header(&hdr, pkt->data, pkt->size) < 0) {
        /* drop the packets until we see a good one */
        if (!track->entry) {
            av_log(mov->fc, AV_LOG_WARNING, "Dropping invalid packet from start of the stream\n");
            ret = 0;
        } else
            ret = AVERROR_INVALIDDATA;
        goto end;
    }

    info->data_rate = FFMAX(info->data_rate, hdr->bit_rate / 1000);
    if (num_blocks)
        *num_blocks = hdr->num_blocks;

    if (!info->ec3_done) {
        /* AC-3 substream must be the first one */
        if (hdr->bitstream_id <= 10 && hdr->substreamid != 0) {
            ret = AVERROR(EINVAL);
            goto end;
        }

        /* this should always be the case, given that our AC-3 parser
         * concatenates dependent frames to their independent parent */
        if (hdr->frame_type == EAC3_FRAME_TYPE_INDEPENDENT) {
            /* substream ids must be incremental */
            if (hdr->substreamid > info->num_ind_sub + 1) {
                ret = AVERROR(EINVAL);
                goto end;
            }

            if (hdr->substreamid == info->num_ind_sub + 1) {
                //info->num_ind_sub++;
                avpriv_request_sample(mov->fc, "Multiple independent substreams");
                ret = AVERROR_PATCHWELCOME;
                goto end;
            } else if (hdr->substreamid < info->num_ind_sub ||
                       hdr->substreamid == 0 && info->substream[0].bsid) {
                info->ec3_done = 1;
                goto end;
            }
        } else {
            if (hdr->substreamid != 0) {
                avpriv_request_sample(mov->fc, "Multiple non EAC3 independent substreams");
                ret = AVERROR_PATCHWELCOME;
                goto end;
            }
        }

        /* fill the info needed for the "dec3" atom */
        info->substream[hdr->substreamid].fscod = hdr->sr_code;
        info->substream[hdr->substreamid].bsid  = hdr->bitstream_id;
        info->substream[hdr->substreamid].bsmod = hdr->bitstream_mode;
        info->substream[hdr->substreamid].acmod = hdr->channel_mode;
        info->substream[hdr->substreamid].lfeon = hdr->lfe_on;

        /* Parse dependent substream(s), if any */
        if (pkt->size != hdr->frame_size) {
            int cumul_size = hdr->frame_size;
            int parent = hdr->substreamid;

            while (cumul_size != pkt->size) {
                GetBitContext gbc;
                int i;
                ret = avpriv_ac3_parse_header(&hdr, pkt->data + cumul_size, pkt->size - cumul_size);
                if (ret < 0)
                    goto end;
                if (hdr->frame_type != EAC3_FRAME_TYPE_DEPENDENT) {
                    ret = AVERROR(EINVAL);
                    goto end;
                }
                info->substream[parent].num_dep_sub++;
                ret /= 8;

                /* header is parsed up to lfeon, but custom channel map may be needed */
                init_get_bits8(&gbc, pkt->data + cumul_size + ret, pkt->size - cumul_size - ret);
                /* skip bsid */
                skip_bits(&gbc, 5);
                /* skip volume control params */
                for (i = 0; i < (hdr->channel_mode ? 1 : 2); i++) {
                    skip_bits(&gbc, 5); // skip dialog normalization
                    if (get_bits1(&gbc)) {
                        skip_bits(&gbc, 8); // skip compression gain word
                    }
                }
                /* get the dependent stream channel map, if exists */
                if (get_bits1(&gbc))
                    info->substream[parent].chan_loc |= (get_bits(&gbc, 16) >> 5) & 0x1f;
                else
                    info->substream[parent].chan_loc |= hdr->channel_mode;
                cumul_size += hdr->frame_size;
            }
        }
    }

end:
    av_free(hdr);

    return ret;
}

static int handle_eac3(MOVMuxContext *mov, AVPacket *pkt, MOVTrack *track)
{
    int num_blocks;
    struct eac3_info *info;
    int ret = parse_eac3(mov, pkt, track, &num_blocks);
    if (ret <= 0)
        return ret;

    info = track->eac3_priv;

    if (!info->num_blocks && num_blocks == 6) {
        return pkt->size;
    }
    else if (info->num_blocks + num_blocks > 6) {
        return AVERROR_INVALIDDATA;
    }

    if (!info->num_blocks) {
        ret = av_packet_ref(&info->pkt, pkt);
        if (!ret)
            info->num_blocks = num_blocks;
        return ret;
    } else {
        if ((ret = av_grow_packet(&info->pkt, pkt->size)) < 0)
            return ret;
        memcpy(info->pkt.data + info->pkt.size - pkt->size, pkt->data, pkt->size);
        info->num_blocks += num_blocks;
        info->pkt.duration += pkt->duration;
<<<<<<< HEAD
        if ((ret = av_packet_copy_props(&info->pkt, pkt)) < 0)
            return ret;
=======
>>>>>>> 15a0ff81
        if (info->num_blocks != 6)
            return ret;
        av_packet_unref(pkt);
        av_packet_move_ref(pkt, &info->pkt);
        info->num_blocks = 0;
    }

    return pkt->size;
}
#endif

static int mov_write_eac3_tag(AVFormatContext *s, AVIOContext *pb, MOVTrack *track)
{
    PutBitContext pbc;
    uint8_t *buf;
    struct eac3_info *info;
    int size, i;

    if (!track->eac3_priv) {
        av_log(s, AV_LOG_ERROR,
               "Cannot write moov atom before EAC3 packets parsed.\n");
        return AVERROR(EINVAL);
    }

    info = track->eac3_priv;
    size = 2 + ((34 * (info->num_ind_sub + 1) + 7) >> 3);
    buf = av_malloc(size);
    if (!buf) {
        return AVERROR(ENOMEM);
    }

    init_put_bits(&pbc, buf, size);
    put_bits(&pbc, 13, info->data_rate);
    put_bits(&pbc,  3, info->num_ind_sub);
    for (i = 0; i <= info->num_ind_sub; i++) {
        put_bits(&pbc, 2, info->substream[i].fscod);
        put_bits(&pbc, 5, info->substream[i].bsid);
        put_bits(&pbc, 1, 0); /* reserved */
        put_bits(&pbc, 1, 0); /* asvc */
        put_bits(&pbc, 3, info->substream[i].bsmod);
        put_bits(&pbc, 3, info->substream[i].acmod);
        put_bits(&pbc, 1, info->substream[i].lfeon);
        put_bits(&pbc, 5, 0); /* reserved */
        put_bits(&pbc, 4, info->substream[i].num_dep_sub);
        if (!info->substream[i].num_dep_sub) {
            put_bits(&pbc, 1, 0); /* reserved */
        } else {
            put_bits(&pbc, 9, info->substream[i].chan_loc);
        }
    }
    flush_put_bits(&pbc);
    size = put_bits_count(&pbc) >> 3;

    avio_wb32(pb, size + 8);
    ffio_wfourcc(pb, "dec3");
    avio_write(pb, buf, size);

    av_free(buf);

    return size;
}

/**
 * This function writes extradata "as is".
 * Extradata must be formatted like a valid atom (with size and tag).
 */
static int mov_write_extradata_tag(AVIOContext *pb, MOVTrack *track)
{
    avio_write(pb, track->par->extradata, track->par->extradata_size);
    return track->par->extradata_size;
}

static int mov_write_enda_tag(AVIOContext *pb)
{
    avio_wb32(pb, 10);
    ffio_wfourcc(pb, "enda");
    avio_wb16(pb, 1); /* little endian */
    return 10;
}

static int mov_write_enda_tag_be(AVIOContext *pb)
{
  avio_wb32(pb, 10);
  ffio_wfourcc(pb, "enda");
  avio_wb16(pb, 0); /* big endian */
  return 10;
}

static void put_descr(AVIOContext *pb, int tag, unsigned int size)
{
    int i = 3;
    avio_w8(pb, tag);
    for (; i > 0; i--)
        avio_w8(pb, (size >> (7 * i)) | 0x80);
    avio_w8(pb, size & 0x7F);
}

static unsigned compute_avg_bitrate(MOVTrack *track)
{
    uint64_t size = 0;
    int i;
    if (!track->track_duration)
        return 0;
    for (i = 0; i < track->entry; i++)
        size += track->cluster[i].size;
    return size * 8 * track->timescale / track->track_duration;
}

static int mov_write_esds_tag(AVIOContext *pb, MOVTrack *track) // Basic
{
    AVCPBProperties *props;
    int64_t pos = avio_tell(pb);
    int decoder_specific_info_len = track->vos_len ? 5 + track->vos_len : 0;
    unsigned avg_bitrate;

    avio_wb32(pb, 0); // size
    ffio_wfourcc(pb, "esds");
    avio_wb32(pb, 0); // Version

    // ES descriptor
    put_descr(pb, 0x03, 3 + 5+13 + decoder_specific_info_len + 5+1);
    avio_wb16(pb, track->track_id);
    avio_w8(pb, 0x00); // flags (= no flags)

    // DecoderConfig descriptor
    put_descr(pb, 0x04, 13 + decoder_specific_info_len);

    // Object type indication
    if ((track->par->codec_id == AV_CODEC_ID_MP2 ||
         track->par->codec_id == AV_CODEC_ID_MP3) &&
        track->par->sample_rate > 24000)
        avio_w8(pb, 0x6B); // 11172-3
    else
        avio_w8(pb, ff_codec_get_tag(ff_mp4_obj_type, track->par->codec_id));

    // the following fields is made of 6 bits to identify the streamtype (4 for video, 5 for audio)
    // plus 1 bit to indicate upstream and 1 bit set to 1 (reserved)
    if (track->par->codec_id == AV_CODEC_ID_DVD_SUBTITLE)
        avio_w8(pb, (0x38 << 2) | 1); // flags (= NeroSubpicStream)
    else if (track->par->codec_type == AVMEDIA_TYPE_AUDIO)
        avio_w8(pb, 0x15); // flags (= Audiostream)
    else
        avio_w8(pb, 0x11); // flags (= Visualstream)

    props = (AVCPBProperties*)av_stream_get_side_data(track->st, AV_PKT_DATA_CPB_PROPERTIES,
                                                      NULL);

    avio_wb24(pb, props ? props->buffer_size / 8 : 0); // Buffersize DB

    avg_bitrate = compute_avg_bitrate(track);
    avio_wb32(pb, props ? FFMAX3(props->max_bitrate, props->avg_bitrate, avg_bitrate) : FFMAX(track->par->bit_rate, avg_bitrate)); // maxbitrate (FIXME should be max rate in any 1 sec window)
    avio_wb32(pb, avg_bitrate);

    if (track->vos_len) {
        // DecoderSpecific info descriptor
        put_descr(pb, 0x05, track->vos_len);
        avio_write(pb, track->vos_data, track->vos_len);
    }

    // SL descriptor
    put_descr(pb, 0x06, 1);
    avio_w8(pb, 0x02);
    return update_size(pb, pos);
}

static int mov_pcm_le_gt16(enum AVCodecID codec_id)
{
    return codec_id == AV_CODEC_ID_PCM_S24LE ||
           codec_id == AV_CODEC_ID_PCM_S32LE ||
           codec_id == AV_CODEC_ID_PCM_F32LE ||
           codec_id == AV_CODEC_ID_PCM_F64LE;
}

static int mov_pcm_be_gt16(enum AVCodecID codec_id)
{
    return codec_id == AV_CODEC_ID_PCM_S24BE ||
           codec_id == AV_CODEC_ID_PCM_S32BE ||
           codec_id == AV_CODEC_ID_PCM_F32BE ||
           codec_id == AV_CODEC_ID_PCM_F64BE;
}

static int mov_write_ms_tag(AVFormatContext *s, AVIOContext *pb, MOVTrack *track)
{
    int ret;
    int64_t pos = avio_tell(pb);
    avio_wb32(pb, 0);
    avio_wl32(pb, track->tag); // store it byteswapped
    track->par->codec_tag = av_bswap16(track->tag >> 16);
    if ((ret = ff_put_wav_header(s, pb, track->par, 0)) < 0)
        return ret;
    return update_size(pb, pos);
}

static int mov_write_wfex_tag(AVFormatContext *s, AVIOContext *pb, MOVTrack *track)
{
    int ret;
    int64_t pos = avio_tell(pb);
    avio_wb32(pb, 0);
    ffio_wfourcc(pb, "wfex");
    if ((ret = ff_put_wav_header(s, pb, track->st->codecpar, FF_PUT_WAV_HEADER_FORCE_WAVEFORMATEX)) < 0)
        return ret;
    return update_size(pb, pos);
}

static int mov_write_dfla_tag(AVIOContext *pb, MOVTrack *track)
{
    int64_t pos = avio_tell(pb);
    avio_wb32(pb, 0);
    ffio_wfourcc(pb, "dfLa");
    avio_w8(pb, 0); /* version */
    avio_wb24(pb, 0); /* flags */

    /* Expect the encoder to pass a METADATA_BLOCK_TYPE_STREAMINFO. */
    if (track->par->extradata_size != FLAC_STREAMINFO_SIZE)
        return AVERROR_INVALIDDATA;

    /* TODO: Write other METADATA_BLOCK_TYPEs if the encoder makes them available. */
    avio_w8(pb, 1 << 7 | FLAC_METADATA_TYPE_STREAMINFO); /* LastMetadataBlockFlag << 7 | BlockType */
    avio_wb24(pb, track->par->extradata_size); /* Length */
    avio_write(pb, track->par->extradata, track->par->extradata_size); /* BlockData[Length] */

    return update_size(pb, pos);
}

static int mov_write_dops_tag(AVFormatContext *s, AVIOContext *pb, MOVTrack *track)
{
    int64_t pos = avio_tell(pb);
    avio_wb32(pb, 0);
    ffio_wfourcc(pb, "dOps");
    avio_w8(pb, 0); /* Version */
    if (track->par->extradata_size < 19) {
        av_log(s, AV_LOG_ERROR, "invalid extradata size\n");
        return AVERROR_INVALIDDATA;
    }
    /* extradata contains an Ogg OpusHead, other than byte-ordering and
       OpusHead's preceeding magic/version, OpusSpecificBox is currently
       identical. */
    avio_w8(pb, AV_RB8(track->par->extradata + 9)); /* OuputChannelCount */
    avio_wb16(pb, AV_RL16(track->par->extradata + 10)); /* PreSkip */
    avio_wb32(pb, AV_RL32(track->par->extradata + 12)); /* InputSampleRate */
    avio_wb16(pb, AV_RL16(track->par->extradata + 16)); /* OutputGain */
    /* Write the rest of the header out without byte-swapping. */
    avio_write(pb, track->par->extradata + 18, track->par->extradata_size - 18);

    return update_size(pb, pos);
}

static int mov_write_dmlp_tag(AVFormatContext *s, AVIOContext *pb, MOVTrack *track)
{
    int64_t pos = avio_tell(pb);
    int length;
    avio_wb32(pb, 0);
    ffio_wfourcc(pb, "dmlp");

    if (track->vos_len < 20) {
        av_log(s, AV_LOG_ERROR,
               "Cannot write moov atom before TrueHD packets."
               " Set the delay_moov flag to fix this.\n");
        return AVERROR(EINVAL);
    }

    length = (AV_RB16(track->vos_data) & 0xFFF) * 2;
    if (length < 20 || length > track->vos_len)
        return AVERROR_INVALIDDATA;

    // Only TrueHD is supported
    if (AV_RB32(track->vos_data + 4) != 0xF8726FBA)
        return AVERROR_INVALIDDATA;

    avio_wb32(pb, AV_RB32(track->vos_data + 8)); /* format_info */
    avio_wb16(pb, AV_RB16(track->vos_data + 18) << 1); /* peak_data_rate */
    avio_wb32(pb, 0); /* reserved */

    return update_size(pb, pos);
}

static int mov_write_chan_tag(AVFormatContext *s, AVIOContext *pb, MOVTrack *track)
{
    uint32_t layout_tag, bitmap;
    int64_t pos = avio_tell(pb);

    layout_tag = ff_mov_get_channel_layout_tag(track->par->codec_id,
                                               track->par->channel_layout,
                                               &bitmap);
    if (!layout_tag) {
        av_log(s, AV_LOG_WARNING, "not writing 'chan' tag due to "
               "lack of channel information\n");
        return 0;
    }

    if (track->multichannel_as_mono)
        return 0;

    avio_wb32(pb, 0);           // Size
    ffio_wfourcc(pb, "chan");   // Type
    avio_w8(pb, 0);             // Version
    avio_wb24(pb, 0);           // Flags
    avio_wb32(pb, layout_tag);  // mChannelLayoutTag
    avio_wb32(pb, bitmap);      // mChannelBitmap
    avio_wb32(pb, 0);           // mNumberChannelDescriptions

    return update_size(pb, pos);
}

static int mov_write_wave_tag(AVFormatContext *s, AVIOContext *pb, MOVTrack *track)
{
    int64_t pos = avio_tell(pb);

    avio_wb32(pb, 0);     /* size */
    ffio_wfourcc(pb, "wave");

    if (track->par->codec_id != AV_CODEC_ID_QDM2) {
    avio_wb32(pb, 12);    /* size */
    ffio_wfourcc(pb, "frma");
    avio_wl32(pb, track->tag);
    }

    if (track->par->codec_id == AV_CODEC_ID_AAC) {
        /* useless atom needed by mplayer, ipod, not needed by quicktime */
        avio_wb32(pb, 12); /* size */
        ffio_wfourcc(pb, "mp4a");
        avio_wb32(pb, 0);
        mov_write_esds_tag(pb, track);
    } else if (mov_pcm_le_gt16(track->par->codec_id))  {
      mov_write_enda_tag(pb);
    } else if (mov_pcm_be_gt16(track->par->codec_id))  {
      mov_write_enda_tag_be(pb);
    } else if (track->par->codec_id == AV_CODEC_ID_AMR_NB) {
        mov_write_amr_tag(pb, track);
    } else if (track->par->codec_id == AV_CODEC_ID_AC3) {
        mov_write_ac3_tag(s, pb, track);
    } else if (track->par->codec_id == AV_CODEC_ID_EAC3) {
        mov_write_eac3_tag(s, pb, track);
    } else if (track->par->codec_id == AV_CODEC_ID_ALAC ||
               track->par->codec_id == AV_CODEC_ID_QDM2) {
        mov_write_extradata_tag(pb, track);
    } else if (track->par->codec_id == AV_CODEC_ID_ADPCM_MS ||
               track->par->codec_id == AV_CODEC_ID_ADPCM_IMA_WAV) {
        mov_write_ms_tag(s, pb, track);
    }

    avio_wb32(pb, 8);     /* size */
    avio_wb32(pb, 0);     /* null tag */

    return update_size(pb, pos);
}

static int mov_write_dvc1_structs(MOVTrack *track, uint8_t *buf)
{
    uint8_t *unescaped;
    const uint8_t *start, *next, *end = track->vos_data + track->vos_len;
    int unescaped_size, seq_found = 0;
    int level = 0, interlace = 0;
    int packet_seq   = track->vc1_info.packet_seq;
    int packet_entry = track->vc1_info.packet_entry;
    int slices       = track->vc1_info.slices;
    PutBitContext pbc;

    if (track->start_dts == AV_NOPTS_VALUE) {
        /* No packets written yet, vc1_info isn't authoritative yet. */
        /* Assume inline sequence and entry headers. */
        packet_seq = packet_entry = 1;
        av_log(NULL, AV_LOG_WARNING,
               "moov atom written before any packets, unable to write correct "
               "dvc1 atom. Set the delay_moov flag to fix this.\n");
    }

    unescaped = av_mallocz(track->vos_len + AV_INPUT_BUFFER_PADDING_SIZE);
    if (!unescaped)
        return AVERROR(ENOMEM);
    start = find_next_marker(track->vos_data, end);
    for (next = start; next < end; start = next) {
        GetBitContext gb;
        int size;
        next = find_next_marker(start + 4, end);
        size = next - start - 4;
        if (size <= 0)
            continue;
        unescaped_size = vc1_unescape_buffer(start + 4, size, unescaped);
        init_get_bits(&gb, unescaped, 8 * unescaped_size);
        if (AV_RB32(start) == VC1_CODE_SEQHDR) {
            int profile = get_bits(&gb, 2);
            if (profile != PROFILE_ADVANCED) {
                av_free(unescaped);
                return AVERROR(ENOSYS);
            }
            seq_found = 1;
            level = get_bits(&gb, 3);
            /* chromaformat, frmrtq_postproc, bitrtq_postproc, postprocflag,
             * width, height */
            skip_bits_long(&gb, 2 + 3 + 5 + 1 + 2*12);
            skip_bits(&gb, 1); /* broadcast */
            interlace = get_bits1(&gb);
            skip_bits(&gb, 4); /* tfcntrflag, finterpflag, reserved, psf */
        }
    }
    if (!seq_found) {
        av_free(unescaped);
        return AVERROR(ENOSYS);
    }

    init_put_bits(&pbc, buf, 7);
    /* VC1DecSpecStruc */
    put_bits(&pbc, 4, 12); /* profile - advanced */
    put_bits(&pbc, 3, level);
    put_bits(&pbc, 1, 0); /* reserved */
    /* VC1AdvDecSpecStruc */
    put_bits(&pbc, 3, level);
    put_bits(&pbc, 1, 0); /* cbr */
    put_bits(&pbc, 6, 0); /* reserved */
    put_bits(&pbc, 1, !interlace); /* no interlace */
    put_bits(&pbc, 1, !packet_seq); /* no multiple seq */
    put_bits(&pbc, 1, !packet_entry); /* no multiple entry */
    put_bits(&pbc, 1, !slices); /* no slice code */
    put_bits(&pbc, 1, 0); /* no bframe */
    put_bits(&pbc, 1, 0); /* reserved */

    /* framerate */
    if (track->st->avg_frame_rate.num > 0 && track->st->avg_frame_rate.den > 0)
        put_bits32(&pbc, track->st->avg_frame_rate.num / track->st->avg_frame_rate.den);
    else
        put_bits32(&pbc, 0xffffffff);

    flush_put_bits(&pbc);

    av_free(unescaped);

    return 0;
}

static int mov_write_dvc1_tag(AVIOContext *pb, MOVTrack *track)
{
    uint8_t buf[7] = { 0 };
    int ret;

    if ((ret = mov_write_dvc1_structs(track, buf)) < 0)
        return ret;

    avio_wb32(pb, track->vos_len + 8 + sizeof(buf));
    ffio_wfourcc(pb, "dvc1");
    avio_write(pb, buf, sizeof(buf));
    avio_write(pb, track->vos_data, track->vos_len);

    return 0;
}

static int mov_write_glbl_tag(AVIOContext *pb, MOVTrack *track)
{
    avio_wb32(pb, track->vos_len + 8);
    ffio_wfourcc(pb, "glbl");
    avio_write(pb, track->vos_data, track->vos_len);
    return 8 + track->vos_len;
}

/**
 * Compute flags for 'lpcm' tag.
 * See CoreAudioTypes and AudioStreamBasicDescription at Apple.
 */
static int mov_get_lpcm_flags(enum AVCodecID codec_id)
{
    switch (codec_id) {
    case AV_CODEC_ID_PCM_F32BE:
    case AV_CODEC_ID_PCM_F64BE:
        return 11;
    case AV_CODEC_ID_PCM_F32LE:
    case AV_CODEC_ID_PCM_F64LE:
        return 9;
    case AV_CODEC_ID_PCM_U8:
        return 10;
    case AV_CODEC_ID_PCM_S16BE:
    case AV_CODEC_ID_PCM_S24BE:
    case AV_CODEC_ID_PCM_S32BE:
        return 14;
    case AV_CODEC_ID_PCM_S8:
    case AV_CODEC_ID_PCM_S16LE:
    case AV_CODEC_ID_PCM_S24LE:
    case AV_CODEC_ID_PCM_S32LE:
        return 12;
    default:
        return 0;
    }
}

static int get_cluster_duration(MOVTrack *track, int cluster_idx)
{
    int64_t next_dts;

    if (cluster_idx >= track->entry)
        return 0;

    if (cluster_idx + 1 == track->entry)
        next_dts = track->track_duration + track->start_dts;
    else
        next_dts = track->cluster[cluster_idx + 1].dts;

    next_dts -= track->cluster[cluster_idx].dts;

    av_assert0(next_dts >= 0);
    av_assert0(next_dts <= INT_MAX);

    return next_dts;
}

static int get_samples_per_packet(MOVTrack *track)
{
    int i, first_duration;

// return track->par->frame_size;

    /* use 1 for raw PCM */
    if (!track->audio_vbr)
        return 1;

    /* check to see if duration is constant for all clusters */
    if (!track->entry)
        return 0;
    first_duration = get_cluster_duration(track, 0);
    for (i = 1; i < track->entry; i++) {
        if (get_cluster_duration(track, i) != first_duration)
            return 0;
    }
    return first_duration;
}

static int mov_write_audio_tag(AVFormatContext *s, AVIOContext *pb, MOVMuxContext *mov, MOVTrack *track)
{
    int64_t pos = avio_tell(pb);
    int version = 0;
    uint32_t tag = track->tag;
    int ret = 0;

    if (track->mode == MODE_MOV) {
        if (track->timescale > UINT16_MAX || !track->par->channels) {
            if (mov_get_lpcm_flags(track->par->codec_id))
                tag = AV_RL32("lpcm");
            version = 2;
        } else if (track->audio_vbr || mov_pcm_le_gt16(track->par->codec_id) ||
                   mov_pcm_be_gt16(track->par->codec_id) ||
                   track->par->codec_id == AV_CODEC_ID_ADPCM_MS ||
                   track->par->codec_id == AV_CODEC_ID_ADPCM_IMA_WAV ||
                   track->par->codec_id == AV_CODEC_ID_QDM2) {
            version = 1;
        }
    }

    avio_wb32(pb, 0); /* size */
    if (mov->encryption_scheme != MOV_ENC_NONE) {
        ffio_wfourcc(pb, "enca");
    } else {
        avio_wl32(pb, tag); // store it byteswapped
    }
    avio_wb32(pb, 0); /* Reserved */
    avio_wb16(pb, 0); /* Reserved */
    avio_wb16(pb, 1); /* Data-reference index, XXX  == 1 */

    /* SoundDescription */
    avio_wb16(pb, version); /* Version */
    avio_wb16(pb, 0); /* Revision level */
    avio_wb32(pb, 0); /* Reserved */

    if (version == 2) {
        avio_wb16(pb, 3);
        avio_wb16(pb, 16);
        avio_wb16(pb, 0xfffe);
        avio_wb16(pb, 0);
        avio_wb32(pb, 0x00010000);
        avio_wb32(pb, 72);
        avio_wb64(pb, av_double2int(track->par->sample_rate));
        avio_wb32(pb, track->par->channels);
        avio_wb32(pb, 0x7F000000);
        avio_wb32(pb, av_get_bits_per_sample(track->par->codec_id));
        avio_wb32(pb, mov_get_lpcm_flags(track->par->codec_id));
        avio_wb32(pb, track->sample_size);
        avio_wb32(pb, get_samples_per_packet(track));
    } else {
        if (track->mode == MODE_MOV) {
            avio_wb16(pb, track->par->channels);
            if (track->par->codec_id == AV_CODEC_ID_PCM_U8 ||
                track->par->codec_id == AV_CODEC_ID_PCM_S8)
                avio_wb16(pb, 8); /* bits per sample */
            else if (track->par->codec_id == AV_CODEC_ID_ADPCM_G726)
                avio_wb16(pb, track->par->bits_per_coded_sample);
            else
                avio_wb16(pb, 16);
            avio_wb16(pb, track->audio_vbr ? -2 : 0); /* compression ID */
        } else { /* reserved for mp4/3gp */
            if (track->par->codec_id == AV_CODEC_ID_FLAC ||
                track->par->codec_id == AV_CODEC_ID_ALAC ||
                track->par->codec_id == AV_CODEC_ID_OPUS) {
                avio_wb16(pb, track->par->channels);
            } else {
                avio_wb16(pb, 2);
            }
            if (track->par->codec_id == AV_CODEC_ID_FLAC ||
                track->par->codec_id == AV_CODEC_ID_ALAC) {
                avio_wb16(pb, track->par->bits_per_raw_sample);
            } else {
                avio_wb16(pb, 16);
            }
            avio_wb16(pb, 0);
        }

        avio_wb16(pb, 0); /* packet size (= 0) */
        if (track->par->codec_id == AV_CODEC_ID_OPUS)
            avio_wb16(pb, 48000);
        else if (track->par->codec_id == AV_CODEC_ID_TRUEHD)
            avio_wb32(pb, track->par->sample_rate);
        else
            avio_wb16(pb, track->par->sample_rate <= UINT16_MAX ?
                          track->par->sample_rate : 0);

        if (track->par->codec_id != AV_CODEC_ID_TRUEHD)
            avio_wb16(pb, 0); /* Reserved */
    }

    if (version == 1) { /* SoundDescription V1 extended info */
        if (mov_pcm_le_gt16(track->par->codec_id) ||
            mov_pcm_be_gt16(track->par->codec_id))
            avio_wb32(pb, 1); /*  must be 1 for  uncompressed formats */
        else
            avio_wb32(pb, track->par->frame_size); /* Samples per packet */
        avio_wb32(pb, track->sample_size / track->par->channels); /* Bytes per packet */
        avio_wb32(pb, track->sample_size); /* Bytes per frame */
        avio_wb32(pb, 2); /* Bytes per sample */
    }

    if (track->mode == MODE_MOV &&
        (track->par->codec_id == AV_CODEC_ID_AAC           ||
         track->par->codec_id == AV_CODEC_ID_AC3           ||
         track->par->codec_id == AV_CODEC_ID_EAC3          ||
         track->par->codec_id == AV_CODEC_ID_AMR_NB        ||
         track->par->codec_id == AV_CODEC_ID_ALAC          ||
         track->par->codec_id == AV_CODEC_ID_ADPCM_MS      ||
         track->par->codec_id == AV_CODEC_ID_ADPCM_IMA_WAV ||
         track->par->codec_id == AV_CODEC_ID_QDM2          ||
         (mov_pcm_le_gt16(track->par->codec_id) && version==1) ||
         (mov_pcm_be_gt16(track->par->codec_id) && version==1)))
        ret = mov_write_wave_tag(s, pb, track);
    else if (track->tag == MKTAG('m','p','4','a'))
        ret = mov_write_esds_tag(pb, track);
    else if (track->par->codec_id == AV_CODEC_ID_AMR_NB)
        ret = mov_write_amr_tag(pb, track);
    else if (track->par->codec_id == AV_CODEC_ID_AC3)
        ret = mov_write_ac3_tag(s, pb, track);
    else if (track->par->codec_id == AV_CODEC_ID_EAC3)
        ret = mov_write_eac3_tag(s, pb, track);
    else if (track->par->codec_id == AV_CODEC_ID_ALAC)
        ret = mov_write_extradata_tag(pb, track);
    else if (track->par->codec_id == AV_CODEC_ID_WMAPRO)
        ret = mov_write_wfex_tag(s, pb, track);
    else if (track->par->codec_id == AV_CODEC_ID_FLAC)
        ret = mov_write_dfla_tag(pb, track);
    else if (track->par->codec_id == AV_CODEC_ID_OPUS)
        ret = mov_write_dops_tag(s, pb, track);
    else if (track->par->codec_id == AV_CODEC_ID_TRUEHD)
        ret = mov_write_dmlp_tag(s, pb, track);
    else if (track->vos_len > 0)
        ret = mov_write_glbl_tag(pb, track);

    if (ret < 0)
        return ret;

    if (track->mode == MODE_MOV && track->par->codec_type == AVMEDIA_TYPE_AUDIO
            && ((ret = mov_write_chan_tag(s, pb, track)) < 0)) {
        return ret;
    }

    if (mov->encryption_scheme != MOV_ENC_NONE
            && ((ret = ff_mov_cenc_write_sinf_tag(track, pb, mov->encryption_kid)) < 0)) {
        return ret;
    }

    ret = update_size(pb, pos);
    return ret;
}

static int mov_write_d263_tag(AVIOContext *pb)
{
    avio_wb32(pb, 0xf); /* size */
    ffio_wfourcc(pb, "d263");
    ffio_wfourcc(pb, "FFMP");
    avio_w8(pb, 0); /* decoder version */
    /* FIXME use AVCodecContext level/profile, when encoder will set values */
    avio_w8(pb, 0xa); /* level */
    avio_w8(pb, 0); /* profile */
    return 0xf;
}

static int mov_write_av1c_tag(AVIOContext *pb, MOVTrack *track)
{
    int64_t pos = avio_tell(pb);

    avio_wb32(pb, 0);
    ffio_wfourcc(pb, "av1C");
    ff_isom_write_av1c(pb, track->vos_data, track->vos_len);
    return update_size(pb, pos);
}

static int mov_write_avcc_tag(AVIOContext *pb, MOVTrack *track)
{
    int64_t pos = avio_tell(pb);

    avio_wb32(pb, 0);
    ffio_wfourcc(pb, "avcC");
    ff_isom_write_avcc(pb, track->vos_data, track->vos_len);
    return update_size(pb, pos);
}

static int mov_write_vpcc_tag(AVFormatContext *s, AVIOContext *pb, MOVTrack *track)
{
    int64_t pos = avio_tell(pb);

    avio_wb32(pb, 0);
    ffio_wfourcc(pb, "vpcC");
    avio_w8(pb, 1); /* version */
    avio_wb24(pb, 0); /* flags */
    ff_isom_write_vpcc(s, pb, track->par);
    return update_size(pb, pos);
}

static int mov_write_hvcc_tag(AVIOContext *pb, MOVTrack *track)
{
    int64_t pos = avio_tell(pb);

    avio_wb32(pb, 0);
    ffio_wfourcc(pb, "hvcC");
    if (track->tag == MKTAG('h','v','c','1'))
        ff_isom_write_hvcc(pb, track->vos_data, track->vos_len, 1);
    else
        ff_isom_write_hvcc(pb, track->vos_data, track->vos_len, 0);
    return update_size(pb, pos);
}

/* also used by all avid codecs (dv, imx, meridien) and their variants */
static int mov_write_avid_tag(AVIOContext *pb, MOVTrack *track)
{
    int i;
    int interlaced;
    int cid;
    int display_width = track->par->width;

    if (track->vos_data && track->vos_len > 0x29) {
        if (ff_dnxhd_parse_header_prefix(track->vos_data) != 0) {
            /* looks like a DNxHD bit stream */
            interlaced = (track->vos_data[5] & 2);
            cid = AV_RB32(track->vos_data + 0x28);
        } else {
            av_log(NULL, AV_LOG_WARNING, "Could not locate DNxHD bit stream in vos_data\n");
            return 0;
        }
    } else {
        av_log(NULL, AV_LOG_WARNING, "Could not locate DNxHD bit stream, vos_data too small\n");
        return 0;
    }

    avio_wb32(pb, 24); /* size */
    ffio_wfourcc(pb, "ACLR");
    ffio_wfourcc(pb, "ACLR");
    ffio_wfourcc(pb, "0001");
    if (track->par->color_range == AVCOL_RANGE_MPEG || /* Legal range (16-235) */
        track->par->color_range == AVCOL_RANGE_UNSPECIFIED) {
        avio_wb32(pb, 1); /* Corresponds to 709 in official encoder */
    } else { /* Full range (0-255) */
        avio_wb32(pb, 2); /* Corresponds to RGB in official encoder */
    }
    avio_wb32(pb, 0); /* unknown */

    if (track->tag == MKTAG('A','V','d','h')) {
        avio_wb32(pb, 32);
        ffio_wfourcc(pb, "ADHR");
        ffio_wfourcc(pb, "0001");
        avio_wb32(pb, cid);
        avio_wb32(pb, 0); /* unknown */
        avio_wb32(pb, 1); /* unknown */
        avio_wb32(pb, 0); /* unknown */
        avio_wb32(pb, 0); /* unknown */
        return 0;
    }

    avio_wb32(pb, 24); /* size */
    ffio_wfourcc(pb, "APRG");
    ffio_wfourcc(pb, "APRG");
    ffio_wfourcc(pb, "0001");
    avio_wb32(pb, 1); /* unknown */
    avio_wb32(pb, 0); /* unknown */

    avio_wb32(pb, 120); /* size */
    ffio_wfourcc(pb, "ARES");
    ffio_wfourcc(pb, "ARES");
    ffio_wfourcc(pb, "0001");
    avio_wb32(pb, cid); /* dnxhd cid, some id ? */
    if (   track->par->sample_aspect_ratio.num > 0
        && track->par->sample_aspect_ratio.den > 0)
        display_width = display_width * track->par->sample_aspect_ratio.num / track->par->sample_aspect_ratio.den;
    avio_wb32(pb, display_width);
    /* values below are based on samples created with quicktime and avid codecs */
    if (interlaced) {
        avio_wb32(pb, track->par->height / 2);
        avio_wb32(pb, 2); /* unknown */
        avio_wb32(pb, 0); /* unknown */
        avio_wb32(pb, 4); /* unknown */
    } else {
        avio_wb32(pb, track->par->height);
        avio_wb32(pb, 1); /* unknown */
        avio_wb32(pb, 0); /* unknown */
        if (track->par->height == 1080)
            avio_wb32(pb, 5); /* unknown */
        else
            avio_wb32(pb, 6); /* unknown */
    }
    /* padding */
    for (i = 0; i < 10; i++)
        avio_wb64(pb, 0);

    return 0;
}

static int mov_write_dpxe_tag(AVIOContext *pb, MOVTrack *track)
{
    avio_wb32(pb, 12);
    ffio_wfourcc(pb, "DpxE");
    if (track->par->extradata_size >= 12 &&
        !memcmp(&track->par->extradata[4], "DpxE", 4)) {
        avio_wb32(pb, track->par->extradata[11]);
    } else {
        avio_wb32(pb, 1);
    }
    return 0;
}

static int mov_get_dv_codec_tag(AVFormatContext *s, MOVTrack *track)
{
    int tag;

    if (track->par->width == 720) { /* SD */
        if (track->par->height == 480) { /* NTSC */
            if  (track->par->format == AV_PIX_FMT_YUV422P) tag = MKTAG('d','v','5','n');
            else                                            tag = MKTAG('d','v','c',' ');
       }else if (track->par->format == AV_PIX_FMT_YUV422P) tag = MKTAG('d','v','5','p');
        else if (track->par->format == AV_PIX_FMT_YUV420P) tag = MKTAG('d','v','c','p');
        else                                                tag = MKTAG('d','v','p','p');
    } else if (track->par->height == 720) { /* HD 720 line */
        if  (track->st->time_base.den == 50)                tag = MKTAG('d','v','h','q');
        else                                                tag = MKTAG('d','v','h','p');
    } else if (track->par->height == 1080) { /* HD 1080 line */
        if  (track->st->time_base.den == 25)                tag = MKTAG('d','v','h','5');
        else                                                tag = MKTAG('d','v','h','6');
    } else {
        av_log(s, AV_LOG_ERROR, "unsupported height for dv codec\n");
        return 0;
    }

    return tag;
}

static AVRational find_fps(AVFormatContext *s, AVStream *st)
{
    AVRational rate = st->avg_frame_rate;

#if FF_API_LAVF_AVCTX
    FF_DISABLE_DEPRECATION_WARNINGS
    rate = av_inv_q(st->codec->time_base);
    if (av_timecode_check_frame_rate(rate) < 0) {
        av_log(s, AV_LOG_DEBUG, "timecode: tbc=%d/%d invalid, fallback on %d/%d\n",
               rate.num, rate.den, st->avg_frame_rate.num, st->avg_frame_rate.den);
        rate = st->avg_frame_rate;
    }
    FF_ENABLE_DEPRECATION_WARNINGS
#endif

    return rate;
}

static int defined_frame_rate(AVFormatContext *s, AVStream *st)
{
    AVRational rational_framerate = find_fps(s, st);
    int rate = 0;
    if (rational_framerate.den != 0)
        rate = av_q2d(rational_framerate);
    return rate;
}

static int mov_get_mpeg2_xdcam_codec_tag(AVFormatContext *s, MOVTrack *track)
{
    int tag = track->par->codec_tag;
    int interlaced = track->par->field_order > AV_FIELD_PROGRESSIVE;
    AVStream *st = track->st;
    int rate = defined_frame_rate(s, st);

    if (!tag)
        tag = MKTAG('m', '2', 'v', '1'); //fallback tag

    if (track->par->format == AV_PIX_FMT_YUV420P) {
        if (track->par->width == 1280 && track->par->height == 720) {
            if (!interlaced) {
                if      (rate == 24) tag = MKTAG('x','d','v','4');
                else if (rate == 25) tag = MKTAG('x','d','v','5');
                else if (rate == 30) tag = MKTAG('x','d','v','1');
                else if (rate == 50) tag = MKTAG('x','d','v','a');
                else if (rate == 60) tag = MKTAG('x','d','v','9');
            }
        } else if (track->par->width == 1440 && track->par->height == 1080) {
            if (!interlaced) {
                if      (rate == 24) tag = MKTAG('x','d','v','6');
                else if (rate == 25) tag = MKTAG('x','d','v','7');
                else if (rate == 30) tag = MKTAG('x','d','v','8');
            } else {
                if      (rate == 25) tag = MKTAG('x','d','v','3');
                else if (rate == 30) tag = MKTAG('x','d','v','2');
            }
        } else if (track->par->width == 1920 && track->par->height == 1080) {
            if (!interlaced) {
                if      (rate == 24) tag = MKTAG('x','d','v','d');
                else if (rate == 25) tag = MKTAG('x','d','v','e');
                else if (rate == 30) tag = MKTAG('x','d','v','f');
            } else {
                if      (rate == 25) tag = MKTAG('x','d','v','c');
                else if (rate == 30) tag = MKTAG('x','d','v','b');
            }
        }
    } else if (track->par->format == AV_PIX_FMT_YUV422P) {
        if (track->par->width == 1280 && track->par->height == 720) {
            if (!interlaced) {
                if      (rate == 24) tag = MKTAG('x','d','5','4');
                else if (rate == 25) tag = MKTAG('x','d','5','5');
                else if (rate == 30) tag = MKTAG('x','d','5','1');
                else if (rate == 50) tag = MKTAG('x','d','5','a');
                else if (rate == 60) tag = MKTAG('x','d','5','9');
            }
        } else if (track->par->width == 1920 && track->par->height == 1080) {
            if (!interlaced) {
                if      (rate == 24) tag = MKTAG('x','d','5','d');
                else if (rate == 25) tag = MKTAG('x','d','5','e');
                else if (rate == 30) tag = MKTAG('x','d','5','f');
            } else {
                if      (rate == 25) tag = MKTAG('x','d','5','c');
                else if (rate == 30) tag = MKTAG('x','d','5','b');
            }
        }
    }

    return tag;
}

static int mov_get_h264_codec_tag(AVFormatContext *s, MOVTrack *track)
{
    int tag = track->par->codec_tag;
    int interlaced = track->par->field_order > AV_FIELD_PROGRESSIVE;
    AVStream *st = track->st;
    int rate = defined_frame_rate(s, st);

    if (!tag)
        tag = MKTAG('a', 'v', 'c', 'i'); //fallback tag

    if (track->par->format == AV_PIX_FMT_YUV420P10) {
        if (track->par->width == 960 && track->par->height == 720) {
            if (!interlaced) {
                if      (rate == 24) tag = MKTAG('a','i','5','p');
                else if (rate == 25) tag = MKTAG('a','i','5','q');
                else if (rate == 30) tag = MKTAG('a','i','5','p');
                else if (rate == 50) tag = MKTAG('a','i','5','q');
                else if (rate == 60) tag = MKTAG('a','i','5','p');
            }
        } else if (track->par->width == 1440 && track->par->height == 1080) {
            if (!interlaced) {
                if      (rate == 24) tag = MKTAG('a','i','5','3');
                else if (rate == 25) tag = MKTAG('a','i','5','2');
                else if (rate == 30) tag = MKTAG('a','i','5','3');
            } else {
                if      (rate == 50) tag = MKTAG('a','i','5','5');
                else if (rate == 60) tag = MKTAG('a','i','5','6');
            }
        }
    } else if (track->par->format == AV_PIX_FMT_YUV422P10) {
        if (track->par->width == 1280 && track->par->height == 720) {
            if (!interlaced) {
                if      (rate == 24) tag = MKTAG('a','i','1','p');
                else if (rate == 25) tag = MKTAG('a','i','1','q');
                else if (rate == 30) tag = MKTAG('a','i','1','p');
                else if (rate == 50) tag = MKTAG('a','i','1','q');
                else if (rate == 60) tag = MKTAG('a','i','1','p');
            }
        } else if (track->par->width == 1920 && track->par->height == 1080) {
            if (!interlaced) {
                if      (rate == 24) tag = MKTAG('a','i','1','3');
                else if (rate == 25) tag = MKTAG('a','i','1','2');
                else if (rate == 30) tag = MKTAG('a','i','1','3');
            } else {
                if      (rate == 25) tag = MKTAG('a','i','1','5');
                else if (rate == 50) tag = MKTAG('a','i','1','5');
                else if (rate == 60) tag = MKTAG('a','i','1','6');
            }
        } else if (   track->par->width == 4096 && track->par->height == 2160
                   || track->par->width == 3840 && track->par->height == 2160
                   || track->par->width == 2048 && track->par->height == 1080) {
            tag = MKTAG('a','i','v','x');
        }
    }

    return tag;
}

static const struct {
    enum AVPixelFormat pix_fmt;
    uint32_t tag;
    unsigned bps;
} mov_pix_fmt_tags[] = {
    { AV_PIX_FMT_YUYV422, MKTAG('y','u','v','2'),  0 },
    { AV_PIX_FMT_YUYV422, MKTAG('y','u','v','s'),  0 },
    { AV_PIX_FMT_UYVY422, MKTAG('2','v','u','y'),  0 },
    { AV_PIX_FMT_RGB555BE,MKTAG('r','a','w',' '), 16 },
    { AV_PIX_FMT_RGB555LE,MKTAG('L','5','5','5'), 16 },
    { AV_PIX_FMT_RGB565LE,MKTAG('L','5','6','5'), 16 },
    { AV_PIX_FMT_RGB565BE,MKTAG('B','5','6','5'), 16 },
    { AV_PIX_FMT_GRAY16BE,MKTAG('b','1','6','g'), 16 },
    { AV_PIX_FMT_RGB24,   MKTAG('r','a','w',' '), 24 },
    { AV_PIX_FMT_BGR24,   MKTAG('2','4','B','G'), 24 },
    { AV_PIX_FMT_ARGB,    MKTAG('r','a','w',' '), 32 },
    { AV_PIX_FMT_BGRA,    MKTAG('B','G','R','A'), 32 },
    { AV_PIX_FMT_RGBA,    MKTAG('R','G','B','A'), 32 },
    { AV_PIX_FMT_ABGR,    MKTAG('A','B','G','R'), 32 },
    { AV_PIX_FMT_RGB48BE, MKTAG('b','4','8','r'), 48 },
};

static int mov_get_dnxhd_codec_tag(AVFormatContext *s, MOVTrack *track)
{
  int tag = MKTAG('A','V','d','n');
  if (track->par->profile != FF_PROFILE_UNKNOWN &&
      track->par->profile != FF_PROFILE_DNXHD)
      tag = MKTAG('A','V','d','h');
  return tag;
}

static int mov_get_rawvideo_codec_tag(AVFormatContext *s, MOVTrack *track)
{
    int tag = track->par->codec_tag;
    int i;
    enum AVPixelFormat pix_fmt;

    for (i = 0; i < FF_ARRAY_ELEMS(mov_pix_fmt_tags); i++) {
        if (track->par->format == mov_pix_fmt_tags[i].pix_fmt) {
            tag = mov_pix_fmt_tags[i].tag;
            track->par->bits_per_coded_sample = mov_pix_fmt_tags[i].bps;
            if (track->par->codec_tag == mov_pix_fmt_tags[i].tag)
                break;
        }
    }

    pix_fmt = avpriv_find_pix_fmt(avpriv_pix_fmt_bps_mov,
                                  track->par->bits_per_coded_sample);
    if (tag == MKTAG('r','a','w',' ') &&
        track->par->format != pix_fmt &&
        track->par->format != AV_PIX_FMT_GRAY8 &&
        track->par->format != AV_PIX_FMT_NONE)
        av_log(s, AV_LOG_ERROR, "%s rawvideo cannot be written to mov, output file will be unreadable\n",
               av_get_pix_fmt_name(track->par->format));
    return tag;
}

static unsigned int mov_get_codec_tag(AVFormatContext *s, MOVTrack *track)
{
    unsigned int tag = track->par->codec_tag;

    // "rtp " is used to distinguish internally created RTP-hint tracks
    // (with rtp_ctx) from other tracks.
    if (tag == MKTAG('r','t','p',' '))
        tag = 0;
    if (!tag || (s->strict_std_compliance >= FF_COMPLIANCE_NORMAL &&
                 (track->par->codec_id == AV_CODEC_ID_DVVIDEO ||
                  track->par->codec_id == AV_CODEC_ID_RAWVIDEO ||
                  track->par->codec_id == AV_CODEC_ID_H263 ||
                  track->par->codec_id == AV_CODEC_ID_H264 ||
                  track->par->codec_id == AV_CODEC_ID_DNXHD ||
                  track->par->codec_id == AV_CODEC_ID_MPEG2VIDEO ||
                  av_get_bits_per_sample(track->par->codec_id)))) { // pcm audio
        if (track->par->codec_id == AV_CODEC_ID_DVVIDEO)
            tag = mov_get_dv_codec_tag(s, track);
        else if (track->par->codec_id == AV_CODEC_ID_RAWVIDEO)
            tag = mov_get_rawvideo_codec_tag(s, track);
        else if (track->par->codec_id == AV_CODEC_ID_MPEG2VIDEO)
            tag = mov_get_mpeg2_xdcam_codec_tag(s, track);
        else if (track->par->codec_id == AV_CODEC_ID_H264)
            tag = mov_get_h264_codec_tag(s, track);
        else if (track->par->codec_id == AV_CODEC_ID_DNXHD)
            tag = mov_get_dnxhd_codec_tag(s, track);
        else if (track->par->codec_type == AVMEDIA_TYPE_VIDEO) {
            tag = ff_codec_get_tag(ff_codec_movvideo_tags, track->par->codec_id);
            if (!tag) { // if no mac fcc found, try with Microsoft tags
                tag = ff_codec_get_tag(ff_codec_bmp_tags, track->par->codec_id);
                if (tag)
                    av_log(s, AV_LOG_WARNING, "Using MS style video codec tag, "
                           "the file may be unplayable!\n");
            }
        } else if (track->par->codec_type == AVMEDIA_TYPE_AUDIO) {
            tag = ff_codec_get_tag(ff_codec_movaudio_tags, track->par->codec_id);
            if (!tag) { // if no mac fcc found, try with Microsoft tags
                int ms_tag = ff_codec_get_tag(ff_codec_wav_tags, track->par->codec_id);
                if (ms_tag) {
                    tag = MKTAG('m', 's', ((ms_tag >> 8) & 0xff), (ms_tag & 0xff));
                    av_log(s, AV_LOG_WARNING, "Using MS style audio codec tag, "
                           "the file may be unplayable!\n");
                }
            }
        } else if (track->par->codec_type == AVMEDIA_TYPE_SUBTITLE)
            tag = ff_codec_get_tag(ff_codec_movsubtitle_tags, track->par->codec_id);
    }

    return tag;
}

static const AVCodecTag codec_cover_image_tags[] = {
    { AV_CODEC_ID_MJPEG,  0xD },
    { AV_CODEC_ID_PNG,    0xE },
    { AV_CODEC_ID_BMP,    0x1B },
    { AV_CODEC_ID_NONE, 0 },
};

static unsigned int validate_codec_tag(const AVCodecTag *const *tags,
                                       unsigned int tag, int codec_id)
{
    int i;

    /**
     * Check that tag + id is in the table
     */
    for (i = 0; tags && tags[i]; i++) {
        const AVCodecTag *codec_tags = tags[i];
        while (codec_tags->id != AV_CODEC_ID_NONE) {
            if (avpriv_toupper4(codec_tags->tag) == avpriv_toupper4(tag) &&
                codec_tags->id == codec_id)
                return codec_tags->tag;
            codec_tags++;
        }
    }
    return 0;
}

static unsigned int mov_find_codec_tag(AVFormatContext *s, MOVTrack *track)
{
    if (is_cover_image(track->st))
        return ff_codec_get_tag(codec_cover_image_tags, track->par->codec_id);

    if (track->mode == MODE_IPOD)
        if (!av_match_ext(s->url, "m4a") &&
            !av_match_ext(s->url, "m4v") &&
            !av_match_ext(s->url, "m4b"))
            av_log(s, AV_LOG_WARNING, "Warning, extension is not .m4a nor .m4v "
                   "Quicktime/Ipod might not play the file\n");

    if (track->mode == MODE_MOV) {
        return mov_get_codec_tag(s, track);
    } else
        return validate_codec_tag(s->oformat->codec_tag, track->par->codec_tag,
                                  track->par->codec_id);
}

/** Write uuid atom.
 * Needed to make file play in iPods running newest firmware
 * goes after avcC atom in moov.trak.mdia.minf.stbl.stsd.avc1
 */
static int mov_write_uuid_tag_ipod(AVIOContext *pb)
{
    avio_wb32(pb, 28);
    ffio_wfourcc(pb, "uuid");
    avio_wb32(pb, 0x6b6840f2);
    avio_wb32(pb, 0x5f244fc5);
    avio_wb32(pb, 0xba39a51b);
    avio_wb32(pb, 0xcf0323f3);
    avio_wb32(pb, 0x0);
    return 28;
}

static const uint16_t fiel_data[] = {
    0x0000, 0x0100, 0x0201, 0x0206, 0x0209, 0x020e
};

static int mov_write_fiel_tag(AVIOContext *pb, MOVTrack *track, int field_order)
{
    unsigned mov_field_order = 0;
    if (field_order < FF_ARRAY_ELEMS(fiel_data))
        mov_field_order = fiel_data[field_order];
    else
        return 0;
    avio_wb32(pb, 10);
    ffio_wfourcc(pb, "fiel");
    avio_wb16(pb, mov_field_order);
    return 10;
}

static int mov_write_subtitle_tag(AVIOContext *pb, MOVTrack *track)
{
    int64_t pos = avio_tell(pb);
    avio_wb32(pb, 0);    /* size */
    avio_wl32(pb, track->tag); // store it byteswapped
    avio_wb32(pb, 0);    /* Reserved */
    avio_wb16(pb, 0);    /* Reserved */
    avio_wb16(pb, 1);    /* Data-reference index */

    if (track->par->codec_id == AV_CODEC_ID_DVD_SUBTITLE)
        mov_write_esds_tag(pb, track);
    else if (track->par->extradata_size)
        avio_write(pb, track->par->extradata, track->par->extradata_size);

    return update_size(pb, pos);
}

static int mov_write_st3d_tag(AVFormatContext *s, AVIOContext *pb, AVStereo3D *stereo_3d)
{
    int8_t stereo_mode;

    if (stereo_3d->flags != 0) {
        av_log(s, AV_LOG_WARNING, "Unsupported stereo_3d flags %x. st3d not written.\n", stereo_3d->flags);
        return 0;
    }

    switch (stereo_3d->type) {
    case AV_STEREO3D_2D:
        stereo_mode = 0;
        break;
    case AV_STEREO3D_TOPBOTTOM:
        stereo_mode = 1;
        break;
    case AV_STEREO3D_SIDEBYSIDE:
        stereo_mode = 2;
        break;
    default:
        av_log(s, AV_LOG_WARNING, "Unsupported stereo_3d type %s. st3d not written.\n", av_stereo3d_type_name(stereo_3d->type));
        return 0;
    }
    avio_wb32(pb, 13); /* size */
    ffio_wfourcc(pb, "st3d");
    avio_wb32(pb, 0); /* version = 0 & flags = 0 */
    avio_w8(pb, stereo_mode);
    return 13;
}

static int mov_write_sv3d_tag(AVFormatContext *s, AVIOContext *pb, AVSphericalMapping *spherical_mapping)
{
    int64_t sv3d_pos, svhd_pos, proj_pos;
    const char* metadata_source = s->flags & AVFMT_FLAG_BITEXACT ? "Lavf" : LIBAVFORMAT_IDENT;

    if (spherical_mapping->projection != AV_SPHERICAL_EQUIRECTANGULAR &&
        spherical_mapping->projection != AV_SPHERICAL_EQUIRECTANGULAR_TILE &&
        spherical_mapping->projection != AV_SPHERICAL_CUBEMAP) {
        av_log(s, AV_LOG_WARNING, "Unsupported projection %d. sv3d not written.\n", spherical_mapping->projection);
        return 0;
    }

    sv3d_pos = avio_tell(pb);
    avio_wb32(pb, 0);  /* size */
    ffio_wfourcc(pb, "sv3d");

    svhd_pos = avio_tell(pb);
    avio_wb32(pb, 0);  /* size */
    ffio_wfourcc(pb, "svhd");
    avio_wb32(pb, 0); /* version = 0 & flags = 0 */
    avio_put_str(pb, metadata_source);
    update_size(pb, svhd_pos);

    proj_pos = avio_tell(pb);
    avio_wb32(pb, 0); /* size */
    ffio_wfourcc(pb, "proj");

    avio_wb32(pb, 24); /* size */
    ffio_wfourcc(pb, "prhd");
    avio_wb32(pb, 0); /* version = 0 & flags = 0 */
    avio_wb32(pb, spherical_mapping->yaw);
    avio_wb32(pb, spherical_mapping->pitch);
    avio_wb32(pb, spherical_mapping->roll);

    switch (spherical_mapping->projection) {
    case AV_SPHERICAL_EQUIRECTANGULAR:
    case AV_SPHERICAL_EQUIRECTANGULAR_TILE:
        avio_wb32(pb, 28);    /* size */
        ffio_wfourcc(pb, "equi");
        avio_wb32(pb, 0); /* version = 0 & flags = 0 */
        avio_wb32(pb, spherical_mapping->bound_top);
        avio_wb32(pb, spherical_mapping->bound_bottom);
        avio_wb32(pb, spherical_mapping->bound_left);
        avio_wb32(pb, spherical_mapping->bound_right);
        break;
    case AV_SPHERICAL_CUBEMAP:
        avio_wb32(pb, 20);    /* size */
        ffio_wfourcc(pb, "cbmp");
        avio_wb32(pb, 0); /* version = 0 & flags = 0 */
        avio_wb32(pb, 0); /* layout */
        avio_wb32(pb, spherical_mapping->padding); /* padding */
        break;
    }
    update_size(pb, proj_pos);

    return update_size(pb, sv3d_pos);
}

static int mov_write_dvcc_dvvc_tag(AVFormatContext *s, AVIOContext *pb, AVDOVIDecoderConfigurationRecord *dovi)
{
    avio_wb32(pb, 32); /* size = 8 + 24 */
    if (dovi->dv_profile > 7)
        ffio_wfourcc(pb, "dvvC");
    else
        ffio_wfourcc(pb, "dvcC");
    avio_w8(pb, dovi->dv_version_major);
    avio_w8(pb, dovi->dv_version_minor);
    avio_wb16(pb, (dovi->dv_profile << 9) | (dovi->dv_level << 3) |
              (dovi->rpu_present_flag << 2) | (dovi->el_present_flag << 1) |
              dovi->bl_present_flag);
    avio_wb32(pb, (dovi->dv_bl_signal_compatibility_id << 28) | 0);

    avio_wb32(pb, 0); /* reserved */
    avio_wb32(pb, 0); /* reserved */
    avio_wb32(pb, 0); /* reserved */
    avio_wb32(pb, 0); /* reserved */
    av_log(s, AV_LOG_DEBUG, "DOVI in %s box, version: %d.%d, profile: %d, level: %d, "
           "rpu flag: %d, el flag: %d, bl flag: %d, compatibility id: %d\n",
           dovi->dv_profile > 7 ? "dvvC" : "dvcC",
           dovi->dv_version_major, dovi->dv_version_minor,
           dovi->dv_profile, dovi->dv_level,
           dovi->rpu_present_flag,
           dovi->el_present_flag,
           dovi->bl_present_flag,
           dovi->dv_bl_signal_compatibility_id);
    return 32; /* 8 + 24 */
}

static int mov_write_clap_tag(AVIOContext *pb, MOVTrack *track)
{
    avio_wb32(pb, 40);
    ffio_wfourcc(pb, "clap");
    avio_wb32(pb, track->par->width); /* apertureWidth_N */
    avio_wb32(pb, 1); /* apertureWidth_D (= 1) */
    avio_wb32(pb, track->height); /* apertureHeight_N */
    avio_wb32(pb, 1); /* apertureHeight_D (= 1) */
    avio_wb32(pb, 0); /* horizOff_N (= 0) */
    avio_wb32(pb, 1); /* horizOff_D (= 1) */
    avio_wb32(pb, 0); /* vertOff_N (= 0) */
    avio_wb32(pb, 1); /* vertOff_D (= 1) */
    return 40;
}

static int mov_write_pasp_tag(AVIOContext *pb, MOVTrack *track)
{
    AVRational sar;
    av_reduce(&sar.num, &sar.den, track->par->sample_aspect_ratio.num,
              track->par->sample_aspect_ratio.den, INT_MAX);

    avio_wb32(pb, 16);
    ffio_wfourcc(pb, "pasp");
    avio_wb32(pb, sar.num);
    avio_wb32(pb, sar.den);
    return 16;
}

static int mov_write_gama_tag(AVFormatContext *s, AVIOContext *pb, MOVTrack *track, double gamma)
{
    uint32_t gama = 0;
    if (gamma <= 0.0) {
        gamma = avpriv_get_gamma_from_trc(track->par->color_trc);
    }
    av_log(s, AV_LOG_DEBUG, "gamma value %g\n", gamma);

    if (gamma > 1e-6) {
        gama = (uint32_t)lrint((double)(1<<16) * gamma);
        av_log(s, AV_LOG_DEBUG, "writing gama value %"PRId32"\n", gama);

        av_assert0(track->mode == MODE_MOV);
        avio_wb32(pb, 12);
        ffio_wfourcc(pb, "gama");
        avio_wb32(pb, gama);
        return 12;
    } else {
        av_log(s, AV_LOG_WARNING, "gamma value unknown, unable to write gama atom\n");
    }
    return 0;
}

static int mov_write_colr_tag(AVIOContext *pb, MOVTrack *track, int prefer_icc)
{
    int64_t pos = avio_tell(pb);

    // Ref (MOV): https://developer.apple.com/library/mac/technotes/tn2162/_index.html#//apple_ref/doc/uid/DTS40013070-CH1-TNTAG9
    // Ref (MP4): ISO/IEC 14496-12:2012

    const uint8_t *icc_profile;
    int icc_profile_size;

    if (prefer_icc) {
        icc_profile = av_stream_get_side_data(track->st, AV_PKT_DATA_ICC_PROFILE, &icc_profile_size);

        if (icc_profile) {
            avio_wb32(pb, 12 + icc_profile_size);
            ffio_wfourcc(pb, "colr");
            ffio_wfourcc(pb, "prof");
            avio_write(pb, icc_profile, icc_profile_size);
            return 12 + icc_profile_size;
        }
        else {
            av_log(NULL, AV_LOG_INFO, "no ICC profile found, will write nclx/nclc colour info instead\n");
        }
    }

    /* We should only ever be called by MOV or MP4. */
    av_assert0(track->mode == MODE_MOV || track->mode == MODE_MP4);

    avio_wb32(pb, 0); /* size */
    ffio_wfourcc(pb, "colr");
    if (track->mode == MODE_MP4)
        ffio_wfourcc(pb, "nclx");
    else
        ffio_wfourcc(pb, "nclc");
    // Do not try to guess the color info if it is AVCOL_PRI_UNSPECIFIED.
    // e.g., Dolby Vision for Apple devices should be set to AVCOL_PRI_UNSPECIFIED. See
    // https://developer.apple.com/av-foundation/High-Dynamic-Range-Metadata-for-Apple-Devices.pdf
    avio_wb16(pb, track->par->color_primaries);
    avio_wb16(pb, track->par->color_trc);
    avio_wb16(pb, track->par->color_space);
    if (track->mode == MODE_MP4) {
        int full_range = track->par->color_range == AVCOL_RANGE_JPEG;
        avio_w8(pb, full_range << 7);
    }

    return update_size(pb, pos);
}

static int mov_write_clli_tag(AVIOContext *pb, MOVTrack *track)
{
    const uint8_t *side_data;
    const AVContentLightMetadata *content_light_metadata;

    side_data = av_stream_get_side_data(track->st, AV_PKT_DATA_CONTENT_LIGHT_LEVEL, NULL);
    if (!side_data) {
        av_log(NULL, AV_LOG_VERBOSE, "Not writing 'clli' atom. No content light level info.\n");
        return 0;
    }
    content_light_metadata = (const AVContentLightMetadata*)side_data;

    avio_wb32(pb, 12); // size
    ffio_wfourcc(pb, "clli");
    avio_wb16(pb, content_light_metadata->MaxCLL);
    avio_wb16(pb, content_light_metadata->MaxFALL);
    return 12;
}

static inline int64_t rescale_mdcv(AVRational q, int b)
{
    return av_rescale(q.num, b, q.den);
}

static int mov_write_mdcv_tag(AVIOContext *pb, MOVTrack *track)
{
    const int chroma_den = 50000;
    const int luma_den = 10000;
    const uint8_t *side_data;
    const AVMasteringDisplayMetadata *metadata;

    side_data = av_stream_get_side_data(track->st, AV_PKT_DATA_MASTERING_DISPLAY_METADATA, NULL);
    metadata = (const AVMasteringDisplayMetadata*)side_data;
    if (!metadata || !metadata->has_primaries || !metadata->has_luminance) {
        av_log(NULL, AV_LOG_VERBOSE, "Not writing 'mdcv' atom. Missing mastering metadata.\n");
        return 0;
    }

    avio_wb32(pb, 32); // size
    ffio_wfourcc(pb, "mdcv");
    avio_wb16(pb, rescale_mdcv(metadata->display_primaries[1][0], chroma_den));
    avio_wb16(pb, rescale_mdcv(metadata->display_primaries[1][1], chroma_den));
    avio_wb16(pb, rescale_mdcv(metadata->display_primaries[2][0], chroma_den));
    avio_wb16(pb, rescale_mdcv(metadata->display_primaries[2][1], chroma_den));
    avio_wb16(pb, rescale_mdcv(metadata->display_primaries[0][0], chroma_den));
    avio_wb16(pb, rescale_mdcv(metadata->display_primaries[0][1], chroma_den));
    avio_wb16(pb, rescale_mdcv(metadata->white_point[0], chroma_den));
    avio_wb16(pb, rescale_mdcv(metadata->white_point[1], chroma_den));
    avio_wb32(pb, rescale_mdcv(metadata->max_luminance, luma_den));
    avio_wb32(pb, rescale_mdcv(metadata->min_luminance, luma_den));
    return 32;
}

static void find_compressor(char * compressor_name, int len, MOVTrack *track)
{
    AVDictionaryEntry *encoder;
    int xdcam_res =  (track->par->width == 1280 && track->par->height == 720)
                  || (track->par->width == 1440 && track->par->height == 1080)
                  || (track->par->width == 1920 && track->par->height == 1080);

    if (track->mode == MODE_MOV &&
        (encoder = av_dict_get(track->st->metadata, "encoder", NULL, 0))) {
        av_strlcpy(compressor_name, encoder->value, 32);
    } else if (track->par->codec_id == AV_CODEC_ID_MPEG2VIDEO && xdcam_res) {
        int interlaced = track->par->field_order > AV_FIELD_PROGRESSIVE;
        AVStream *st = track->st;
        int rate = defined_frame_rate(NULL, st);
        av_strlcatf(compressor_name, len, "XDCAM");
        if (track->par->format == AV_PIX_FMT_YUV422P) {
            av_strlcatf(compressor_name, len, " HD422");
        } else if(track->par->width == 1440) {
            av_strlcatf(compressor_name, len, " HD");
        } else
            av_strlcatf(compressor_name, len, " EX");

        av_strlcatf(compressor_name, len, " %d%c", track->par->height, interlaced ? 'i' : 'p');

        av_strlcatf(compressor_name, len, "%d", rate * (interlaced + 1));
    }
}

static int mov_write_video_tag(AVFormatContext *s, AVIOContext *pb, MOVMuxContext *mov, MOVTrack *track)
{
    int64_t pos = avio_tell(pb);
    char compressor_name[32] = { 0 };
    int avid = 0;

    int uncompressed_ycbcr = ((track->par->codec_id == AV_CODEC_ID_RAWVIDEO && track->par->format == AV_PIX_FMT_UYVY422)
                           || (track->par->codec_id == AV_CODEC_ID_RAWVIDEO && track->par->format == AV_PIX_FMT_YUYV422)
                           ||  track->par->codec_id == AV_CODEC_ID_V308
                           ||  track->par->codec_id == AV_CODEC_ID_V408
                           ||  track->par->codec_id == AV_CODEC_ID_V410
                           ||  track->par->codec_id == AV_CODEC_ID_V210);

    avio_wb32(pb, 0); /* size */
    if (mov->encryption_scheme != MOV_ENC_NONE) {
        ffio_wfourcc(pb, "encv");
    } else {
        avio_wl32(pb, track->tag); // store it byteswapped
    }
    avio_wb32(pb, 0); /* Reserved */
    avio_wb16(pb, 0); /* Reserved */
    avio_wb16(pb, 1); /* Data-reference index */

    if (uncompressed_ycbcr) {
        avio_wb16(pb, 2); /* Codec stream version */
    } else {
        avio_wb16(pb, 0); /* Codec stream version */
    }
    avio_wb16(pb, 0); /* Codec stream revision (=0) */
    if (track->mode == MODE_MOV) {
        ffio_wfourcc(pb, "FFMP"); /* Vendor */
        if (track->par->codec_id == AV_CODEC_ID_RAWVIDEO || uncompressed_ycbcr) {
            avio_wb32(pb, 0); /* Temporal Quality */
            avio_wb32(pb, 0x400); /* Spatial Quality = lossless*/
        } else {
            avio_wb32(pb, 0x200); /* Temporal Quality = normal */
            avio_wb32(pb, 0x200); /* Spatial Quality = normal */
        }
    } else {
        avio_wb32(pb, 0); /* Reserved */
        avio_wb32(pb, 0); /* Reserved */
        avio_wb32(pb, 0); /* Reserved */
    }
    avio_wb16(pb, mov->video_width ? mov->video_width : track->par->width); /* Video width */
    avio_wb16(pb, track->height); /* Video height */
    avio_wb32(pb, 0x00480000); /* Horizontal resolution 72dpi */
    avio_wb32(pb, 0x00480000); /* Vertical resolution 72dpi */
    avio_wb32(pb, 0); /* Data size (= 0) */
    avio_wb16(pb, 1); /* Frame count (= 1) */

    /* FIXME not sure, ISO 14496-1 draft where it shall be set to 0 */
    find_compressor(compressor_name, 32, track);
    avio_w8(pb, strlen(compressor_name));
    avio_write(pb, compressor_name, 31);

    if (track->mode == MODE_MOV &&
       (track->par->codec_id == AV_CODEC_ID_V410 || track->par->codec_id == AV_CODEC_ID_V210))
        avio_wb16(pb, 0x18);
    else if (track->mode == MODE_MOV && track->par->bits_per_coded_sample)
        avio_wb16(pb, track->par->bits_per_coded_sample |
                  (track->par->format == AV_PIX_FMT_GRAY8 ? 0x20 : 0));
    else
        avio_wb16(pb, 0x18); /* Reserved */

    if (track->mode == MODE_MOV && track->par->format == AV_PIX_FMT_PAL8) {
        int pal_size, i;
        avio_wb16(pb, 0);             /* Color table ID */
        avio_wb32(pb, 0);             /* Color table seed */
        avio_wb16(pb, 0x8000);        /* Color table flags */
        if (track->par->bits_per_coded_sample < 0 || track->par->bits_per_coded_sample > 8)
            return AVERROR(EINVAL);
        pal_size = 1 << track->par->bits_per_coded_sample;
        avio_wb16(pb, pal_size - 1);  /* Color table size (zero-relative) */
        for (i = 0; i < pal_size; i++) {
            uint32_t rgb = track->palette[i];
            uint16_t r = (rgb >> 16) & 0xff;
            uint16_t g = (rgb >> 8)  & 0xff;
            uint16_t b = rgb         & 0xff;
            avio_wb16(pb, 0);
            avio_wb16(pb, (r << 8) | r);
            avio_wb16(pb, (g << 8) | g);
            avio_wb16(pb, (b << 8) | b);
        }
    } else
        avio_wb16(pb, 0xffff); /* Reserved */

    if (track->tag == MKTAG('m','p','4','v'))
        mov_write_esds_tag(pb, track);
    else if (track->par->codec_id == AV_CODEC_ID_H263)
        mov_write_d263_tag(pb);
    else if (track->par->codec_id == AV_CODEC_ID_AVUI ||
            track->par->codec_id == AV_CODEC_ID_SVQ3) {
        mov_write_extradata_tag(pb, track);
        avio_wb32(pb, 0);
    } else if (track->par->codec_id == AV_CODEC_ID_DNXHD) {
        mov_write_avid_tag(pb, track);
        avid = 1;
    } else if (track->par->codec_id == AV_CODEC_ID_HEVC)
        mov_write_hvcc_tag(pb, track);
    else if (track->par->codec_id == AV_CODEC_ID_H264 && !TAG_IS_AVCI(track->tag)) {
        mov_write_avcc_tag(pb, track);
        if (track->mode == MODE_IPOD)
            mov_write_uuid_tag_ipod(pb);
    } else if (track->par->codec_id == AV_CODEC_ID_VP9) {
        mov_write_vpcc_tag(mov->fc, pb, track);
    } else if (track->par->codec_id == AV_CODEC_ID_AV1) {
        mov_write_av1c_tag(pb, track);
    } else if (track->par->codec_id == AV_CODEC_ID_VC1 && track->vos_len > 0)
        mov_write_dvc1_tag(pb, track);
    else if (track->par->codec_id == AV_CODEC_ID_VP6F ||
             track->par->codec_id == AV_CODEC_ID_VP6A) {
        /* Don't write any potential extradata here - the cropping
         * is signalled via the normal width/height fields. */
    } else if (track->par->codec_id == AV_CODEC_ID_R10K) {
        if (track->par->codec_tag == MKTAG('R','1','0','k'))
            mov_write_dpxe_tag(pb, track);
    } else if (track->vos_len > 0)
        mov_write_glbl_tag(pb, track);

    if (track->par->codec_id != AV_CODEC_ID_H264 &&
        track->par->codec_id != AV_CODEC_ID_MPEG4 &&
        track->par->codec_id != AV_CODEC_ID_DNXHD) {
        int field_order = track->par->field_order;

#if FF_API_LAVF_AVCTX
    FF_DISABLE_DEPRECATION_WARNINGS
    if (field_order != track->st->codec->field_order && track->st->codec->field_order != AV_FIELD_UNKNOWN)
        field_order = track->st->codec->field_order;
    FF_ENABLE_DEPRECATION_WARNINGS
#endif

        if (field_order != AV_FIELD_UNKNOWN)
            mov_write_fiel_tag(pb, track, field_order);
    }

    if (mov->flags & FF_MOV_FLAG_WRITE_GAMA) {
        if (track->mode == MODE_MOV)
            mov_write_gama_tag(s, pb, track, mov->gamma);
        else
            av_log(mov->fc, AV_LOG_WARNING, "Not writing 'gama' atom. Format is not MOV.\n");
    }
    if (mov->flags & FF_MOV_FLAG_WRITE_COLR) {
        if (track->mode == MODE_MOV || track->mode == MODE_MP4)
            mov_write_colr_tag(pb, track, mov->flags & FF_MOV_FLAG_PREFER_ICC);
        else
            av_log(mov->fc, AV_LOG_WARNING, "Not writing 'colr' atom. Format is not MOV or MP4.\n");
    }
    if (track->mode == MODE_MOV || track->mode == MODE_MP4) {
        mov_write_clli_tag(pb, track);
        mov_write_mdcv_tag(pb, track);
    }

    if (track->mode == MODE_MP4 && mov->fc->strict_std_compliance <= FF_COMPLIANCE_UNOFFICIAL) {
        AVStereo3D* stereo_3d = (AVStereo3D*) av_stream_get_side_data(track->st, AV_PKT_DATA_STEREO3D, NULL);
        AVSphericalMapping* spherical_mapping = (AVSphericalMapping*)av_stream_get_side_data(track->st, AV_PKT_DATA_SPHERICAL, NULL);
        AVDOVIDecoderConfigurationRecord *dovi = (AVDOVIDecoderConfigurationRecord *)
                                                 av_stream_get_side_data(track->st, AV_PKT_DATA_DOVI_CONF, NULL);;

        if (stereo_3d)
            mov_write_st3d_tag(s, pb, stereo_3d);
        if (spherical_mapping)
            mov_write_sv3d_tag(mov->fc, pb, spherical_mapping);
        if (dovi)
            mov_write_dvcc_dvvc_tag(s, pb, dovi);
    }

    if (track->par->sample_aspect_ratio.den && track->par->sample_aspect_ratio.num) {
        mov_write_pasp_tag(pb, track);
    }

    if (uncompressed_ycbcr){
        mov_write_clap_tag(pb, track);
    }

    if (mov->encryption_scheme != MOV_ENC_NONE) {
        ff_mov_cenc_write_sinf_tag(track, pb, mov->encryption_kid);
    }

    /* extra padding for avid stsd */
    /* https://developer.apple.com/library/mac/documentation/QuickTime/QTFF/QTFFChap2/qtff2.html#//apple_ref/doc/uid/TP40000939-CH204-61112 */
    if (avid)
        avio_wb32(pb, 0);

    return update_size(pb, pos);
}

static int mov_write_rtp_tag(AVIOContext *pb, MOVTrack *track)
{
    int64_t pos = avio_tell(pb);
    avio_wb32(pb, 0); /* size */
    ffio_wfourcc(pb, "rtp ");
    avio_wb32(pb, 0); /* Reserved */
    avio_wb16(pb, 0); /* Reserved */
    avio_wb16(pb, 1); /* Data-reference index */

    avio_wb16(pb, 1); /* Hint track version */
    avio_wb16(pb, 1); /* Highest compatible version */
    avio_wb32(pb, track->max_packet_size); /* Max packet size */

    avio_wb32(pb, 12); /* size */
    ffio_wfourcc(pb, "tims");
    avio_wb32(pb, track->timescale);

    return update_size(pb, pos);
}

static int mov_write_source_reference_tag(AVIOContext *pb, MOVTrack *track, const char *reel_name)
{
    uint64_t str_size =strlen(reel_name);
    int64_t pos = avio_tell(pb);

    if (str_size >= UINT16_MAX){
        av_log(NULL, AV_LOG_ERROR, "reel_name length %"PRIu64" is too large\n", str_size);
        avio_wb16(pb, 0);
        return AVERROR(EINVAL);
    }

    avio_wb32(pb, 0);                              /* size */
    ffio_wfourcc(pb, "name");                      /* Data format */
    avio_wb16(pb, str_size);                       /* string size */
    avio_wb16(pb, track->language);                /* langcode */
    avio_write(pb, reel_name, str_size);           /* reel name */
    return update_size(pb,pos);
}

static int mov_write_tmcd_tag(AVIOContext *pb, MOVTrack *track)
{
    int64_t pos = avio_tell(pb);
#if 1
    int frame_duration;
    int nb_frames;
    AVDictionaryEntry *t = NULL;

    if (!track->st->avg_frame_rate.num || !track->st->avg_frame_rate.den) {
#if FF_API_LAVF_AVCTX
    FF_DISABLE_DEPRECATION_WARNINGS
        frame_duration = av_rescale(track->timescale, track->st->codec->time_base.num, track->st->codec->time_base.den);
        nb_frames      = ROUNDED_DIV(track->st->codec->time_base.den, track->st->codec->time_base.num);
    FF_ENABLE_DEPRECATION_WARNINGS
#else
        av_log(NULL, AV_LOG_ERROR, "avg_frame_rate not set for tmcd track.\n");
        return AVERROR(EINVAL);
#endif
    } else {
        frame_duration = av_rescale(track->timescale, track->st->avg_frame_rate.num, track->st->avg_frame_rate.den);
        nb_frames      = ROUNDED_DIV(track->st->avg_frame_rate.den, track->st->avg_frame_rate.num);
    }

    if (nb_frames > 255) {
        av_log(NULL, AV_LOG_ERROR, "fps %d is too large\n", nb_frames);
        return AVERROR(EINVAL);
    }

    avio_wb32(pb, 0); /* size */
    ffio_wfourcc(pb, "tmcd");               /* Data format */
    avio_wb32(pb, 0);                       /* Reserved */
    avio_wb32(pb, 1);                       /* Data reference index */
    avio_wb32(pb, 0);                       /* Flags */
    avio_wb32(pb, track->timecode_flags);   /* Flags (timecode) */
    avio_wb32(pb, track->timescale);        /* Timescale */
    avio_wb32(pb, frame_duration);          /* Frame duration */
    avio_w8(pb, nb_frames);                 /* Number of frames */
    avio_w8(pb, 0);                         /* Reserved */

    t = av_dict_get(track->st->metadata, "reel_name", NULL, 0);
    if (t && utf8len(t->value) && track->mode != MODE_MP4)
        mov_write_source_reference_tag(pb, track, t->value);
    else
        avio_wb16(pb, 0); /* zero size */
#else

    avio_wb32(pb, 0); /* size */
    ffio_wfourcc(pb, "tmcd");               /* Data format */
    avio_wb32(pb, 0);                       /* Reserved */
    avio_wb32(pb, 1);                       /* Data reference index */
    if (track->par->extradata_size)
        avio_write(pb, track->par->extradata, track->par->extradata_size);
#endif
    return update_size(pb, pos);
}

static int mov_write_gpmd_tag(AVIOContext *pb, const MOVTrack *track)
{
    int64_t pos = avio_tell(pb);
    avio_wb32(pb, 0); /* size */
    ffio_wfourcc(pb, "gpmd");
    avio_wb32(pb, 0); /* Reserved */
    avio_wb16(pb, 0); /* Reserved */
    avio_wb16(pb, 1); /* Data-reference index */
    avio_wb32(pb, 0); /* Reserved */
    return update_size(pb, pos);
}

static int mov_write_stsd_tag(AVFormatContext *s, AVIOContext *pb, MOVMuxContext *mov, MOVTrack *track)
{
    int64_t pos = avio_tell(pb);
    int ret = 0;
    avio_wb32(pb, 0); /* size */
    ffio_wfourcc(pb, "stsd");
    avio_wb32(pb, 0); /* version & flags */
    avio_wb32(pb, 1); /* entry count */
    if (track->par->codec_type == AVMEDIA_TYPE_VIDEO)
        ret = mov_write_video_tag(s, pb, mov, track);
    else if (track->par->codec_type == AVMEDIA_TYPE_AUDIO)
        ret = mov_write_audio_tag(s, pb, mov, track);
    else if (track->par->codec_type == AVMEDIA_TYPE_SUBTITLE)
        ret = mov_write_subtitle_tag(pb, track);
    else if (track->par->codec_tag == MKTAG('r','t','p',' '))
        ret = mov_write_rtp_tag(pb, track);
    else if (track->par->codec_tag == MKTAG('t','m','c','d'))
        ret = mov_write_tmcd_tag(pb, track);
    else if (track->par->codec_tag == MKTAG('g','p','m','d'))
        ret = mov_write_gpmd_tag(pb, track);

    if (ret < 0)
        return ret;

    return update_size(pb, pos);
}

static int mov_write_ctts_tag(AVFormatContext *s, AVIOContext *pb, MOVTrack *track)
{
    MOVMuxContext *mov = s->priv_data;
    MOVStts *ctts_entries;
    uint32_t entries = 0;
    uint32_t atom_size;
    int i;

    ctts_entries = av_malloc_array((track->entry + 1), sizeof(*ctts_entries)); /* worst case */
    if (!ctts_entries)
        return AVERROR(ENOMEM);
    ctts_entries[0].count = 1;
    ctts_entries[0].duration = track->cluster[0].cts;
    for (i = 1; i < track->entry; i++) {
        if (track->cluster[i].cts == ctts_entries[entries].duration) {
            ctts_entries[entries].count++; /* compress */
        } else {
            entries++;
            ctts_entries[entries].duration = track->cluster[i].cts;
            ctts_entries[entries].count = 1;
        }
    }
    entries++; /* last one */
    atom_size = 16 + (entries * 8);
    avio_wb32(pb, atom_size); /* size */
    ffio_wfourcc(pb, "ctts");
    if (mov->flags & FF_MOV_FLAG_NEGATIVE_CTS_OFFSETS)
        avio_w8(pb, 1); /* version */
    else
        avio_w8(pb, 0); /* version */
    avio_wb24(pb, 0); /* flags */
    avio_wb32(pb, entries); /* entry count */
    for (i = 0; i < entries; i++) {
        avio_wb32(pb, ctts_entries[i].count);
        avio_wb32(pb, ctts_entries[i].duration);
    }
    av_free(ctts_entries);
    return atom_size;
}

/* Time to sample atom */
static int mov_write_stts_tag(AVIOContext *pb, MOVTrack *track)
{
    MOVStts *stts_entries = NULL;
    uint32_t entries = -1;
    uint32_t atom_size;
    int i;

    if (track->par->codec_type == AVMEDIA_TYPE_AUDIO && !track->audio_vbr) {
        stts_entries = av_malloc(sizeof(*stts_entries)); /* one entry */
        if (!stts_entries)
            return AVERROR(ENOMEM);
        stts_entries[0].count = track->sample_count;
        stts_entries[0].duration = 1;
        entries = 1;
    } else {
        if (track->entry) {
            stts_entries = av_malloc_array(track->entry, sizeof(*stts_entries)); /* worst case */
            if (!stts_entries)
                return AVERROR(ENOMEM);
        }
        for (i = 0; i < track->entry; i++) {
            int duration = get_cluster_duration(track, i);
            if (i && duration == stts_entries[entries].duration) {
                stts_entries[entries].count++; /* compress */
            } else {
                entries++;
                stts_entries[entries].duration = duration;
                stts_entries[entries].count = 1;
            }
        }
        entries++; /* last one */
    }
    atom_size = 16 + (entries * 8);
    avio_wb32(pb, atom_size); /* size */
    ffio_wfourcc(pb, "stts");
    avio_wb32(pb, 0); /* version & flags */
    avio_wb32(pb, entries); /* entry count */
    for (i = 0; i < entries; i++) {
        avio_wb32(pb, stts_entries[i].count);
        avio_wb32(pb, stts_entries[i].duration);
    }
    av_free(stts_entries);
    return atom_size;
}

static int mov_write_dref_tag(AVIOContext *pb)
{
    avio_wb32(pb, 28); /* size */
    ffio_wfourcc(pb, "dref");
    avio_wb32(pb, 0); /* version & flags */
    avio_wb32(pb, 1); /* entry count */

    avio_wb32(pb, 0xc); /* size */
    //FIXME add the alis and rsrc atom
    ffio_wfourcc(pb, "url ");
    avio_wb32(pb, 1); /* version & flags */

    return 28;
}

static int mov_preroll_write_stbl_atoms(AVIOContext *pb, MOVTrack *track)
{
    struct sgpd_entry {
        int count;
        int16_t roll_distance;
        int group_description_index;
    };

    struct sgpd_entry *sgpd_entries = NULL;
    int entries = -1;
    int group = 0;
    int i, j;

    const int OPUS_SEEK_PREROLL_MS = 80;
    int roll_samples = av_rescale_q(OPUS_SEEK_PREROLL_MS,
                                    (AVRational){1, 1000},
                                    (AVRational){1, 48000});

    if (!track->entry)
        return 0;

    sgpd_entries = av_malloc_array(track->entry, sizeof(*sgpd_entries));
    if (!sgpd_entries)
        return AVERROR(ENOMEM);

    av_assert0(track->par->codec_id == AV_CODEC_ID_OPUS || track->par->codec_id == AV_CODEC_ID_AAC);

    if (track->par->codec_id == AV_CODEC_ID_OPUS) {
        for (i = 0; i < track->entry; i++) {
            int roll_samples_remaining = roll_samples;
            int distance = 0;
            for (j = i - 1; j >= 0; j--) {
                roll_samples_remaining -= get_cluster_duration(track, j);
                distance++;
                if (roll_samples_remaining <= 0)
                    break;
            }
            /* We don't have enough preceeding samples to compute a valid
               roll_distance here, so this sample can't be independently
               decoded. */
            if (roll_samples_remaining > 0)
                distance = 0;
            /* Verify distance is a maximum of 32 (2.5ms) packets. */
            if (distance > 32)
                return AVERROR_INVALIDDATA;
            if (i && distance == sgpd_entries[entries].roll_distance) {
                sgpd_entries[entries].count++;
            } else {
                entries++;
                sgpd_entries[entries].count = 1;
                sgpd_entries[entries].roll_distance = distance;
                sgpd_entries[entries].group_description_index = distance ? ++group : 0;
            }
        }
    } else {
        entries++;
        sgpd_entries[entries].count = track->sample_count;
        sgpd_entries[entries].roll_distance = 1;
        sgpd_entries[entries].group_description_index = ++group;
    }
    entries++;

    if (!group) {
        av_free(sgpd_entries);
        return 0;
    }

    /* Write sgpd tag */
    avio_wb32(pb, 24 + (group * 2)); /* size */
    ffio_wfourcc(pb, "sgpd");
    avio_wb32(pb, 1 << 24); /* fullbox */
    ffio_wfourcc(pb, "roll");
    avio_wb32(pb, 2); /* default_length */
    avio_wb32(pb, group); /* entry_count */
    for (i = 0; i < entries; i++) {
        if (sgpd_entries[i].group_description_index) {
            avio_wb16(pb, -sgpd_entries[i].roll_distance); /* roll_distance */
        }
    }

    /* Write sbgp tag */
    avio_wb32(pb, 20 + (entries * 8)); /* size */
    ffio_wfourcc(pb, "sbgp");
    avio_wb32(pb, 0); /* fullbox */
    ffio_wfourcc(pb, "roll");
    avio_wb32(pb, entries); /* entry_count */
    for (i = 0; i < entries; i++) {
        avio_wb32(pb, sgpd_entries[i].count); /* sample_count */
        avio_wb32(pb, sgpd_entries[i].group_description_index); /* group_description_index */
    }

    av_free(sgpd_entries);
    return 0;
}

static int mov_write_stbl_tag(AVFormatContext *s, AVIOContext *pb, MOVMuxContext *mov, MOVTrack *track)
{
    int64_t pos = avio_tell(pb);
    int ret = 0;

    avio_wb32(pb, 0); /* size */
    ffio_wfourcc(pb, "stbl");
    if ((ret = mov_write_stsd_tag(s, pb, mov, track)) < 0)
        return ret;
    mov_write_stts_tag(pb, track);
    if ((track->par->codec_type == AVMEDIA_TYPE_VIDEO ||
         track->par->codec_id == AV_CODEC_ID_TRUEHD ||
<<<<<<< HEAD
=======
         track->par->codec_id == AV_CODEC_ID_MPEGH_3D_AUDIO ||
>>>>>>> 15a0ff81
         track->par->codec_tag == MKTAG('r','t','p',' ')) &&
        track->has_keyframes && track->has_keyframes < track->entry)
        mov_write_stss_tag(pb, track, MOV_SYNC_SAMPLE);
    if (track->par->codec_type == AVMEDIA_TYPE_VIDEO && track->has_disposable)
        mov_write_sdtp_tag(pb, track);
    if (track->mode == MODE_MOV && track->flags & MOV_TRACK_STPS)
        mov_write_stss_tag(pb, track, MOV_PARTIAL_SYNC_SAMPLE);
    if (track->par->codec_type == AVMEDIA_TYPE_VIDEO &&
        track->flags & MOV_TRACK_CTTS && track->entry) {

        if ((ret = mov_write_ctts_tag(s, pb, track)) < 0)
            return ret;
    }
    mov_write_stsc_tag(pb, track);
    mov_write_stsz_tag(pb, track);
    mov_write_stco_tag(pb, track);
    if (track->cenc.aes_ctr) {
        ff_mov_cenc_write_stbl_atoms(&track->cenc, pb);
    }
    if (track->par->codec_id == AV_CODEC_ID_OPUS || track->par->codec_id == AV_CODEC_ID_AAC) {
        mov_preroll_write_stbl_atoms(pb, track);
    }
    return update_size(pb, pos);
}

static int mov_write_dinf_tag(AVIOContext *pb)
{
    int64_t pos = avio_tell(pb);
    avio_wb32(pb, 0); /* size */
    ffio_wfourcc(pb, "dinf");
    mov_write_dref_tag(pb);
    return update_size(pb, pos);
}

static int mov_write_nmhd_tag(AVIOContext *pb)
{
    avio_wb32(pb, 12);
    ffio_wfourcc(pb, "nmhd");
    avio_wb32(pb, 0);
    return 12;
}

static int mov_write_tcmi_tag(AVIOContext *pb, MOVTrack *track)
{
    int64_t pos = avio_tell(pb);
    const char *font = "Lucida Grande";
    avio_wb32(pb, 0);                   /* size */
    ffio_wfourcc(pb, "tcmi");           /* timecode media information atom */
    avio_wb32(pb, 0);                   /* version & flags */
    avio_wb16(pb, 0);                   /* text font */
    avio_wb16(pb, 0);                   /* text face */
    avio_wb16(pb, 12);                  /* text size */
    avio_wb16(pb, 0);                   /* (unknown, not in the QT specs...) */
    avio_wb16(pb, 0x0000);              /* text color (red) */
    avio_wb16(pb, 0x0000);              /* text color (green) */
    avio_wb16(pb, 0x0000);              /* text color (blue) */
    avio_wb16(pb, 0xffff);              /* background color (red) */
    avio_wb16(pb, 0xffff);              /* background color (green) */
    avio_wb16(pb, 0xffff);              /* background color (blue) */
    avio_w8(pb, strlen(font));          /* font len (part of the pascal string) */
    avio_write(pb, font, strlen(font)); /* font name */
    return update_size(pb, pos);
}

static int mov_write_gmhd_tag(AVIOContext *pb, MOVTrack *track)
{
    int64_t pos = avio_tell(pb);
    avio_wb32(pb, 0);      /* size */
    ffio_wfourcc(pb, "gmhd");
    avio_wb32(pb, 0x18);   /* gmin size */
    ffio_wfourcc(pb, "gmin");/* generic media info */
    avio_wb32(pb, 0);      /* version & flags */
    avio_wb16(pb, 0x40);   /* graphics mode = */
    avio_wb16(pb, 0x8000); /* opColor (r?) */
    avio_wb16(pb, 0x8000); /* opColor (g?) */
    avio_wb16(pb, 0x8000); /* opColor (b?) */
    avio_wb16(pb, 0);      /* balance */
    avio_wb16(pb, 0);      /* reserved */

    /*
     * This special text atom is required for
     * Apple Quicktime chapters. The contents
     * don't appear to be documented, so the
     * bytes are copied verbatim.
     */
    if (track->tag != MKTAG('c','6','0','8')) {
    avio_wb32(pb, 0x2C);   /* size */
    ffio_wfourcc(pb, "text");
    avio_wb16(pb, 0x01);
    avio_wb32(pb, 0x00);
    avio_wb32(pb, 0x00);
    avio_wb32(pb, 0x00);
    avio_wb32(pb, 0x01);
    avio_wb32(pb, 0x00);
    avio_wb32(pb, 0x00);
    avio_wb32(pb, 0x00);
    avio_wb32(pb, 0x00004000);
    avio_wb16(pb, 0x0000);
    }

    if (track->par->codec_tag == MKTAG('t','m','c','d')) {
        int64_t tmcd_pos = avio_tell(pb);
        avio_wb32(pb, 0); /* size */
        ffio_wfourcc(pb, "tmcd");
        mov_write_tcmi_tag(pb, track);
        update_size(pb, tmcd_pos);
    } else if (track->par->codec_tag == MKTAG('g','p','m','d')) {
        int64_t gpmd_pos = avio_tell(pb);
        avio_wb32(pb, 0); /* size */
        ffio_wfourcc(pb, "gpmd");
        avio_wb32(pb, 0); /* version */
        update_size(pb, gpmd_pos);
    }
    return update_size(pb, pos);
}

static int mov_write_smhd_tag(AVIOContext *pb)
{
    avio_wb32(pb, 16); /* size */
    ffio_wfourcc(pb, "smhd");
    avio_wb32(pb, 0); /* version & flags */
    avio_wb16(pb, 0); /* reserved (balance, normally = 0) */
    avio_wb16(pb, 0); /* reserved */
    return 16;
}

static int mov_write_vmhd_tag(AVIOContext *pb)
{
    avio_wb32(pb, 0x14); /* size (always 0x14) */
    ffio_wfourcc(pb, "vmhd");
    avio_wb32(pb, 0x01); /* version & flags */
    avio_wb64(pb, 0); /* reserved (graphics mode = copy) */
    return 0x14;
}

static int is_clcp_track(MOVTrack *track)
{
    return track->tag == MKTAG('c','7','0','8') ||
           track->tag == MKTAG('c','6','0','8');
}

static int mov_write_hdlr_tag(AVFormatContext *s, AVIOContext *pb, MOVTrack *track)
{
    MOVMuxContext *mov = s->priv_data;
    const char *hdlr, *descr = NULL, *hdlr_type = NULL;
    int64_t pos = avio_tell(pb);

    hdlr      = "dhlr";
    hdlr_type = "url ";
    descr     = "DataHandler";

    if (track) {
        hdlr = (track->mode == MODE_MOV) ? "mhlr" : "\0\0\0\0";
        if (track->par->codec_type == AVMEDIA_TYPE_VIDEO) {
            hdlr_type = "vide";
            descr     = "VideoHandler";
        } else if (track->par->codec_type == AVMEDIA_TYPE_AUDIO) {
            hdlr_type = "soun";
            descr     = "SoundHandler";
        } else if (track->par->codec_type == AVMEDIA_TYPE_SUBTITLE) {
            if (is_clcp_track(track)) {
                hdlr_type = "clcp";
                descr = "ClosedCaptionHandler";
            } else {
                if (track->tag == MKTAG('t','x','3','g')) {
                    hdlr_type = "sbtl";
                } else if (track->tag == MKTAG('m','p','4','s')) {
                    hdlr_type = "subp";
                } else {
                    hdlr_type = "text";
                }
                descr = "SubtitleHandler";
            }
        } else if (track->par->codec_tag == MKTAG('r','t','p',' ')) {
            hdlr_type = "hint";
            descr     = "HintHandler";
        } else if (track->par->codec_tag == MKTAG('t','m','c','d')) {
            hdlr_type = "tmcd";
            descr = "TimeCodeHandler";
        } else if (track->par->codec_tag == MKTAG('g','p','m','d')) {
            hdlr_type = "meta";
            descr = "GoPro MET"; // GoPro Metadata
        } else {
            av_log(s, AV_LOG_WARNING,
                   "Unknown hldr_type for %s, writing dummy values\n",
                   av_fourcc2str(track->par->codec_tag));
        }
        if (track->st) {
            // hdlr.name is used by some players to identify the content title
            // of the track. So if an alternate handler description is
            // specified, use it.
            AVDictionaryEntry *t;
            t = av_dict_get(track->st->metadata, "handler_name", NULL, 0);
            if (t && utf8len(t->value))
                descr = t->value;
        }
    }

    if (mov->empty_hdlr_name) /* expressly allowed by QTFF and not prohibited in ISO 14496-12 8.4.3.3 */
        descr = "";

    avio_wb32(pb, 0); /* size */
    ffio_wfourcc(pb, "hdlr");
    avio_wb32(pb, 0); /* Version & flags */
    avio_write(pb, hdlr, 4); /* handler */
    ffio_wfourcc(pb, hdlr_type); /* handler type */
    avio_wb32(pb, 0); /* reserved */
    avio_wb32(pb, 0); /* reserved */
    avio_wb32(pb, 0); /* reserved */
    if (!track || track->mode == MODE_MOV)
        avio_w8(pb, strlen(descr)); /* pascal string */
    avio_write(pb, descr, strlen(descr)); /* handler description */
    if (track && track->mode != MODE_MOV)
        avio_w8(pb, 0); /* c string */
    return update_size(pb, pos);
}

static int mov_write_hmhd_tag(AVIOContext *pb)
{
    /* This atom must be present, but leaving the values at zero
     * seems harmless. */
    avio_wb32(pb, 28); /* size */
    ffio_wfourcc(pb, "hmhd");
    avio_wb32(pb, 0); /* version, flags */
    avio_wb16(pb, 0); /* maxPDUsize */
    avio_wb16(pb, 0); /* avgPDUsize */
    avio_wb32(pb, 0); /* maxbitrate */
    avio_wb32(pb, 0); /* avgbitrate */
    avio_wb32(pb, 0); /* reserved */
    return 28;
}

static int mov_write_minf_tag(AVFormatContext *s, AVIOContext *pb, MOVMuxContext *mov, MOVTrack *track)
{
    int64_t pos = avio_tell(pb);
    int ret;

    avio_wb32(pb, 0); /* size */
    ffio_wfourcc(pb, "minf");
    if (track->par->codec_type == AVMEDIA_TYPE_VIDEO)
        mov_write_vmhd_tag(pb);
    else if (track->par->codec_type == AVMEDIA_TYPE_AUDIO)
        mov_write_smhd_tag(pb);
    else if (track->par->codec_type == AVMEDIA_TYPE_SUBTITLE) {
        if (track->tag == MKTAG('t','e','x','t') || is_clcp_track(track)) {
            mov_write_gmhd_tag(pb, track);
        } else {
            mov_write_nmhd_tag(pb);
        }
    } else if (track->tag == MKTAG('r','t','p',' ')) {
        mov_write_hmhd_tag(pb);
    } else if (track->tag == MKTAG('t','m','c','d')) {
        if (track->mode != MODE_MOV)
            mov_write_nmhd_tag(pb);
        else
            mov_write_gmhd_tag(pb, track);
    } else if (track->tag == MKTAG('g','p','m','d')) {
        mov_write_gmhd_tag(pb, track);
    }
    if (track->mode == MODE_MOV) /* ISO 14496-12 8.4.3.1 specifies hdlr only within mdia or meta boxes */
        mov_write_hdlr_tag(s, pb, NULL);
    mov_write_dinf_tag(pb);
    if ((ret = mov_write_stbl_tag(s, pb, mov, track)) < 0)
        return ret;
    return update_size(pb, pos);
}

static int64_t calc_pts_duration(MOVMuxContext *mov, MOVTrack *track)
{
    if (track->tag == MKTAG('t','m','c','d') && mov->nb_meta_tmcd) {
        // tmcd tracks gets track_duration set in mov_write_moov_tag from
        // another track's duration, while the end_pts may be left at zero.
        // Calculate the pts duration for that track instead.
        return av_rescale(calc_pts_duration(mov, &mov->tracks[track->src_track]),
                          track->timescale, mov->tracks[track->src_track].timescale);
    }
    if (track->end_pts != AV_NOPTS_VALUE &&
        track->start_dts != AV_NOPTS_VALUE &&
        track->start_cts != AV_NOPTS_VALUE) {
        return track->end_pts - (track->start_dts + track->start_cts);
    }
    return track->track_duration;
}

static int mov_write_mdhd_tag(AVIOContext *pb, MOVMuxContext *mov,
                              MOVTrack *track)
{
    int64_t duration = calc_pts_duration(mov, track);
    int version = duration < INT32_MAX ? 0 : 1;

    if (track->mode == MODE_ISM)
        version = 1;

    (version == 1) ? avio_wb32(pb, 44) : avio_wb32(pb, 32); /* size */
    ffio_wfourcc(pb, "mdhd");
    avio_w8(pb, version);
    avio_wb24(pb, 0); /* flags */
    if (version == 1) {
        avio_wb64(pb, track->time);
        avio_wb64(pb, track->time);
    } else {
        avio_wb32(pb, track->time); /* creation time */
        avio_wb32(pb, track->time); /* modification time */
    }
    avio_wb32(pb, track->timescale); /* time scale (sample rate for audio) */
    if (!track->entry && mov->mode == MODE_ISM)
        (version == 1) ? avio_wb64(pb, UINT64_C(0xffffffffffffffff)) : avio_wb32(pb, 0xffffffff);
    else if (!track->entry)
        (version == 1) ? avio_wb64(pb, 0) : avio_wb32(pb, 0);
    else
        (version == 1) ? avio_wb64(pb, duration) : avio_wb32(pb, duration); /* duration */
    avio_wb16(pb, track->language); /* language */
    avio_wb16(pb, 0); /* reserved (quality) */

    if (version != 0 && track->mode == MODE_MOV) {
        av_log(NULL, AV_LOG_ERROR,
               "FATAL error, file duration too long for timebase, this file will not be\n"
               "playable with QuickTime. Choose a different timebase with "
               "-video_track_timescale or a different container format\n");
    }

    return 32;
}

static int mov_write_mdia_tag(AVFormatContext *s, AVIOContext *pb,
                              MOVMuxContext *mov, MOVTrack *track)
{
    int64_t pos = avio_tell(pb);
    int ret;

    avio_wb32(pb, 0); /* size */
    ffio_wfourcc(pb, "mdia");
    mov_write_mdhd_tag(pb, mov, track);
    mov_write_hdlr_tag(s, pb, track);
    if ((ret = mov_write_minf_tag(s, pb, mov, track)) < 0)
        return ret;
    return update_size(pb, pos);
}

/* transformation matrix
     |a  b  u|
     |c  d  v|
     |tx ty w| */
static void write_matrix(AVIOContext *pb, int16_t a, int16_t b, int16_t c,
                         int16_t d, int16_t tx, int16_t ty)
{
    avio_wb32(pb, a << 16);  /* 16.16 format */
    avio_wb32(pb, b << 16);  /* 16.16 format */
    avio_wb32(pb, 0);        /* u in 2.30 format */
    avio_wb32(pb, c << 16);  /* 16.16 format */
    avio_wb32(pb, d << 16);  /* 16.16 format */
    avio_wb32(pb, 0);        /* v in 2.30 format */
    avio_wb32(pb, tx << 16); /* 16.16 format */
    avio_wb32(pb, ty << 16); /* 16.16 format */
    avio_wb32(pb, 1 << 30);  /* w in 2.30 format */
}

static int mov_write_tkhd_tag(AVIOContext *pb, MOVMuxContext *mov,
                              MOVTrack *track, AVStream *st)
{
    int64_t duration = av_rescale_rnd(calc_pts_duration(mov, track),
                                      MOV_TIMESCALE, track->timescale,
                                      AV_ROUND_UP);
    int version = duration < INT32_MAX ? 0 : 1;
    int flags   = MOV_TKHD_FLAG_IN_MOVIE;
    int rotation = 0;
    int group   = 0;

    uint32_t *display_matrix = NULL;
    int      display_matrix_size, i;

    if (st) {
        if (mov->per_stream_grouping)
            group = st->index;
        else
            group = st->codecpar->codec_type;

        display_matrix = (uint32_t*)av_stream_get_side_data(st, AV_PKT_DATA_DISPLAYMATRIX,
                                                            &display_matrix_size);
        if (display_matrix && display_matrix_size < 9 * sizeof(*display_matrix))
            display_matrix = NULL;
    }

    if (track->flags & MOV_TRACK_ENABLED)
        flags |= MOV_TKHD_FLAG_ENABLED;

    if (track->mode == MODE_ISM)
        version = 1;

    (version == 1) ? avio_wb32(pb, 104) : avio_wb32(pb, 92); /* size */
    ffio_wfourcc(pb, "tkhd");
    avio_w8(pb, version);
    avio_wb24(pb, flags);
    if (version == 1) {
        avio_wb64(pb, track->time);
        avio_wb64(pb, track->time);
    } else {
        avio_wb32(pb, track->time); /* creation time */
        avio_wb32(pb, track->time); /* modification time */
    }
    avio_wb32(pb, track->track_id); /* track-id */
    avio_wb32(pb, 0); /* reserved */
    if (!track->entry && mov->mode == MODE_ISM)
        (version == 1) ? avio_wb64(pb, UINT64_C(0xffffffffffffffff)) : avio_wb32(pb, 0xffffffff);
    else if (!track->entry)
        (version == 1) ? avio_wb64(pb, 0) : avio_wb32(pb, 0);
    else
        (version == 1) ? avio_wb64(pb, duration) : avio_wb32(pb, duration);

    avio_wb32(pb, 0); /* reserved */
    avio_wb32(pb, 0); /* reserved */
    avio_wb16(pb, 0); /* layer */
    avio_wb16(pb, group); /* alternate group) */
    /* Volume, only for audio */
    if (track->par->codec_type == AVMEDIA_TYPE_AUDIO)
        avio_wb16(pb, 0x0100);
    else
        avio_wb16(pb, 0);
    avio_wb16(pb, 0); /* reserved */

    /* Matrix structure */
#if FF_API_OLD_ROTATE_API
    if (st && st->metadata) {
        AVDictionaryEntry *rot = av_dict_get(st->metadata, "rotate", NULL, 0);
        rotation = (rot && rot->value) ? atoi(rot->value) : 0;
    }
#endif
    if (display_matrix) {
        for (i = 0; i < 9; i++)
            avio_wb32(pb, display_matrix[i]);
#if FF_API_OLD_ROTATE_API
    } else if (rotation == 90) {
        write_matrix(pb,  0,  1, -1,  0, track->par->height, 0);
    } else if (rotation == 180) {
        write_matrix(pb, -1,  0,  0, -1, track->par->width, track->par->height);
    } else if (rotation == 270) {
        write_matrix(pb,  0, -1,  1,  0, 0, track->par->width);
#endif
    } else {
        write_matrix(pb,  1,  0,  0,  1, 0, 0);
    }
    /* Track width and height, for visual only */
    if (st && (track->par->codec_type == AVMEDIA_TYPE_VIDEO ||
               track->par->codec_type == AVMEDIA_TYPE_SUBTITLE)) {
        int64_t track_width_1616;
        if (track->mode == MODE_MOV) {
            track_width_1616 = (mov->video_width ? mov->video_width : track->par->width) * 0x10000ULL;
        } else {
            track_width_1616 = av_rescale(st->sample_aspect_ratio.num,
                                                  (mov->video_width ? mov->video_width : track->par->width) * 0x10000LL,
                                                  st->sample_aspect_ratio.den);
            if (!track_width_1616 ||
                track->height != track->par->height ||
                track_width_1616 > UINT32_MAX)
                track_width_1616 = (mov->video_width ? mov->video_width : track->par->width) * 0x10000ULL;
        }
        if (track_width_1616 > UINT32_MAX) {
            av_log(mov->fc, AV_LOG_WARNING, "track width is too large\n");
            track_width_1616 = 0;
        }
        avio_wb32(pb, track_width_1616);
        if (track->height > 0xFFFF) {
            av_log(mov->fc, AV_LOG_WARNING, "track height is too large\n");
            avio_wb32(pb, 0);
        } else
            avio_wb32(pb, track->height * 0x10000U);
    } else {
        avio_wb32(pb, 0);
        avio_wb32(pb, 0);
    }
    return 0x5c;
}

static int mov_write_tapt_tag(AVIOContext *pb, MOVTrack *track)
{
    int32_t width = av_rescale(track->par->sample_aspect_ratio.num, track->par->width,
                               track->par->sample_aspect_ratio.den);

    int64_t pos = avio_tell(pb);

    avio_wb32(pb, 0); /* size */
    ffio_wfourcc(pb, "tapt");

    avio_wb32(pb, 20);
    ffio_wfourcc(pb, "clef");
    avio_wb32(pb, 0);
    avio_wb32(pb, width << 16);
    avio_wb32(pb, track->par->height << 16);

    avio_wb32(pb, 20);
    ffio_wfourcc(pb, "prof");
    avio_wb32(pb, 0);
    avio_wb32(pb, width << 16);
    avio_wb32(pb, track->par->height << 16);

    avio_wb32(pb, 20);
    ffio_wfourcc(pb, "enof");
    avio_wb32(pb, 0);
    avio_wb32(pb, track->par->width << 16);
    avio_wb32(pb, track->par->height << 16);

    return update_size(pb, pos);
}

// This box seems important for the psp playback ... without it the movie seems to hang
static int mov_write_edts_tag(AVIOContext *pb, MOVMuxContext *mov,
                              MOVTrack *track)
{
    int64_t duration = av_rescale_rnd(calc_pts_duration(mov, track),
                                      MOV_TIMESCALE, track->timescale,
                                      AV_ROUND_UP);
    int version = duration < INT32_MAX ? 0 : 1;
    int entry_size, entry_count, size;
    int64_t delay, start_ct = track->start_cts;
    int64_t start_dts = track->start_dts;

    if (track->entry) {
        if (start_dts != track->cluster[0].dts || start_ct != track->cluster[0].cts) {

            av_log(mov->fc, AV_LOG_DEBUG,
                   "EDTS using dts:%"PRId64" cts:%d instead of dts:%"PRId64" cts:%"PRId64" tid:%d\n",
                   track->cluster[0].dts, track->cluster[0].cts,
                   start_dts, start_ct, track->track_id);
            start_dts = track->cluster[0].dts;
            start_ct  = track->cluster[0].cts;
        }
    }

    delay = av_rescale_rnd(start_dts + start_ct, MOV_TIMESCALE,
                           track->timescale, AV_ROUND_DOWN);
    version |= delay < INT32_MAX ? 0 : 1;

    entry_size = (version == 1) ? 20 : 12;
    entry_count = 1 + (delay > 0);
    size = 24 + entry_count * entry_size;

    /* write the atom data */
    avio_wb32(pb, size);
    ffio_wfourcc(pb, "edts");
    avio_wb32(pb, size - 8);
    ffio_wfourcc(pb, "elst");
    avio_w8(pb, version);
    avio_wb24(pb, 0); /* flags */

    avio_wb32(pb, entry_count);
    if (delay > 0) { /* add an empty edit to delay presentation */
        /* In the positive delay case, the delay includes the cts
         * offset, and the second edit list entry below trims out
         * the same amount from the actual content. This makes sure
         * that the offset last sample is included in the edit
         * list duration as well. */
        if (version == 1) {
            avio_wb64(pb, delay);
            avio_wb64(pb, -1);
        } else {
            avio_wb32(pb, delay);
            avio_wb32(pb, -1);
        }
        avio_wb32(pb, 0x00010000);
    } else {
        /* Avoid accidentally ending up with start_ct = -1 which has got a
         * special meaning. Normally start_ct should end up positive or zero
         * here, but use FFMIN in case dts is a small positive integer
         * rounded to 0 when represented in MOV_TIMESCALE units. */
        av_assert0(av_rescale_rnd(start_dts, MOV_TIMESCALE, track->timescale, AV_ROUND_DOWN) <= 0);
        start_ct  = -FFMIN(start_dts, 0);
        /* Note, this delay is calculated from the pts of the first sample,
         * ensuring that we don't reduce the duration for cases with
         * dts<0 pts=0. */
        duration += delay;
    }

    /* For fragmented files, we don't know the full length yet. Setting
     * duration to 0 allows us to only specify the offset, including
     * the rest of the content (from all future fragments) without specifying
     * an explicit duration. */
    if (mov->flags & FF_MOV_FLAG_FRAGMENT)
        duration = 0;

    /* duration */
    if (version == 1) {
        avio_wb64(pb, duration);
        avio_wb64(pb, start_ct);
    } else {
        avio_wb32(pb, duration);
        avio_wb32(pb, start_ct);
    }
    avio_wb32(pb, 0x00010000);
    return size;
}

static int mov_write_tref_tag(AVIOContext *pb, MOVTrack *track)
{
    avio_wb32(pb, 20);   // size
    ffio_wfourcc(pb, "tref");
    avio_wb32(pb, 12);   // size (subatom)
    avio_wl32(pb, track->tref_tag);
    avio_wb32(pb, track->tref_id);
    return 20;
}

// goes at the end of each track!  ... Critical for PSP playback ("Incompatible data" without it)
static int mov_write_uuid_tag_psp(AVIOContext *pb, MOVTrack *mov)
{
    avio_wb32(pb, 0x34); /* size ... reports as 28 in mp4box! */
    ffio_wfourcc(pb, "uuid");
    ffio_wfourcc(pb, "USMT");
    avio_wb32(pb, 0x21d24fce);
    avio_wb32(pb, 0xbb88695c);
    avio_wb32(pb, 0xfac9c740);
    avio_wb32(pb, 0x1c);     // another size here!
    ffio_wfourcc(pb, "MTDT");
    avio_wb32(pb, 0x00010012);
    avio_wb32(pb, 0x0a);
    avio_wb32(pb, 0x55c40000);
    avio_wb32(pb, 0x1);
    avio_wb32(pb, 0x0);
    return 0x34;
}

static int mov_write_udta_sdp(AVIOContext *pb, MOVTrack *track)
{
    AVFormatContext *ctx = track->rtp_ctx;
    char buf[1000] = "";
    int len;

    ff_sdp_write_media(buf, sizeof(buf), ctx->streams[0], track->src_track,
                       NULL, NULL, 0, 0, ctx);
    av_strlcatf(buf, sizeof(buf), "a=control:streamid=%d\r\n", track->track_id);
    len = strlen(buf);

    avio_wb32(pb, len + 24);
    ffio_wfourcc(pb, "udta");
    avio_wb32(pb, len + 16);
    ffio_wfourcc(pb, "hnti");
    avio_wb32(pb, len + 8);
    ffio_wfourcc(pb, "sdp ");
    avio_write(pb, buf, len);
    return len + 24;
}

static int mov_write_track_metadata(AVIOContext *pb, AVStream *st,
                                    const char *tag, const char *str)
{
    int64_t pos = avio_tell(pb);
    AVDictionaryEntry *t = av_dict_get(st->metadata, str, NULL, 0);
    if (!t || !utf8len(t->value))
        return 0;

    avio_wb32(pb, 0);   /* size */
    ffio_wfourcc(pb, tag); /* type */
    avio_write(pb, t->value, strlen(t->value)); /* UTF8 string value */
    return update_size(pb, pos);
}

static int mov_write_track_udta_tag(AVIOContext *pb, MOVMuxContext *mov,
                                    AVStream *st)
{
    AVIOContext *pb_buf;
    int ret, size;
    uint8_t *buf;

    if (!st)
        return 0;

    ret = avio_open_dyn_buf(&pb_buf);
    if (ret < 0)
        return ret;

    if (mov->mode & (MODE_MP4|MODE_MOV))
        mov_write_track_metadata(pb_buf, st, "name", "title");

    if ((size = avio_get_dyn_buf(pb_buf, &buf)) > 0) {
        avio_wb32(pb, size + 8);
        ffio_wfourcc(pb, "udta");
        avio_write(pb, buf, size);
    }
    ffio_free_dyn_buf(&pb_buf);

    return 0;
}

static int mov_write_trak_tag(AVFormatContext *s, AVIOContext *pb, MOVMuxContext *mov,
                              MOVTrack *track, AVStream *st)
{
    int64_t pos = avio_tell(pb);
    int entry_backup = track->entry;
    int chunk_backup = track->chunkCount;
    int ret;

    /* If we want to have an empty moov, but some samples already have been
     * buffered (delay_moov), pretend that no samples have been written yet. */
    if (mov->flags & FF_MOV_FLAG_EMPTY_MOOV)
        track->chunkCount = track->entry = 0;

    avio_wb32(pb, 0); /* size */
    ffio_wfourcc(pb, "trak");
    mov_write_tkhd_tag(pb, mov, track, st);

    av_assert2(mov->use_editlist >= 0);

    if (track->start_dts != AV_NOPTS_VALUE) {
        if (mov->use_editlist)
            mov_write_edts_tag(pb, mov, track);  // PSP Movies and several other cases require edts box
        else if ((track->entry && track->cluster[0].dts) || track->mode == MODE_PSP || is_clcp_track(track))
            av_log(mov->fc, AV_LOG_WARNING,
                   "Not writing any edit list even though one would have been required\n");
    }

    if (track->tref_tag)
        mov_write_tref_tag(pb, track);

    if ((ret = mov_write_mdia_tag(s, pb, mov, track)) < 0)
        return ret;
    if (track->mode == MODE_PSP)
        mov_write_uuid_tag_psp(pb, track); // PSP Movies require this uuid box
    if (track->tag == MKTAG('r','t','p',' '))
        mov_write_udta_sdp(pb, track);
    if (track->mode == MODE_MOV) {
        if (track->par->codec_type == AVMEDIA_TYPE_VIDEO) {
            double sample_aspect_ratio = av_q2d(st->sample_aspect_ratio);
            if (st->sample_aspect_ratio.num && 1.0 != sample_aspect_ratio) {
                mov_write_tapt_tag(pb, track);
            }
        }
        if (is_clcp_track(track) && st->sample_aspect_ratio.num) {
            mov_write_tapt_tag(pb, track);
        }
    }
    mov_write_track_udta_tag(pb, mov, st);
    track->entry = entry_backup;
    track->chunkCount = chunk_backup;
    return update_size(pb, pos);
}

static int mov_write_iods_tag(AVIOContext *pb, MOVMuxContext *mov)
{
    int i, has_audio = 0, has_video = 0;
    int64_t pos = avio_tell(pb);
    int audio_profile = mov->iods_audio_profile;
    int video_profile = mov->iods_video_profile;
    for (i = 0; i < mov->nb_streams; i++) {
        if (mov->tracks[i].entry > 0 || mov->flags & FF_MOV_FLAG_EMPTY_MOOV) {
            has_audio |= mov->tracks[i].par->codec_type == AVMEDIA_TYPE_AUDIO;
            has_video |= mov->tracks[i].par->codec_type == AVMEDIA_TYPE_VIDEO;
        }
    }
    if (audio_profile < 0)
        audio_profile = 0xFF - has_audio;
    if (video_profile < 0)
        video_profile = 0xFF - has_video;
    avio_wb32(pb, 0x0); /* size */
    ffio_wfourcc(pb, "iods");
    avio_wb32(pb, 0);    /* version & flags */
    put_descr(pb, 0x10, 7);
    avio_wb16(pb, 0x004f);
    avio_w8(pb, 0xff);
    avio_w8(pb, 0xff);
    avio_w8(pb, audio_profile);
    avio_w8(pb, video_profile);
    avio_w8(pb, 0xff);
    return update_size(pb, pos);
}

static int mov_write_trex_tag(AVIOContext *pb, MOVTrack *track)
{
    avio_wb32(pb, 0x20); /* size */
    ffio_wfourcc(pb, "trex");
    avio_wb32(pb, 0);   /* version & flags */
    avio_wb32(pb, track->track_id); /* track ID */
    avio_wb32(pb, 1);   /* default sample description index */
    avio_wb32(pb, 0);   /* default sample duration */
    avio_wb32(pb, 0);   /* default sample size */
    avio_wb32(pb, 0);   /* default sample flags */
    return 0;
}

static int mov_write_mvex_tag(AVIOContext *pb, MOVMuxContext *mov)
{
    int64_t pos = avio_tell(pb);
    int i;
    avio_wb32(pb, 0x0); /* size */
    ffio_wfourcc(pb, "mvex");
    for (i = 0; i < mov->nb_streams; i++)
        mov_write_trex_tag(pb, &mov->tracks[i]);
    return update_size(pb, pos);
}

static int mov_write_mvhd_tag(AVIOContext *pb, MOVMuxContext *mov)
{
    int max_track_id = 1, i;
    int64_t max_track_len = 0;
    int version;

    for (i = 0; i < mov->nb_streams; i++) {
        if (mov->tracks[i].entry > 0 && mov->tracks[i].timescale) {
            int64_t max_track_len_temp = av_rescale_rnd(
                                                calc_pts_duration(mov, &mov->tracks[i]),
                                                MOV_TIMESCALE,
                                                mov->tracks[i].timescale,
                                                AV_ROUND_UP);
            if (max_track_len < max_track_len_temp)
                max_track_len = max_track_len_temp;
            if (max_track_id < mov->tracks[i].track_id)
                max_track_id = mov->tracks[i].track_id;
        }
    }
    /* If using delay_moov, make sure the output is the same as if no
     * samples had been written yet. */
    if (mov->flags & FF_MOV_FLAG_EMPTY_MOOV) {
        max_track_len = 0;
        max_track_id  = 1;
    }

    version = max_track_len < UINT32_MAX ? 0 : 1;
    avio_wb32(pb, version == 1 ? 120 : 108); /* size */

    ffio_wfourcc(pb, "mvhd");
    avio_w8(pb, version);
    avio_wb24(pb, 0); /* flags */
    if (version == 1) {
        avio_wb64(pb, mov->time);
        avio_wb64(pb, mov->time);
    } else {
        avio_wb32(pb, mov->time); /* creation time */
        avio_wb32(pb, mov->time); /* modification time */
    }
    avio_wb32(pb, MOV_TIMESCALE);
    (version == 1) ? avio_wb64(pb, max_track_len) : avio_wb32(pb, max_track_len); /* duration of longest track */

    avio_wb32(pb, 0x00010000); /* reserved (preferred rate) 1.0 = normal */
    avio_wb16(pb, 0x0100); /* reserved (preferred volume) 1.0 = normal */
    avio_wb16(pb, 0); /* reserved */
    avio_wb32(pb, 0); /* reserved */
    avio_wb32(pb, 0); /* reserved */

    /* Matrix structure */
    write_matrix(pb, 1, 0, 0, 1, 0, 0);

    avio_wb32(pb, 0); /* reserved (preview time) */
    avio_wb32(pb, 0); /* reserved (preview duration) */
    avio_wb32(pb, 0); /* reserved (poster time) */
    avio_wb32(pb, 0); /* reserved (selection time) */
    avio_wb32(pb, 0); /* reserved (selection duration) */
    avio_wb32(pb, 0); /* reserved (current time) */
    avio_wb32(pb, max_track_id + 1); /* Next track id */
    return 0x6c;
}

static int mov_write_itunes_hdlr_tag(AVIOContext *pb, MOVMuxContext *mov,
                                     AVFormatContext *s)
{
    avio_wb32(pb, 33); /* size */
    ffio_wfourcc(pb, "hdlr");
    avio_wb32(pb, 0);
    avio_wb32(pb, 0);
    ffio_wfourcc(pb, "mdir");
    ffio_wfourcc(pb, "appl");
    avio_wb32(pb, 0);
    avio_wb32(pb, 0);
    avio_w8(pb, 0);
    return 33;
}

/* helper function to write a data tag with the specified string as data */
static int mov_write_string_data_tag(AVIOContext *pb, const char *data, int lang, int long_style)
{
    if (long_style) {
        int size = 16 + strlen(data);
        avio_wb32(pb, size); /* size */
        ffio_wfourcc(pb, "data");
        avio_wb32(pb, 1);
        avio_wb32(pb, 0);
        avio_write(pb, data, strlen(data));
        return size;
    } else {
        if (!lang)
            lang = ff_mov_iso639_to_lang("und", 1);
        avio_wb16(pb, strlen(data)); /* string length */
        avio_wb16(pb, lang);
        avio_write(pb, data, strlen(data));
        return strlen(data) + 4;
    }
}

static int mov_write_string_tag(AVIOContext *pb, const char *name,
                                const char *value, int lang, int long_style)
{
    int size = 0;
    if (value && value[0]) {
        int64_t pos = avio_tell(pb);
        avio_wb32(pb, 0); /* size */
        ffio_wfourcc(pb, name);
        mov_write_string_data_tag(pb, value, lang, long_style);
        size = update_size(pb, pos);
    }
    return size;
}

static AVDictionaryEntry *get_metadata_lang(AVFormatContext *s,
                                            const char *tag, int *lang)
{
    int l, len, len2;
    AVDictionaryEntry *t, *t2 = NULL;
    char tag2[16];

    *lang = 0;

    if (!(t = av_dict_get(s->metadata, tag, NULL, 0)))
        return NULL;

    len = strlen(t->key);
    snprintf(tag2, sizeof(tag2), "%s-", tag);
    while ((t2 = av_dict_get(s->metadata, tag2, t2, AV_DICT_IGNORE_SUFFIX))) {
        len2 = strlen(t2->key);
        if (len2 == len + 4 && !strcmp(t->value, t2->value)
            && (l = ff_mov_iso639_to_lang(&t2->key[len2 - 3], 1)) >= 0) {
            *lang = l;
            return t;
        }
    }
    return t;
}

static int mov_write_string_metadata(AVFormatContext *s, AVIOContext *pb,
                                     const char *name, const char *tag,
                                     int long_style)
{
    int lang;
    AVDictionaryEntry *t = get_metadata_lang(s, tag, &lang);
    if (!t)
        return 0;
    return mov_write_string_tag(pb, name, t->value, lang, long_style);
}

/* iTunes bpm number */
static int mov_write_tmpo_tag(AVIOContext *pb, AVFormatContext *s)
{
    AVDictionaryEntry *t = av_dict_get(s->metadata, "tmpo", NULL, 0);
    int size = 0, tmpo = t ? atoi(t->value) : 0;
    if (tmpo) {
        size = 26;
        avio_wb32(pb, size);
        ffio_wfourcc(pb, "tmpo");
        avio_wb32(pb, size-8); /* size */
        ffio_wfourcc(pb, "data");
        avio_wb32(pb, 0x15);  //type specifier
        avio_wb32(pb, 0);
        avio_wb16(pb, tmpo);        // data
    }
    return size;
}

/* 3GPP TS 26.244 */
static int mov_write_loci_tag(AVFormatContext *s, AVIOContext *pb)
{
    int lang;
    int64_t pos = avio_tell(pb);
    double latitude, longitude, altitude;
    int32_t latitude_fix, longitude_fix, altitude_fix;
    AVDictionaryEntry *t = get_metadata_lang(s, "location", &lang);
    const char *ptr, *place = "";
    char *end;
    static const char *astronomical_body = "earth";
    if (!t)
        return 0;

    ptr = t->value;
    longitude = strtod(ptr, &end);
    if (end == ptr) {
        av_log(s, AV_LOG_WARNING, "malformed location metadata\n");
        return 0;
    }
    ptr = end;
    latitude = strtod(ptr, &end);
    if (end == ptr) {
        av_log(s, AV_LOG_WARNING, "malformed location metadata\n");
        return 0;
    }
    ptr = end;
    altitude = strtod(ptr, &end);
    /* If no altitude was present, the default 0 should be fine */
    if (*end == '/')
        place = end + 1;

    latitude_fix  = (int32_t) ((1 << 16) * latitude);
    longitude_fix = (int32_t) ((1 << 16) * longitude);
    altitude_fix  = (int32_t) ((1 << 16) * altitude);

    avio_wb32(pb, 0);         /* size */
    ffio_wfourcc(pb, "loci"); /* type */
    avio_wb32(pb, 0);         /* version + flags */
    avio_wb16(pb, lang);
    avio_write(pb, place, strlen(place) + 1);
    avio_w8(pb, 0);           /* role of place (0 == shooting location, 1 == real location, 2 == fictional location) */
    avio_wb32(pb, latitude_fix);
    avio_wb32(pb, longitude_fix);
    avio_wb32(pb, altitude_fix);
    avio_write(pb, astronomical_body, strlen(astronomical_body) + 1);
    avio_w8(pb, 0);           /* additional notes, null terminated string */

    return update_size(pb, pos);
}

/* iTunes track or disc number */
static int mov_write_trkn_tag(AVIOContext *pb, MOVMuxContext *mov,
                              AVFormatContext *s, int disc)
{
    AVDictionaryEntry *t = av_dict_get(s->metadata,
                                       disc ? "disc" : "track",
                                       NULL, 0);
    int size = 0, track = t ? atoi(t->value) : 0;
    if (track) {
        int tracks = 0;
        char *slash = strchr(t->value, '/');
        if (slash)
            tracks = atoi(slash + 1);
        avio_wb32(pb, 32); /* size */
        ffio_wfourcc(pb, disc ? "disk" : "trkn");
        avio_wb32(pb, 24); /* size */
        ffio_wfourcc(pb, "data");
        avio_wb32(pb, 0);        // 8 bytes empty
        avio_wb32(pb, 0);
        avio_wb16(pb, 0);        // empty
        avio_wb16(pb, track);    // track / disc number
        avio_wb16(pb, tracks);   // total track / disc number
        avio_wb16(pb, 0);        // empty
        size = 32;
    }
    return size;
}

static int mov_write_int8_metadata(AVFormatContext *s, AVIOContext *pb,
                                   const char *name, const char *tag,
                                   int len)
{
    AVDictionaryEntry *t = NULL;
    uint8_t num;
    int size = 24 + len;

    if (len != 1 && len != 4)
        return -1;

    if (!(t = av_dict_get(s->metadata, tag, NULL, 0)))
        return 0;
    num = atoi(t->value);

    avio_wb32(pb, size);
    ffio_wfourcc(pb, name);
    avio_wb32(pb, size - 8);
    ffio_wfourcc(pb, "data");
    avio_wb32(pb, 0x15);
    avio_wb32(pb, 0);
    if (len==4) avio_wb32(pb, num);
    else        avio_w8 (pb, num);

    return size;
}

static int mov_write_covr(AVIOContext *pb, AVFormatContext *s)
{
    MOVMuxContext *mov = s->priv_data;
    int64_t pos = 0;
    int i;

    for (i = 0; i < s->nb_streams; i++) {
        MOVTrack *trk = &mov->tracks[i];

        if (!is_cover_image(trk->st) || trk->cover_image.size <= 0)
            continue;

        if (!pos) {
            pos = avio_tell(pb);
            avio_wb32(pb, 0);
            ffio_wfourcc(pb, "covr");
        }
        avio_wb32(pb, 16 + trk->cover_image.size);
        ffio_wfourcc(pb, "data");
        avio_wb32(pb, trk->tag);
        avio_wb32(pb , 0);
        avio_write(pb, trk->cover_image.data, trk->cover_image.size);
    }

    return pos ? update_size(pb, pos) : 0;
}

/* iTunes meta data list */
static int mov_write_ilst_tag(AVIOContext *pb, MOVMuxContext *mov,
                              AVFormatContext *s)
{
    int64_t pos = avio_tell(pb);
    avio_wb32(pb, 0); /* size */
    ffio_wfourcc(pb, "ilst");
    mov_write_string_metadata(s, pb, "\251nam", "title"    , 1);
    mov_write_string_metadata(s, pb, "\251ART", "artist"   , 1);
    mov_write_string_metadata(s, pb, "aART", "album_artist", 1);
    mov_write_string_metadata(s, pb, "\251wrt", "composer" , 1);
    mov_write_string_metadata(s, pb, "\251alb", "album"    , 1);
    mov_write_string_metadata(s, pb, "\251day", "date"     , 1);
    if (!mov_write_string_metadata(s, pb, "\251too", "encoding_tool", 1)) {
        if (!(s->flags & AVFMT_FLAG_BITEXACT))
            mov_write_string_tag(pb, "\251too", LIBAVFORMAT_IDENT, 0, 1);
    }
    mov_write_string_metadata(s, pb, "\251cmt", "comment"  , 1);
    mov_write_string_metadata(s, pb, "\251gen", "genre"    , 1);
    mov_write_string_metadata(s, pb, "cprt",    "copyright", 1);
    mov_write_string_metadata(s, pb, "\251grp", "grouping" , 1);
    mov_write_string_metadata(s, pb, "\251lyr", "lyrics"   , 1);
    mov_write_string_metadata(s, pb, "desc",    "description",1);
    mov_write_string_metadata(s, pb, "ldes",    "synopsis" , 1);
    mov_write_string_metadata(s, pb, "tvsh",    "show"     , 1);
    mov_write_string_metadata(s, pb, "tven",    "episode_id",1);
    mov_write_string_metadata(s, pb, "tvnn",    "network"  , 1);
    mov_write_string_metadata(s, pb, "keyw",    "keywords"  , 1);
    mov_write_int8_metadata  (s, pb, "tves",    "episode_sort",4);
    mov_write_int8_metadata  (s, pb, "tvsn",    "season_number",4);
    mov_write_int8_metadata  (s, pb, "stik",    "media_type",1);
    mov_write_int8_metadata  (s, pb, "hdvd",    "hd_video",  1);
    mov_write_int8_metadata  (s, pb, "pgap",    "gapless_playback",1);
    mov_write_int8_metadata  (s, pb, "cpil",    "compilation", 1);
    mov_write_covr(pb, s);
    mov_write_trkn_tag(pb, mov, s, 0); // track number
    mov_write_trkn_tag(pb, mov, s, 1); // disc number
    mov_write_tmpo_tag(pb, s);
    return update_size(pb, pos);
}

static int mov_write_mdta_hdlr_tag(AVIOContext *pb, MOVMuxContext *mov,
                                   AVFormatContext *s)
{
    avio_wb32(pb, 33); /* size */
    ffio_wfourcc(pb, "hdlr");
    avio_wb32(pb, 0);
    avio_wb32(pb, 0);
    ffio_wfourcc(pb, "mdta");
    avio_wb32(pb, 0);
    avio_wb32(pb, 0);
    avio_wb32(pb, 0);
    avio_w8(pb, 0);
    return 33;
}

static int mov_write_mdta_keys_tag(AVIOContext *pb, MOVMuxContext *mov,
                                   AVFormatContext *s)
{
    AVDictionaryEntry *t = NULL;
    int64_t pos = avio_tell(pb);
    int64_t curpos, entry_pos;
    int count = 0;

    avio_wb32(pb, 0); /* size */
    ffio_wfourcc(pb, "keys");
    avio_wb32(pb, 0);
    entry_pos = avio_tell(pb);
    avio_wb32(pb, 0); /* entry count */

    while (t = av_dict_get(s->metadata, "", t, AV_DICT_IGNORE_SUFFIX)) {
        avio_wb32(pb, strlen(t->key) + 8);
        ffio_wfourcc(pb, "mdta");
        avio_write(pb, t->key, strlen(t->key));
        count += 1;
    }
    curpos = avio_tell(pb);
    avio_seek(pb, entry_pos, SEEK_SET);
    avio_wb32(pb, count); // rewrite entry count
    avio_seek(pb, curpos, SEEK_SET);

    return update_size(pb, pos);
}

static int mov_write_mdta_ilst_tag(AVIOContext *pb, MOVMuxContext *mov,
                                   AVFormatContext *s)
{
    AVDictionaryEntry *t = NULL;
    int64_t pos = avio_tell(pb);
    int count = 1; /* keys are 1-index based */

    avio_wb32(pb, 0); /* size */
    ffio_wfourcc(pb, "ilst");

    while (t = av_dict_get(s->metadata, "", t, AV_DICT_IGNORE_SUFFIX)) {
        int64_t entry_pos = avio_tell(pb);
        avio_wb32(pb, 0); /* size */
        avio_wb32(pb, count); /* key */
        mov_write_string_data_tag(pb, t->value, 0, 1);
        update_size(pb, entry_pos);
        count += 1;
    }
    return update_size(pb, pos);
}

/* meta data tags */
static int mov_write_meta_tag(AVIOContext *pb, MOVMuxContext *mov,
                              AVFormatContext *s)
{
    int size = 0;
    int64_t pos = avio_tell(pb);
    avio_wb32(pb, 0); /* size */
    ffio_wfourcc(pb, "meta");
    avio_wb32(pb, 0);
    if (mov->flags & FF_MOV_FLAG_USE_MDTA) {
        mov_write_mdta_hdlr_tag(pb, mov, s);
        mov_write_mdta_keys_tag(pb, mov, s);
        mov_write_mdta_ilst_tag(pb, mov, s);
    }
    else {
        /* iTunes metadata tag */
        mov_write_itunes_hdlr_tag(pb, mov, s);
        mov_write_ilst_tag(pb, mov, s);
    }
    size = update_size(pb, pos);
    return size;
}

static int mov_write_raw_metadata_tag(AVFormatContext *s, AVIOContext *pb,
                                      const char *name, const char *key)
{
    int len;
    AVDictionaryEntry *t;

    if (!(t = av_dict_get(s->metadata, key, NULL, 0)))
        return 0;

    len = strlen(t->value);
    if (len > 0) {
        int size = len + 8;
        avio_wb32(pb, size);
        ffio_wfourcc(pb, name);
        avio_write(pb, t->value, len);
        return size;
    }
    return 0;
}

static int ascii_to_wc(AVIOContext *pb, const uint8_t *b)
{
    int val;
    while (*b) {
        GET_UTF8(val, *b++, return -1;)
        avio_wb16(pb, val);
    }
    avio_wb16(pb, 0x00);
    return 0;
}

static uint16_t language_code(const char *str)
{
    return (((str[0] - 0x60) & 0x1F) << 10) +
           (((str[1] - 0x60) & 0x1F) <<  5) +
           (( str[2] - 0x60) & 0x1F);
}

static int mov_write_3gp_udta_tag(AVIOContext *pb, AVFormatContext *s,
                                  const char *tag, const char *str)
{
    int64_t pos = avio_tell(pb);
    AVDictionaryEntry *t = av_dict_get(s->metadata, str, NULL, 0);
    if (!t || !utf8len(t->value))
        return 0;
    avio_wb32(pb, 0);   /* size */
    ffio_wfourcc(pb, tag); /* type */
    avio_wb32(pb, 0);   /* version + flags */
    if (!strcmp(tag, "yrrc"))
        avio_wb16(pb, atoi(t->value));
    else {
        avio_wb16(pb, language_code("eng")); /* language */
        avio_write(pb, t->value, strlen(t->value) + 1); /* UTF8 string value */
        if (!strcmp(tag, "albm") &&
            (t = av_dict_get(s->metadata, "track", NULL, 0)))
            avio_w8(pb, atoi(t->value));
    }
    return update_size(pb, pos);
}

static int mov_write_chpl_tag(AVIOContext *pb, AVFormatContext *s)
{
    int64_t pos = avio_tell(pb);
    int i, nb_chapters = FFMIN(s->nb_chapters, 255);

    avio_wb32(pb, 0);            // size
    ffio_wfourcc(pb, "chpl");
    avio_wb32(pb, 0x01000000);   // version + flags
    avio_wb32(pb, 0);            // unknown
    avio_w8(pb, nb_chapters);

    for (i = 0; i < nb_chapters; i++) {
        AVChapter *c = s->chapters[i];
        AVDictionaryEntry *t;
        avio_wb64(pb, av_rescale_q(c->start, c->time_base, (AVRational){1,10000000}));

        if ((t = av_dict_get(c->metadata, "title", NULL, 0))) {
            int len = FFMIN(strlen(t->value), 255);
            avio_w8(pb, len);
            avio_write(pb, t->value, len);
        } else
            avio_w8(pb, 0);
    }
    return update_size(pb, pos);
}

static int mov_write_udta_tag(AVIOContext *pb, MOVMuxContext *mov,
                              AVFormatContext *s)
{
    AVIOContext *pb_buf;
    int ret, size;
    uint8_t *buf;

    ret = avio_open_dyn_buf(&pb_buf);
    if (ret < 0)
        return ret;

    if (mov->mode & MODE_3GP) {
        mov_write_3gp_udta_tag(pb_buf, s, "perf", "artist");
        mov_write_3gp_udta_tag(pb_buf, s, "titl", "title");
        mov_write_3gp_udta_tag(pb_buf, s, "auth", "author");
        mov_write_3gp_udta_tag(pb_buf, s, "gnre", "genre");
        mov_write_3gp_udta_tag(pb_buf, s, "dscp", "comment");
        mov_write_3gp_udta_tag(pb_buf, s, "albm", "album");
        mov_write_3gp_udta_tag(pb_buf, s, "cprt", "copyright");
        mov_write_3gp_udta_tag(pb_buf, s, "yrrc", "date");
        mov_write_loci_tag(s, pb_buf);
    } else if (mov->mode == MODE_MOV && !(mov->flags & FF_MOV_FLAG_USE_MDTA)) { // the title field breaks gtkpod with mp4 and my suspicion is that stuff is not valid in mp4
        mov_write_string_metadata(s, pb_buf, "\251ART", "artist",      0);
        mov_write_string_metadata(s, pb_buf, "\251nam", "title",       0);
        mov_write_string_metadata(s, pb_buf, "\251aut", "author",      0);
        mov_write_string_metadata(s, pb_buf, "\251alb", "album",       0);
        mov_write_string_metadata(s, pb_buf, "\251day", "date",        0);
        mov_write_string_metadata(s, pb_buf, "\251swr", "encoder",     0);
        // currently ignored by mov.c
        mov_write_string_metadata(s, pb_buf, "\251des", "comment",     0);
        // add support for libquicktime, this atom is also actually read by mov.c
        mov_write_string_metadata(s, pb_buf, "\251cmt", "comment",     0);
        mov_write_string_metadata(s, pb_buf, "\251gen", "genre",       0);
        mov_write_string_metadata(s, pb_buf, "\251cpy", "copyright",   0);
        mov_write_string_metadata(s, pb_buf, "\251mak", "make",        0);
        mov_write_string_metadata(s, pb_buf, "\251mod", "model",       0);
        mov_write_string_metadata(s, pb_buf, "\251xyz", "location",    0);
        mov_write_string_metadata(s, pb_buf, "\251key", "keywords",    0);
        mov_write_raw_metadata_tag(s, pb_buf, "XMP_", "xmp");
    } else {
        /* iTunes meta data */
        mov_write_meta_tag(pb_buf, mov, s);
        mov_write_loci_tag(s, pb_buf);
    }

    if (s->nb_chapters && !(mov->flags & FF_MOV_FLAG_DISABLE_CHPL))
        mov_write_chpl_tag(pb_buf, s);

    if ((size = avio_get_dyn_buf(pb_buf, &buf)) > 0) {
        avio_wb32(pb, size + 8);
        ffio_wfourcc(pb, "udta");
        avio_write(pb, buf, size);
    }
    ffio_free_dyn_buf(&pb_buf);

    return 0;
}

static void mov_write_psp_udta_tag(AVIOContext *pb,
                                   const char *str, const char *lang, int type)
{
    int len = utf8len(str) + 1;
    if (len <= 0)
        return;
    avio_wb16(pb, len * 2 + 10);        /* size */
    avio_wb32(pb, type);                /* type */
    avio_wb16(pb, language_code(lang)); /* language */
    avio_wb16(pb, 0x01);                /* ? */
    ascii_to_wc(pb, str);
}

static int mov_write_uuidusmt_tag(AVIOContext *pb, AVFormatContext *s)
{
    AVDictionaryEntry *title = av_dict_get(s->metadata, "title", NULL, 0);
    int64_t pos, pos2;

    if (title) {
        pos = avio_tell(pb);
        avio_wb32(pb, 0); /* size placeholder*/
        ffio_wfourcc(pb, "uuid");
        ffio_wfourcc(pb, "USMT");
        avio_wb32(pb, 0x21d24fce); /* 96 bit UUID */
        avio_wb32(pb, 0xbb88695c);
        avio_wb32(pb, 0xfac9c740);

        pos2 = avio_tell(pb);
        avio_wb32(pb, 0); /* size placeholder*/
        ffio_wfourcc(pb, "MTDT");
        avio_wb16(pb, 4);

        // ?
        avio_wb16(pb, 0x0C);                 /* size */
        avio_wb32(pb, 0x0B);                 /* type */
        avio_wb16(pb, language_code("und")); /* language */
        avio_wb16(pb, 0x0);                  /* ? */
        avio_wb16(pb, 0x021C);               /* data */

        if (!(s->flags & AVFMT_FLAG_BITEXACT))
            mov_write_psp_udta_tag(pb, LIBAVCODEC_IDENT,      "eng", 0x04);
        mov_write_psp_udta_tag(pb, title->value,          "eng", 0x01);
        mov_write_psp_udta_tag(pb, "2006/04/01 11:11:11", "und", 0x03);

        update_size(pb, pos2);
        return update_size(pb, pos);
    }

    return 0;
}

static void build_chunks(MOVTrack *trk)
{
    int i;
    MOVIentry *chunk = &trk->cluster[0];
    uint64_t chunkSize = chunk->size;
    chunk->chunkNum = 1;
    if (trk->chunkCount)
        return;
    trk->chunkCount = 1;
    for (i = 1; i<trk->entry; i++){
        if (chunk->pos + chunkSize == trk->cluster[i].pos &&
            chunkSize + trk->cluster[i].size < (1<<20)){
            chunkSize             += trk->cluster[i].size;
            chunk->samples_in_chunk += trk->cluster[i].entries;
        } else {
            trk->cluster[i].chunkNum = chunk->chunkNum+1;
            chunk=&trk->cluster[i];
            chunkSize = chunk->size;
            trk->chunkCount++;
        }
    }
}

/**
 * Assign track ids. If option "use_stream_ids_as_track_ids" is set,
 * the stream ids are used as track ids.
 *
 * This assumes mov->tracks and s->streams are in the same order and
 * there are no gaps in either of them (so mov->tracks[n] refers to
 * s->streams[n]).
 *
 * As an exception, there can be more entries in
 * s->streams than in mov->tracks, in which case new track ids are
 * generated (starting after the largest found stream id).
 */
static int mov_setup_track_ids(MOVMuxContext *mov, AVFormatContext *s)
{
    int i;

    if (mov->track_ids_ok)
        return 0;

    if (mov->use_stream_ids_as_track_ids) {
        int next_generated_track_id = 0;
        for (i = 0; i < s->nb_streams; i++) {
            if (s->streams[i]->id > next_generated_track_id)
                next_generated_track_id = s->streams[i]->id;
        }

        for (i = 0; i < mov->nb_streams; i++) {
            if (mov->tracks[i].entry <= 0 && !(mov->flags & FF_MOV_FLAG_FRAGMENT))
                continue;

            mov->tracks[i].track_id = i >= s->nb_streams ? ++next_generated_track_id : s->streams[i]->id;
        }
    } else {
        for (i = 0; i < mov->nb_streams; i++) {
            if (mov->tracks[i].entry <= 0 && !(mov->flags & FF_MOV_FLAG_FRAGMENT))
                continue;

            mov->tracks[i].track_id = i + 1;
        }
    }

    mov->track_ids_ok = 1;

    return 0;
}

static int mov_write_moov_tag(AVIOContext *pb, MOVMuxContext *mov,
                              AVFormatContext *s)
{
    int i;
    int64_t pos = avio_tell(pb);
    avio_wb32(pb, 0); /* size placeholder*/
    ffio_wfourcc(pb, "moov");

    mov_setup_track_ids(mov, s);

    for (i = 0; i < mov->nb_streams; i++) {
        if (mov->tracks[i].entry <= 0 && !(mov->flags & FF_MOV_FLAG_FRAGMENT))
            continue;

        mov->tracks[i].time     = mov->time;

        if (mov->tracks[i].entry)
            build_chunks(&mov->tracks[i]);
    }

    if (mov->chapter_track)
        for (i = 0; i < s->nb_streams; i++) {
            mov->tracks[i].tref_tag = MKTAG('c','h','a','p');
            mov->tracks[i].tref_id  = mov->tracks[mov->chapter_track].track_id;
        }
    for (i = 0; i < mov->nb_streams; i++) {
        MOVTrack *track = &mov->tracks[i];
        if (track->tag == MKTAG('r','t','p',' ')) {
            track->tref_tag = MKTAG('h','i','n','t');
            track->tref_id = mov->tracks[track->src_track].track_id;
        } else if (track->par->codec_type == AVMEDIA_TYPE_AUDIO) {
            int * fallback, size;
            fallback = (int*)av_stream_get_side_data(track->st,
                                                     AV_PKT_DATA_FALLBACK_TRACK,
                                                     &size);
            if (fallback != NULL && size == sizeof(int)) {
                if (*fallback >= 0 && *fallback < mov->nb_streams) {
                    track->tref_tag = MKTAG('f','a','l','l');
                    track->tref_id = mov->tracks[*fallback].track_id;
                }
            }
        }
    }
    for (i = 0; i < mov->nb_streams; i++) {
        if (mov->tracks[i].tag == MKTAG('t','m','c','d')) {
            int src_trk = mov->tracks[i].src_track;
            mov->tracks[src_trk].tref_tag = mov->tracks[i].tag;
            mov->tracks[src_trk].tref_id  = mov->tracks[i].track_id;
            //src_trk may have a different timescale than the tmcd track
            mov->tracks[i].track_duration = av_rescale(mov->tracks[src_trk].track_duration,
                                                       mov->tracks[i].timescale,
                                                       mov->tracks[src_trk].timescale);
        }
    }

    mov_write_mvhd_tag(pb, mov);
    if (mov->mode != MODE_MOV && !mov->iods_skip)
        mov_write_iods_tag(pb, mov);
    for (i = 0; i < mov->nb_streams; i++) {
        if (mov->tracks[i].entry > 0 || mov->flags & FF_MOV_FLAG_FRAGMENT) {
            int ret = mov_write_trak_tag(s, pb, mov, &(mov->tracks[i]), i < s->nb_streams ? s->streams[i] : NULL);
            if (ret < 0)
                return ret;
        }
    }
    if (mov->flags & FF_MOV_FLAG_FRAGMENT)
        mov_write_mvex_tag(pb, mov); /* QuickTime requires trak to precede this */

    if (mov->mode == MODE_PSP)
        mov_write_uuidusmt_tag(pb, s);
    else
        mov_write_udta_tag(pb, mov, s);

    return update_size(pb, pos);
}

static void param_write_int(AVIOContext *pb, const char *name, int value)
{
    avio_printf(pb, "<param name=\"%s\" value=\"%d\" valuetype=\"data\"/>\n", name, value);
}

static void param_write_string(AVIOContext *pb, const char *name, const char *value)
{
    avio_printf(pb, "<param name=\"%s\" value=\"%s\" valuetype=\"data\"/>\n", name, value);
}

static void param_write_hex(AVIOContext *pb, const char *name, const uint8_t *value, int len)
{
    char buf[150];
    len = FFMIN(sizeof(buf) / 2 - 1, len);
    ff_data_to_hex(buf, value, len, 0);
    buf[2 * len] = '\0';
    avio_printf(pb, "<param name=\"%s\" value=\"%s\" valuetype=\"data\"/>\n", name, buf);
}

static int mov_write_isml_manifest(AVIOContext *pb, MOVMuxContext *mov, AVFormatContext *s)
{
    int64_t pos = avio_tell(pb);
    int i;
    int64_t manifest_bit_rate = 0;
    AVCPBProperties *props = NULL;

    static const uint8_t uuid[] = {
        0xa5, 0xd4, 0x0b, 0x30, 0xe8, 0x14, 0x11, 0xdd,
        0xba, 0x2f, 0x08, 0x00, 0x20, 0x0c, 0x9a, 0x66
    };

    avio_wb32(pb, 0);
    ffio_wfourcc(pb, "uuid");
    avio_write(pb, uuid, sizeof(uuid));
    avio_wb32(pb, 0);

    avio_printf(pb, "<?xml version=\"1.0\" encoding=\"utf-8\"?>\n");
    avio_printf(pb, "<smil xmlns=\"http://www.w3.org/2001/SMIL20/Language\">\n");
    avio_printf(pb, "<head>\n");
    if (!(mov->fc->flags & AVFMT_FLAG_BITEXACT))
        avio_printf(pb, "<meta name=\"creator\" content=\"%s\" />\n",
                    LIBAVFORMAT_IDENT);
    avio_printf(pb, "</head>\n");
    avio_printf(pb, "<body>\n");
    avio_printf(pb, "<switch>\n");

    mov_setup_track_ids(mov, s);

    for (i = 0; i < mov->nb_streams; i++) {
        MOVTrack *track = &mov->tracks[i];
        const char *type;
        int track_id = track->track_id;
        char track_name_buf[32] = { 0 };

        AVStream *st = track->st;
        AVDictionaryEntry *lang = av_dict_get(st->metadata, "language", NULL,0);

        if (track->par->codec_type == AVMEDIA_TYPE_VIDEO && !is_cover_image(st)) {
            type = "video";
        } else if (track->par->codec_type == AVMEDIA_TYPE_AUDIO) {
            type = "audio";
        } else {
            continue;
        }

        props = (AVCPBProperties*)av_stream_get_side_data(track->st, AV_PKT_DATA_CPB_PROPERTIES, NULL);

        if (track->par->bit_rate) {
            manifest_bit_rate = track->par->bit_rate;
        } else if (props) {
            manifest_bit_rate = props->max_bitrate;
        }

        avio_printf(pb, "<%s systemBitrate=\"%"PRId64"\">\n", type,
                    manifest_bit_rate);
        param_write_int(pb, "systemBitrate", manifest_bit_rate);
        param_write_int(pb, "trackID", track_id);
        param_write_string(pb, "systemLanguage", lang ? lang->value : "und");

        /* Build track name piece by piece: */
        /* 1. track type */
        av_strlcat(track_name_buf, type, sizeof(track_name_buf));
        /* 2. track language, if available */
        if (lang)
            av_strlcatf(track_name_buf, sizeof(track_name_buf),
                        "_%s", lang->value);
        /* 3. special type suffix */
        /* "_cc" = closed captions, "_ad" = audio_description */
        if (st->disposition & AV_DISPOSITION_HEARING_IMPAIRED)
            av_strlcat(track_name_buf, "_cc", sizeof(track_name_buf));
        else if (st->disposition & AV_DISPOSITION_VISUAL_IMPAIRED)
            av_strlcat(track_name_buf, "_ad", sizeof(track_name_buf));

        param_write_string(pb, "trackName", track_name_buf);

        if (track->par->codec_type == AVMEDIA_TYPE_VIDEO) {
            if (track->par->codec_id == AV_CODEC_ID_H264) {
                uint8_t *ptr;
                int size = track->par->extradata_size;
                if (!ff_avc_write_annexb_extradata(track->par->extradata, &ptr,
                                                   &size)) {
                    param_write_hex(pb, "CodecPrivateData",
                                    ptr ? ptr : track->par->extradata,
                                    size);
                    av_free(ptr);
                }
                param_write_string(pb, "FourCC", "H264");
            } else if (track->par->codec_id == AV_CODEC_ID_VC1) {
                param_write_string(pb, "FourCC", "WVC1");
                param_write_hex(pb, "CodecPrivateData", track->par->extradata,
                                track->par->extradata_size);
            }
            param_write_int(pb, "MaxWidth", track->par->width);
            param_write_int(pb, "MaxHeight", track->par->height);
            param_write_int(pb, "DisplayWidth", track->par->width);
            param_write_int(pb, "DisplayHeight", track->par->height);
        } else {
            if (track->par->codec_id == AV_CODEC_ID_AAC) {
                switch (track->par->profile)
                {
                    case FF_PROFILE_AAC_HE_V2:
                        param_write_string(pb, "FourCC", "AACP");
                        break;
                    case FF_PROFILE_AAC_HE:
                        param_write_string(pb, "FourCC", "AACH");
                        break;
                    default:
                        param_write_string(pb, "FourCC", "AACL");
                }
            } else if (track->par->codec_id == AV_CODEC_ID_WMAPRO) {
                param_write_string(pb, "FourCC", "WMAP");
            }
            param_write_hex(pb, "CodecPrivateData", track->par->extradata,
                            track->par->extradata_size);
            param_write_int(pb, "AudioTag", ff_codec_get_tag(ff_codec_wav_tags,
                                                             track->par->codec_id));
            param_write_int(pb, "Channels", track->par->channels);
            param_write_int(pb, "SamplingRate", track->par->sample_rate);
            param_write_int(pb, "BitsPerSample", 16);
            param_write_int(pb, "PacketSize", track->par->block_align ?
                                              track->par->block_align : 4);
        }
        avio_printf(pb, "</%s>\n", type);
    }
    avio_printf(pb, "</switch>\n");
    avio_printf(pb, "</body>\n");
    avio_printf(pb, "</smil>\n");

    return update_size(pb, pos);
}

static int mov_write_mfhd_tag(AVIOContext *pb, MOVMuxContext *mov)
{
    avio_wb32(pb, 16);
    ffio_wfourcc(pb, "mfhd");
    avio_wb32(pb, 0);
    avio_wb32(pb, mov->fragments);
    return 0;
}

static uint32_t get_sample_flags(MOVTrack *track, MOVIentry *entry)
{
    return entry->flags & MOV_SYNC_SAMPLE ? MOV_FRAG_SAMPLE_FLAG_DEPENDS_NO :
           (MOV_FRAG_SAMPLE_FLAG_DEPENDS_YES | MOV_FRAG_SAMPLE_FLAG_IS_NON_SYNC);
}

static int mov_write_tfhd_tag(AVIOContext *pb, MOVMuxContext *mov,
                              MOVTrack *track, int64_t moof_offset)
{
    int64_t pos = avio_tell(pb);
    uint32_t flags = MOV_TFHD_DEFAULT_SIZE | MOV_TFHD_DEFAULT_DURATION |
                     MOV_TFHD_BASE_DATA_OFFSET;
    if (!track->entry) {
        flags |= MOV_TFHD_DURATION_IS_EMPTY;
    } else {
        flags |= MOV_TFHD_DEFAULT_FLAGS;
    }
    if (mov->flags & FF_MOV_FLAG_OMIT_TFHD_OFFSET)
        flags &= ~MOV_TFHD_BASE_DATA_OFFSET;
    if (mov->flags & FF_MOV_FLAG_DEFAULT_BASE_MOOF) {
        flags &= ~MOV_TFHD_BASE_DATA_OFFSET;
        flags |= MOV_TFHD_DEFAULT_BASE_IS_MOOF;
    }
    /* CMAF requires all values to be explicit in tfhd atoms */
    if (mov->flags & FF_MOV_FLAG_CMAF)
        flags |= MOV_TFHD_STSD_ID;

    /* Don't set a default sample size, the silverlight player refuses
     * to play files with that set. Don't set a default sample duration,
     * WMP freaks out if it is set. Don't set a base data offset, PIFF
     * file format says it MUST NOT be set. */
    if (track->mode == MODE_ISM)
        flags &= ~(MOV_TFHD_DEFAULT_SIZE | MOV_TFHD_DEFAULT_DURATION |
                   MOV_TFHD_BASE_DATA_OFFSET | MOV_TFHD_STSD_ID);

    avio_wb32(pb, 0); /* size placeholder */
    ffio_wfourcc(pb, "tfhd");
    avio_w8(pb, 0); /* version */
    avio_wb24(pb, flags);

    avio_wb32(pb, track->track_id); /* track-id */
    if (flags & MOV_TFHD_BASE_DATA_OFFSET)
        avio_wb64(pb, moof_offset);
    if (flags & MOV_TFHD_STSD_ID) {
        avio_wb32(pb, 1);
    }
    if (flags & MOV_TFHD_DEFAULT_DURATION) {
        track->default_duration = get_cluster_duration(track, 0);
        avio_wb32(pb, track->default_duration);
    }
    if (flags & MOV_TFHD_DEFAULT_SIZE) {
        track->default_size = track->entry ? track->cluster[0].size : 1;
        avio_wb32(pb, track->default_size);
    } else
        track->default_size = -1;

    if (flags & MOV_TFHD_DEFAULT_FLAGS) {
        /* Set the default flags based on the second sample, if available.
         * If the first sample is different, that can be signaled via a separate field. */
        if (track->entry > 1)
            track->default_sample_flags = get_sample_flags(track, &track->cluster[1]);
        else
            track->default_sample_flags =
                track->par->codec_type == AVMEDIA_TYPE_VIDEO ?
                (MOV_FRAG_SAMPLE_FLAG_DEPENDS_YES | MOV_FRAG_SAMPLE_FLAG_IS_NON_SYNC) :
                MOV_FRAG_SAMPLE_FLAG_DEPENDS_NO;
        avio_wb32(pb, track->default_sample_flags);
    }

    return update_size(pb, pos);
}

static int mov_write_trun_tag(AVIOContext *pb, MOVMuxContext *mov,
                              MOVTrack *track, int moof_size,
                              int first, int end)
{
    int64_t pos = avio_tell(pb);
    uint32_t flags = MOV_TRUN_DATA_OFFSET;
    int i;

    for (i = first; i < end; i++) {
        if (get_cluster_duration(track, i) != track->default_duration)
            flags |= MOV_TRUN_SAMPLE_DURATION;
        if (track->cluster[i].size != track->default_size)
            flags |= MOV_TRUN_SAMPLE_SIZE;
        if (i > first && get_sample_flags(track, &track->cluster[i]) != track->default_sample_flags)
            flags |= MOV_TRUN_SAMPLE_FLAGS;
    }
    if (!(flags & MOV_TRUN_SAMPLE_FLAGS) && track->entry > 0 &&
         get_sample_flags(track, &track->cluster[0]) != track->default_sample_flags)
        flags |= MOV_TRUN_FIRST_SAMPLE_FLAGS;
    if (track->flags & MOV_TRACK_CTTS)
        flags |= MOV_TRUN_SAMPLE_CTS;

    avio_wb32(pb, 0); /* size placeholder */
    ffio_wfourcc(pb, "trun");
    if (mov->flags & FF_MOV_FLAG_NEGATIVE_CTS_OFFSETS)
        avio_w8(pb, 1); /* version */
    else
        avio_w8(pb, 0); /* version */
    avio_wb24(pb, flags);

    avio_wb32(pb, end - first); /* sample count */
    if (mov->flags & FF_MOV_FLAG_OMIT_TFHD_OFFSET &&
        !(mov->flags & FF_MOV_FLAG_DEFAULT_BASE_MOOF) &&
        !mov->first_trun)
        avio_wb32(pb, 0); /* Later tracks follow immediately after the previous one */
    else
        avio_wb32(pb, moof_size + 8 + track->data_offset +
                      track->cluster[first].pos); /* data offset */
    if (flags & MOV_TRUN_FIRST_SAMPLE_FLAGS)
        avio_wb32(pb, get_sample_flags(track, &track->cluster[first]));

    for (i = first; i < end; i++) {
        if (flags & MOV_TRUN_SAMPLE_DURATION)
            avio_wb32(pb, get_cluster_duration(track, i));
        if (flags & MOV_TRUN_SAMPLE_SIZE)
            avio_wb32(pb, track->cluster[i].size);
        if (flags & MOV_TRUN_SAMPLE_FLAGS)
            avio_wb32(pb, get_sample_flags(track, &track->cluster[i]));
        if (flags & MOV_TRUN_SAMPLE_CTS)
            avio_wb32(pb, track->cluster[i].cts);
    }

    mov->first_trun = 0;
    return update_size(pb, pos);
}

static int mov_write_tfxd_tag(AVIOContext *pb, MOVTrack *track)
{
    int64_t pos = avio_tell(pb);
    static const uint8_t uuid[] = {
        0x6d, 0x1d, 0x9b, 0x05, 0x42, 0xd5, 0x44, 0xe6,
        0x80, 0xe2, 0x14, 0x1d, 0xaf, 0xf7, 0x57, 0xb2
    };

    avio_wb32(pb, 0); /* size placeholder */
    ffio_wfourcc(pb, "uuid");
    avio_write(pb, uuid, sizeof(uuid));
    avio_w8(pb, 1);
    avio_wb24(pb, 0);
    avio_wb64(pb, track->start_dts + track->frag_start +
                  track->cluster[0].cts);
    avio_wb64(pb, track->end_pts -
                  (track->cluster[0].dts + track->cluster[0].cts));

    return update_size(pb, pos);
}

static int mov_write_tfrf_tag(AVIOContext *pb, MOVMuxContext *mov,
                              MOVTrack *track, int entry)
{
    int n = track->nb_frag_info - 1 - entry, i;
    int size = 8 + 16 + 4 + 1 + 16*n;
    static const uint8_t uuid[] = {
        0xd4, 0x80, 0x7e, 0xf2, 0xca, 0x39, 0x46, 0x95,
        0x8e, 0x54, 0x26, 0xcb, 0x9e, 0x46, 0xa7, 0x9f
    };

    if (entry < 0)
        return 0;

    avio_seek(pb, track->frag_info[entry].tfrf_offset, SEEK_SET);
    avio_wb32(pb, size);
    ffio_wfourcc(pb, "uuid");
    avio_write(pb, uuid, sizeof(uuid));
    avio_w8(pb, 1);
    avio_wb24(pb, 0);
    avio_w8(pb, n);
    for (i = 0; i < n; i++) {
        int index = entry + 1 + i;
        avio_wb64(pb, track->frag_info[index].time);
        avio_wb64(pb, track->frag_info[index].duration);
    }
    if (n < mov->ism_lookahead) {
        int free_size = 16 * (mov->ism_lookahead - n);
        avio_wb32(pb, free_size);
        ffio_wfourcc(pb, "free");
        ffio_fill(pb, 0, free_size - 8);
    }

    return 0;
}

static int mov_write_tfrf_tags(AVIOContext *pb, MOVMuxContext *mov,
                               MOVTrack *track)
{
    int64_t pos = avio_tell(pb);
    int i;
    for (i = 0; i < mov->ism_lookahead; i++) {
        /* Update the tfrf tag for the last ism_lookahead fragments,
         * nb_frag_info - 1 is the next fragment to be written. */
        mov_write_tfrf_tag(pb, mov, track, track->nb_frag_info - 2 - i);
    }
    avio_seek(pb, pos, SEEK_SET);
    return 0;
}

static int mov_add_tfra_entries(AVIOContext *pb, MOVMuxContext *mov, int tracks,
                                int size)
{
    int i;
    for (i = 0; i < mov->nb_streams; i++) {
        MOVTrack *track = &mov->tracks[i];
        MOVFragmentInfo *info;
        if ((tracks >= 0 && i != tracks) || !track->entry)
            continue;
        track->nb_frag_info++;
        if (track->nb_frag_info >= track->frag_info_capacity) {
            unsigned new_capacity = track->nb_frag_info + MOV_FRAG_INFO_ALLOC_INCREMENT;
            if (av_reallocp_array(&track->frag_info,
                                  new_capacity,
                                  sizeof(*track->frag_info)))
                return AVERROR(ENOMEM);
            track->frag_info_capacity = new_capacity;
        }
        info = &track->frag_info[track->nb_frag_info - 1];
        info->offset   = avio_tell(pb);
        info->size     = size;
        // Try to recreate the original pts for the first packet
        // from the fields we have stored
        info->time     = track->start_dts + track->frag_start +
                         track->cluster[0].cts;
        info->duration = track->end_pts -
                         (track->cluster[0].dts + track->cluster[0].cts);
        // If the pts is less than zero, we will have trimmed
        // away parts of the media track using an edit list,
        // and the corresponding start presentation time is zero.
        if (info->time < 0) {
            info->duration += info->time;
            info->time = 0;
        }
        info->tfrf_offset = 0;
        mov_write_tfrf_tags(pb, mov, track);
    }
    return 0;
}

static void mov_prune_frag_info(MOVMuxContext *mov, int tracks, int max)
{
    int i;
    for (i = 0; i < mov->nb_streams; i++) {
        MOVTrack *track = &mov->tracks[i];
        if ((tracks >= 0 && i != tracks) || !track->entry)
            continue;
        if (track->nb_frag_info > max) {
            memmove(track->frag_info, track->frag_info + (track->nb_frag_info - max), max * sizeof(*track->frag_info));
            track->nb_frag_info = max;
        }
    }
}

static int mov_write_tfdt_tag(AVIOContext *pb, MOVTrack *track)
{
    int64_t pos = avio_tell(pb);

    avio_wb32(pb, 0); /* size */
    ffio_wfourcc(pb, "tfdt");
    avio_w8(pb, 1); /* version */
    avio_wb24(pb, 0);
    avio_wb64(pb, track->frag_start);
    return update_size(pb, pos);
}

static int mov_write_traf_tag(AVIOContext *pb, MOVMuxContext *mov,
                              MOVTrack *track, int64_t moof_offset,
                              int moof_size)
{
    int64_t pos = avio_tell(pb);
    int i, start = 0;
    avio_wb32(pb, 0); /* size placeholder */
    ffio_wfourcc(pb, "traf");

    mov_write_tfhd_tag(pb, mov, track, moof_offset);
    if (mov->mode != MODE_ISM)
        mov_write_tfdt_tag(pb, track);
    for (i = 1; i < track->entry; i++) {
        if (track->cluster[i].pos != track->cluster[i - 1].pos + track->cluster[i - 1].size) {
            mov_write_trun_tag(pb, mov, track, moof_size, start, i);
            start = i;
        }
    }
    mov_write_trun_tag(pb, mov, track, moof_size, start, track->entry);
    if (mov->mode == MODE_ISM) {
        mov_write_tfxd_tag(pb, track);

        if (mov->ism_lookahead) {
            int i, size = 16 + 4 + 1 + 16 * mov->ism_lookahead;

            if (track->nb_frag_info > 0) {
                MOVFragmentInfo *info = &track->frag_info[track->nb_frag_info - 1];
                if (!info->tfrf_offset)
                    info->tfrf_offset = avio_tell(pb);
            }
            avio_wb32(pb, 8 + size);
            ffio_wfourcc(pb, "free");
            for (i = 0; i < size; i++)
                avio_w8(pb, 0);
        }
    }

    return update_size(pb, pos);
}

static int mov_write_moof_tag_internal(AVIOContext *pb, MOVMuxContext *mov,
                                       int tracks, int moof_size)
{
    int64_t pos = avio_tell(pb);
    int i;

    avio_wb32(pb, 0); /* size placeholder */
    ffio_wfourcc(pb, "moof");
    mov->first_trun = 1;

    mov_write_mfhd_tag(pb, mov);
    for (i = 0; i < mov->nb_streams; i++) {
        MOVTrack *track = &mov->tracks[i];
        if (tracks >= 0 && i != tracks)
            continue;
        if (!track->entry)
            continue;
        mov_write_traf_tag(pb, mov, track, pos, moof_size);
    }

    return update_size(pb, pos);
}

static int mov_write_sidx_tag(AVIOContext *pb,
                              MOVTrack *track, int ref_size, int total_sidx_size)
{
    int64_t pos = avio_tell(pb), offset_pos, end_pos;
    int64_t presentation_time, duration, offset;
    unsigned starts_with_SAP;
    int i, entries;

    if (track->entry) {
        entries = 1;
        presentation_time = track->start_dts + track->frag_start +
                            track->cluster[0].cts;
        duration = track->end_pts -
                   (track->cluster[0].dts + track->cluster[0].cts);
        starts_with_SAP = track->cluster[0].flags & MOV_SYNC_SAMPLE;

        // pts<0 should be cut away using edts
        if (presentation_time < 0) {
            duration += presentation_time;
            presentation_time = 0;
        }
    } else {
        entries = track->nb_frag_info;
        if (entries <= 0)
            return 0;
        presentation_time = track->frag_info[0].time;
    }

    avio_wb32(pb, 0); /* size */
    ffio_wfourcc(pb, "sidx");
    avio_w8(pb, 1); /* version */
    avio_wb24(pb, 0);
    avio_wb32(pb, track->track_id); /* reference_ID */
    avio_wb32(pb, track->timescale); /* timescale */
    avio_wb64(pb, presentation_time); /* earliest_presentation_time */
    offset_pos = avio_tell(pb);
    avio_wb64(pb, 0); /* first_offset (offset to referenced moof) */
    avio_wb16(pb, 0); /* reserved */

    avio_wb16(pb, entries); /* reference_count */
    for (i = 0; i < entries; i++) {
        if (!track->entry) {
            if (i > 1 && track->frag_info[i].offset != track->frag_info[i - 1].offset + track->frag_info[i - 1].size) {
               av_log(NULL, AV_LOG_ERROR, "Non-consecutive fragments, writing incorrect sidx\n");
            }
            duration = track->frag_info[i].duration;
            ref_size = track->frag_info[i].size;
            starts_with_SAP = 1;
        }
        avio_wb32(pb, (0 << 31) | (ref_size & 0x7fffffff)); /* reference_type (0 = media) | referenced_size */
        avio_wb32(pb, duration); /* subsegment_duration */
        avio_wb32(pb, (starts_with_SAP << 31) | (0 << 28) | 0); /* starts_with_SAP | SAP_type | SAP_delta_time */
    }

    end_pos = avio_tell(pb);
    offset = pos + total_sidx_size - end_pos;
    avio_seek(pb, offset_pos, SEEK_SET);
    avio_wb64(pb, offset);
    avio_seek(pb, end_pos, SEEK_SET);
    return update_size(pb, pos);
}

static int mov_write_sidx_tags(AVIOContext *pb, MOVMuxContext *mov,
                               int tracks, int ref_size)
{
    int i, round, ret;
    AVIOContext *avio_buf;
    int total_size = 0;
    for (round = 0; round < 2; round++) {
        // First run one round to calculate the total size of all
        // sidx atoms.
        // This would be much simpler if we'd only write one sidx
        // atom, for the first track in the moof.
        if (round == 0) {
            if ((ret = ffio_open_null_buf(&avio_buf)) < 0)
                return ret;
        } else {
            avio_buf = pb;
        }
        for (i = 0; i < mov->nb_streams; i++) {
            MOVTrack *track = &mov->tracks[i];
            if (tracks >= 0 && i != tracks)
                continue;
            // When writing a sidx for the full file, entry is 0, but
            // we want to include all tracks. ref_size is 0 in this case,
            // since we read it from frag_info instead.
            if (!track->entry && ref_size > 0)
                continue;
            total_size -= mov_write_sidx_tag(avio_buf, track, ref_size,
                                             total_size);
        }
        if (round == 0)
            total_size = ffio_close_null_buf(avio_buf);
    }
    return 0;
}

static int mov_write_prft_tag(AVIOContext *pb, MOVMuxContext *mov, int tracks)
{
    int64_t pos = avio_tell(pb), pts_us, ntp_ts;
    MOVTrack *first_track;
    int flags = 24;

    /* PRFT should be associated with at most one track. So, choosing only the
     * first track. */
    if (tracks > 0)
        return 0;
    first_track = &(mov->tracks[0]);

    if (!first_track->entry) {
        av_log(mov->fc, AV_LOG_WARNING, "Unable to write PRFT, no entries in the track\n");
        return 0;
    }

    if (first_track->cluster[0].pts == AV_NOPTS_VALUE) {
        av_log(mov->fc, AV_LOG_WARNING, "Unable to write PRFT, first PTS is invalid\n");
        return 0;
    }

    if (mov->write_prft == MOV_PRFT_SRC_WALLCLOCK) {
        if (first_track->cluster[0].prft.wallclock) {
            /* Round the NTP time to whole milliseconds. */
            ntp_ts = ff_get_formatted_ntp_time((first_track->cluster[0].prft.wallclock / 1000) * 1000 +
                                               NTP_OFFSET_US);
            flags = first_track->cluster[0].prft.flags;
        } else
            ntp_ts = ff_get_formatted_ntp_time(ff_ntp_time());
    } else if (mov->write_prft == MOV_PRFT_SRC_PTS) {
        pts_us = av_rescale_q(first_track->cluster[0].pts,
                              first_track->st->time_base, AV_TIME_BASE_Q);
        ntp_ts = ff_get_formatted_ntp_time(pts_us + NTP_OFFSET_US);
    } else {
        av_log(mov->fc, AV_LOG_WARNING, "Unsupported PRFT box configuration: %d\n",
               mov->write_prft);
        return 0;
    }

    avio_wb32(pb, 0);                           // Size place holder
    ffio_wfourcc(pb, "prft");                   // Type
    avio_w8(pb, 1);                             // Version
    avio_wb24(pb, flags);                       // Flags
    avio_wb32(pb, first_track->track_id);       // reference track ID
    avio_wb64(pb, ntp_ts);                      // NTP time stamp
    avio_wb64(pb, first_track->cluster[0].pts); //media time
    return update_size(pb, pos);
}

static int mov_write_moof_tag(AVIOContext *pb, MOVMuxContext *mov, int tracks,
                              int64_t mdat_size)
{
    AVIOContext *avio_buf;
    int ret, moof_size;

    if ((ret = ffio_open_null_buf(&avio_buf)) < 0)
        return ret;
    mov_write_moof_tag_internal(avio_buf, mov, tracks, 0);
    moof_size = ffio_close_null_buf(avio_buf);

    if (mov->flags & FF_MOV_FLAG_DASH &&
        !(mov->flags & (FF_MOV_FLAG_GLOBAL_SIDX | FF_MOV_FLAG_SKIP_SIDX)))
        mov_write_sidx_tags(pb, mov, tracks, moof_size + 8 + mdat_size);

    if (mov->write_prft > MOV_PRFT_NONE && mov->write_prft < MOV_PRFT_NB)
        mov_write_prft_tag(pb, mov, tracks);

    if (mov->flags & FF_MOV_FLAG_GLOBAL_SIDX ||
        !(mov->flags & FF_MOV_FLAG_SKIP_TRAILER) ||
        mov->ism_lookahead) {
        if ((ret = mov_add_tfra_entries(pb, mov, tracks, moof_size + 8 + mdat_size)) < 0)
            return ret;
        if (!(mov->flags & FF_MOV_FLAG_GLOBAL_SIDX) &&
            mov->flags & FF_MOV_FLAG_SKIP_TRAILER) {
            mov_prune_frag_info(mov, tracks, mov->ism_lookahead + 1);
        }
    }

    return mov_write_moof_tag_internal(pb, mov, tracks, moof_size);
}

static int mov_write_tfra_tag(AVIOContext *pb, MOVTrack *track)
{
    int64_t pos = avio_tell(pb);
    int i;

    avio_wb32(pb, 0); /* size placeholder */
    ffio_wfourcc(pb, "tfra");
    avio_w8(pb, 1); /* version */
    avio_wb24(pb, 0);

    avio_wb32(pb, track->track_id);
    avio_wb32(pb, 0); /* length of traf/trun/sample num */
    avio_wb32(pb, track->nb_frag_info);
    for (i = 0; i < track->nb_frag_info; i++) {
        avio_wb64(pb, track->frag_info[i].time);
        avio_wb64(pb, track->frag_info[i].offset + track->data_offset);
        avio_w8(pb, 1); /* traf number */
        avio_w8(pb, 1); /* trun number */
        avio_w8(pb, 1); /* sample number */
    }

    return update_size(pb, pos);
}

static int mov_write_mfra_tag(AVIOContext *pb, MOVMuxContext *mov)
{
    int64_t pos = avio_tell(pb);
    int i;

    avio_wb32(pb, 0); /* size placeholder */
    ffio_wfourcc(pb, "mfra");
    /* An empty mfra atom is enough to indicate to the publishing point that
     * the stream has ended. */
    if (mov->flags & FF_MOV_FLAG_ISML)
        return update_size(pb, pos);

    for (i = 0; i < mov->nb_streams; i++) {
        MOVTrack *track = &mov->tracks[i];
        if (track->nb_frag_info)
            mov_write_tfra_tag(pb, track);
    }

    avio_wb32(pb, 16);
    ffio_wfourcc(pb, "mfro");
    avio_wb32(pb, 0); /* version + flags */
    avio_wb32(pb, avio_tell(pb) + 4 - pos);

    return update_size(pb, pos);
}

static int mov_write_mdat_tag(AVIOContext *pb, MOVMuxContext *mov)
{
    avio_wb32(pb, 8);    // placeholder for extended size field (64 bit)
    ffio_wfourcc(pb, mov->mode == MODE_MOV ? "wide" : "free");

    mov->mdat_pos = avio_tell(pb);
    avio_wb32(pb, 0); /* size placeholder*/
    ffio_wfourcc(pb, "mdat");
    return 0;
}

static void mov_write_ftyp_tag_internal(AVIOContext *pb, AVFormatContext *s,
                                        int has_h264, int has_video, int write_minor)
{
    MOVMuxContext *mov = s->priv_data;
    int minor = 0x200;

    if (mov->major_brand && strlen(mov->major_brand) >= 4)
        ffio_wfourcc(pb, mov->major_brand);
    else if (mov->mode == MODE_3GP) {
        ffio_wfourcc(pb, has_h264 ? "3gp6"  : "3gp4");
        minor =     has_h264 ?   0x100 :   0x200;
    } else if (mov->mode & MODE_3G2) {
        ffio_wfourcc(pb, has_h264 ? "3g2b"  : "3g2a");
        minor =     has_h264 ? 0x20000 : 0x10000;
    } else if (mov->mode == MODE_PSP)
        ffio_wfourcc(pb, "MSNV");
    else if (mov->mode == MODE_MP4 && mov->flags & FF_MOV_FLAG_FRAGMENT &&
                                      mov->flags & FF_MOV_FLAG_NEGATIVE_CTS_OFFSETS)
        ffio_wfourcc(pb, "iso6"); // Required when using signed CTS offsets in trun boxes
    else if (mov->mode == MODE_MP4 && mov->flags & FF_MOV_FLAG_DEFAULT_BASE_MOOF)
        ffio_wfourcc(pb, "iso5"); // Required when using default-base-is-moof
    else if (mov->mode == MODE_MP4 && mov->flags & FF_MOV_FLAG_NEGATIVE_CTS_OFFSETS)
        ffio_wfourcc(pb, "iso4");
    else if (mov->mode == MODE_MP4)
        ffio_wfourcc(pb, "isom");
    else if (mov->mode == MODE_IPOD)
        ffio_wfourcc(pb, has_video ? "M4V ":"M4A ");
    else if (mov->mode == MODE_ISM)
        ffio_wfourcc(pb, "isml");
    else if (mov->mode == MODE_F4V)
        ffio_wfourcc(pb, "f4v ");
    else
        ffio_wfourcc(pb, "qt  ");

    if (write_minor)
        avio_wb32(pb, minor);
}

static int mov_write_ftyp_tag(AVIOContext *pb, AVFormatContext *s)
{
    MOVMuxContext *mov = s->priv_data;
    int64_t pos = avio_tell(pb);
    int has_h264 = 0, has_video = 0;
    int i;

    for (i = 0; i < s->nb_streams; i++) {
        AVStream *st = s->streams[i];
        if (is_cover_image(st))
            continue;
        if (st->codecpar->codec_type == AVMEDIA_TYPE_VIDEO)
            has_video = 1;
        if (st->codecpar->codec_id == AV_CODEC_ID_H264)
            has_h264 = 1;
    }

    avio_wb32(pb, 0); /* size */
    ffio_wfourcc(pb, "ftyp");

    // Write major brand
    mov_write_ftyp_tag_internal(pb, s, has_h264, has_video, 1);
    // Write the major brand as the first compatible brand as well
    mov_write_ftyp_tag_internal(pb, s, has_h264, has_video, 0);

    // Write compatible brands, ensuring that we don't write the major brand as a
    // compatible brand a second time.
    if (mov->mode == MODE_ISM) {
        ffio_wfourcc(pb, "piff");
    } else if (mov->mode != MODE_MOV) {
        // We add tfdt atoms when fragmenting, signal this with the iso6 compatible
        // brand, if not already the major brand. This is compatible with users that
        // don't understand tfdt.
        if (mov->mode == MODE_MP4) {
            if (mov->flags & FF_MOV_FLAG_CMAF)
                ffio_wfourcc(pb, "cmfc");
            if (mov->flags & FF_MOV_FLAG_FRAGMENT && !(mov->flags & FF_MOV_FLAG_NEGATIVE_CTS_OFFSETS))
                ffio_wfourcc(pb, "iso6");
        } else {
            if (mov->flags & FF_MOV_FLAG_FRAGMENT)
                ffio_wfourcc(pb, "iso6");
            if (mov->flags & FF_MOV_FLAG_DEFAULT_BASE_MOOF)
                ffio_wfourcc(pb, "iso5");
            else if (mov->flags & FF_MOV_FLAG_NEGATIVE_CTS_OFFSETS)
                ffio_wfourcc(pb, "iso4");
        }
        // Brands prior to iso5 can't be signaled when using default-base-is-moof
        if (!(mov->flags & FF_MOV_FLAG_DEFAULT_BASE_MOOF)) {
            // write isom for mp4 only if it it's not the major brand already.
            if (mov->mode != MODE_MP4 || mov->flags & FF_MOV_FLAG_NEGATIVE_CTS_OFFSETS)
                ffio_wfourcc(pb, "isom");
            ffio_wfourcc(pb, "iso2");
            if (has_h264)
                ffio_wfourcc(pb, "avc1");
        }
    }

    if (mov->mode == MODE_MP4)
        ffio_wfourcc(pb, "mp41");

    if (mov->flags & FF_MOV_FLAG_DASH && mov->flags & FF_MOV_FLAG_GLOBAL_SIDX)
        ffio_wfourcc(pb, "dash");

    return update_size(pb, pos);
}

static int mov_write_uuidprof_tag(AVIOContext *pb, AVFormatContext *s)
{
    AVStream       *video_st    = s->streams[0];
    AVCodecParameters *video_par = s->streams[0]->codecpar;
    AVCodecParameters *audio_par = s->streams[1]->codecpar;
    int audio_rate = audio_par->sample_rate;
    int64_t frame_rate = video_st->avg_frame_rate.den ?
                        (video_st->avg_frame_rate.num * 0x10000LL) / video_st->avg_frame_rate.den :
                        0;
    int audio_kbitrate = audio_par->bit_rate / 1000;
    int video_kbitrate = FFMIN(video_par->bit_rate / 1000, 800 - audio_kbitrate);

    if (frame_rate < 0 || frame_rate > INT32_MAX) {
        av_log(s, AV_LOG_ERROR, "Frame rate %f outside supported range\n", frame_rate / (double)0x10000);
        return AVERROR(EINVAL);
    }

    avio_wb32(pb, 0x94); /* size */
    ffio_wfourcc(pb, "uuid");
    ffio_wfourcc(pb, "PROF");

    avio_wb32(pb, 0x21d24fce); /* 96 bit UUID */
    avio_wb32(pb, 0xbb88695c);
    avio_wb32(pb, 0xfac9c740);

    avio_wb32(pb, 0x0);  /* ? */
    avio_wb32(pb, 0x3);  /* 3 sections ? */

    avio_wb32(pb, 0x14); /* size */
    ffio_wfourcc(pb, "FPRF");
    avio_wb32(pb, 0x0);  /* ? */
    avio_wb32(pb, 0x0);  /* ? */
    avio_wb32(pb, 0x0);  /* ? */

    avio_wb32(pb, 0x2c);  /* size */
    ffio_wfourcc(pb, "APRF"); /* audio */
    avio_wb32(pb, 0x0);
    avio_wb32(pb, 0x2);   /* TrackID */
    ffio_wfourcc(pb, "mp4a");
    avio_wb32(pb, 0x20f);
    avio_wb32(pb, 0x0);
    avio_wb32(pb, audio_kbitrate);
    avio_wb32(pb, audio_kbitrate);
    avio_wb32(pb, audio_rate);
    avio_wb32(pb, audio_par->channels);

    avio_wb32(pb, 0x34);  /* size */
    ffio_wfourcc(pb, "VPRF");   /* video */
    avio_wb32(pb, 0x0);
    avio_wb32(pb, 0x1);    /* TrackID */
    if (video_par->codec_id == AV_CODEC_ID_H264) {
        ffio_wfourcc(pb, "avc1");
        avio_wb16(pb, 0x014D);
        avio_wb16(pb, 0x0015);
    } else {
        ffio_wfourcc(pb, "mp4v");
        avio_wb16(pb, 0x0000);
        avio_wb16(pb, 0x0103);
    }
    avio_wb32(pb, 0x0);
    avio_wb32(pb, video_kbitrate);
    avio_wb32(pb, video_kbitrate);
    avio_wb32(pb, frame_rate);
    avio_wb32(pb, frame_rate);
    avio_wb16(pb, video_par->width);
    avio_wb16(pb, video_par->height);
    avio_wb32(pb, 0x010001); /* ? */

    return 0;
}

static int mov_write_identification(AVIOContext *pb, AVFormatContext *s)
{
    MOVMuxContext *mov = s->priv_data;
    int i;

    mov_write_ftyp_tag(pb,s);
    if (mov->mode == MODE_PSP) {
        int video_streams_nb = 0, audio_streams_nb = 0, other_streams_nb = 0;
        for (i = 0; i < s->nb_streams; i++) {
            AVStream *st = s->streams[i];
            if (is_cover_image(st))
                continue;
            if (st->codecpar->codec_type == AVMEDIA_TYPE_VIDEO)
                video_streams_nb++;
            else if (st->codecpar->codec_type == AVMEDIA_TYPE_AUDIO)
                audio_streams_nb++;
            else
                other_streams_nb++;
            }

        if (video_streams_nb != 1 || audio_streams_nb != 1 || other_streams_nb) {
            av_log(s, AV_LOG_ERROR, "PSP mode need one video and one audio stream\n");
            return AVERROR(EINVAL);
        }
        return mov_write_uuidprof_tag(pb, s);
    }
    return 0;
}

static int mov_parse_mpeg2_frame(AVPacket *pkt, uint32_t *flags)
{
    uint32_t c = -1;
    int i, closed_gop = 0;

    for (i = 0; i < pkt->size - 4; i++) {
        c = (c << 8) + pkt->data[i];
        if (c == 0x1b8) { // gop
            closed_gop = pkt->data[i + 4] >> 6 & 0x01;
        } else if (c == 0x100) { // pic
            int temp_ref = (pkt->data[i + 1] << 2) | (pkt->data[i + 2] >> 6);
            if (!temp_ref || closed_gop) // I picture is not reordered
                *flags = MOV_SYNC_SAMPLE;
            else
                *flags = MOV_PARTIAL_SYNC_SAMPLE;
            break;
        }
    }
    return 0;
}

static void mov_parse_vc1_frame(AVPacket *pkt, MOVTrack *trk)
{
    const uint8_t *start, *next, *end = pkt->data + pkt->size;
    int seq = 0, entry = 0;
    int key = pkt->flags & AV_PKT_FLAG_KEY;
    start = find_next_marker(pkt->data, end);
    for (next = start; next < end; start = next) {
        next = find_next_marker(start + 4, end);
        switch (AV_RB32(start)) {
        case VC1_CODE_SEQHDR:
            seq = 1;
            break;
        case VC1_CODE_ENTRYPOINT:
            entry = 1;
            break;
        case VC1_CODE_SLICE:
            trk->vc1_info.slices = 1;
            break;
        }
    }
    if (!trk->entry && trk->vc1_info.first_packet_seen)
        trk->vc1_info.first_frag_written = 1;
    if (!trk->entry && !trk->vc1_info.first_frag_written) {
        /* First packet in first fragment */
        trk->vc1_info.first_packet_seq   = seq;
        trk->vc1_info.first_packet_entry = entry;
        trk->vc1_info.first_packet_seen  = 1;
    } else if ((seq && !trk->vc1_info.packet_seq) ||
               (entry && !trk->vc1_info.packet_entry)) {
        int i;
        for (i = 0; i < trk->entry; i++)
            trk->cluster[i].flags &= ~MOV_SYNC_SAMPLE;
        trk->has_keyframes = 0;
        if (seq)
            trk->vc1_info.packet_seq = 1;
        if (entry)
            trk->vc1_info.packet_entry = 1;
        if (!trk->vc1_info.first_frag_written) {
            /* First fragment */
            if ((!seq   || trk->vc1_info.first_packet_seq) &&
                (!entry || trk->vc1_info.first_packet_entry)) {
                /* First packet had the same headers as this one, readd the
                 * sync sample flag. */
                trk->cluster[0].flags |= MOV_SYNC_SAMPLE;
                trk->has_keyframes = 1;
            }
        }
    }
    if (trk->vc1_info.packet_seq && trk->vc1_info.packet_entry)
        key = seq && entry;
    else if (trk->vc1_info.packet_seq)
        key = seq;
    else if (trk->vc1_info.packet_entry)
        key = entry;
    if (key) {
        trk->cluster[trk->entry].flags |= MOV_SYNC_SAMPLE;
        trk->has_keyframes++;
    }
}

static void mov_parse_truehd_frame(AVPacket *pkt, MOVTrack *trk)
{
    int length;

    if (pkt->size < 8)
        return;

    length = (AV_RB16(pkt->data) & 0xFFF) * 2;
    if (length < 8 || length > pkt->size)
        return;

    if (AV_RB32(pkt->data + 4) == 0xF8726FBA) {
        trk->cluster[trk->entry].flags |= MOV_SYNC_SAMPLE;
        trk->has_keyframes++;
    }

    return;
}

static int mov_flush_fragment_interleaving(AVFormatContext *s, MOVTrack *track)
{
    MOVMuxContext *mov = s->priv_data;
    int ret, buf_size;
    uint8_t *buf;
    int i, offset;

    if (!track->mdat_buf)
        return 0;
    if (!mov->mdat_buf) {
        if ((ret = avio_open_dyn_buf(&mov->mdat_buf)) < 0)
            return ret;
    }
    buf_size = avio_get_dyn_buf(track->mdat_buf, &buf);

    offset = avio_tell(mov->mdat_buf);
    avio_write(mov->mdat_buf, buf, buf_size);
    ffio_free_dyn_buf(&track->mdat_buf);

    for (i = track->entries_flushed; i < track->entry; i++)
        track->cluster[i].pos += offset;
    track->entries_flushed = track->entry;
    return 0;
}

static int mov_flush_fragment(AVFormatContext *s, int force)
{
    MOVMuxContext *mov = s->priv_data;
    int i, first_track = -1;
    int64_t mdat_size = 0;
    int ret;
    int has_video = 0, starts_with_key = 0, first_video_track = 1;

    if (!(mov->flags & FF_MOV_FLAG_FRAGMENT))
        return 0;

    // Try to fill in the duration of the last packet in each stream
    // from queued packets in the interleave queues. If the flushing
    // of fragments was triggered automatically by an AVPacket, we
    // already have reliable info for the end of that track, but other
    // tracks may need to be filled in.
    for (i = 0; i < s->nb_streams; i++) {
        MOVTrack *track = &mov->tracks[i];
        if (!track->end_reliable) {
            AVPacket pkt;
            if (!ff_interleaved_peek(s, i, &pkt, 1)) {
                if (track->dts_shift != AV_NOPTS_VALUE)
                    pkt.dts += track->dts_shift;
                track->track_duration = pkt.dts - track->start_dts;
                if (pkt.pts != AV_NOPTS_VALUE)
                    track->end_pts = pkt.pts;
                else
                    track->end_pts = pkt.dts;
            }
        }
    }

    for (i = 0; i < mov->nb_streams; i++) {
        MOVTrack *track = &mov->tracks[i];
        if (track->entry <= 1)
            continue;
        // Sample durations are calculated as the diff of dts values,
        // but for the last sample in a fragment, we don't know the dts
        // of the first sample in the next fragment, so we have to rely
        // on what was set as duration in the AVPacket. Not all callers
        // set this though, so we might want to replace it with an
        // estimate if it currently is zero.
        if (get_cluster_duration(track, track->entry - 1) != 0)
            continue;
        // Use the duration (i.e. dts diff) of the second last sample for
        // the last one. This is a wild guess (and fatal if it turns out
        // to be too long), but probably the best we can do - having a zero
        // duration is bad as well.
        track->track_duration += get_cluster_duration(track, track->entry - 2);
        track->end_pts        += get_cluster_duration(track, track->entry - 2);
        if (!mov->missing_duration_warned) {
            av_log(s, AV_LOG_WARNING,
                   "Estimating the duration of the last packet in a "
                   "fragment, consider setting the duration field in "
                   "AVPacket instead.\n");
            mov->missing_duration_warned = 1;
        }
    }

    if (!mov->moov_written) {
        int64_t pos = avio_tell(s->pb);
        uint8_t *buf;
        int buf_size, moov_size;

        for (i = 0; i < mov->nb_streams; i++)
            if (!mov->tracks[i].entry && !is_cover_image(mov->tracks[i].st))
                break;
        /* Don't write the initial moov unless all tracks have data */
        if (i < mov->nb_streams && !force)
            return 0;

        moov_size = get_moov_size(s);
        for (i = 0; i < mov->nb_streams; i++)
            mov->tracks[i].data_offset = pos + moov_size + 8;

        avio_write_marker(s->pb, AV_NOPTS_VALUE, AVIO_DATA_MARKER_HEADER);
        if (mov->flags & FF_MOV_FLAG_DELAY_MOOV)
            mov_write_identification(s->pb, s);
        if ((ret = mov_write_moov_tag(s->pb, mov, s)) < 0)
            return ret;

        if (mov->flags & FF_MOV_FLAG_DELAY_MOOV) {
            if (mov->flags & FF_MOV_FLAG_GLOBAL_SIDX)
                mov->reserved_header_pos = avio_tell(s->pb);
            avio_write_marker(s->pb, AV_NOPTS_VALUE, AVIO_DATA_MARKER_FLUSH_POINT);
            mov->moov_written = 1;
            return 0;
        }

        buf_size = avio_get_dyn_buf(mov->mdat_buf, &buf);
        avio_wb32(s->pb, buf_size + 8);
        ffio_wfourcc(s->pb, "mdat");
        avio_write(s->pb, buf, buf_size);
        ffio_free_dyn_buf(&mov->mdat_buf);

        if (mov->flags & FF_MOV_FLAG_GLOBAL_SIDX)
            mov->reserved_header_pos = avio_tell(s->pb);

        mov->moov_written = 1;
        mov->mdat_size = 0;
        for (i = 0; i < mov->nb_streams; i++) {
            if (mov->tracks[i].entry)
                mov->tracks[i].frag_start += mov->tracks[i].start_dts +
                                             mov->tracks[i].track_duration -
                                             mov->tracks[i].cluster[0].dts;
            mov->tracks[i].entry = 0;
            mov->tracks[i].end_reliable = 0;
        }
        avio_write_marker(s->pb, AV_NOPTS_VALUE, AVIO_DATA_MARKER_FLUSH_POINT);
        return 0;
    }

    if (mov->frag_interleave) {
        for (i = 0; i < mov->nb_streams; i++) {
            MOVTrack *track = &mov->tracks[i];
            int ret;
            if ((ret = mov_flush_fragment_interleaving(s, track)) < 0)
                return ret;
        }

        if (!mov->mdat_buf)
            return 0;
        mdat_size = avio_tell(mov->mdat_buf);
    }

    for (i = 0; i < mov->nb_streams; i++) {
        MOVTrack *track = &mov->tracks[i];
        if (mov->flags & FF_MOV_FLAG_SEPARATE_MOOF || mov->frag_interleave)
            track->data_offset = 0;
        else
            track->data_offset = mdat_size;
        if (track->par->codec_type == AVMEDIA_TYPE_VIDEO) {
            has_video = 1;
            if (first_video_track) {
                if (track->entry)
                    starts_with_key = track->cluster[0].flags & MOV_SYNC_SAMPLE;
                first_video_track = 0;
            }
        }
        if (!track->entry)
            continue;
        if (track->mdat_buf)
            mdat_size += avio_tell(track->mdat_buf);
        if (first_track < 0)
            first_track = i;
    }

    if (!mdat_size)
        return 0;

    avio_write_marker(s->pb,
                      av_rescale(mov->tracks[first_track].cluster[0].dts, AV_TIME_BASE, mov->tracks[first_track].timescale),
                      (has_video ? starts_with_key : mov->tracks[first_track].cluster[0].flags & MOV_SYNC_SAMPLE) ? AVIO_DATA_MARKER_SYNC_POINT : AVIO_DATA_MARKER_BOUNDARY_POINT);

    for (i = 0; i < mov->nb_streams; i++) {
        MOVTrack *track = &mov->tracks[i];
        int buf_size, write_moof = 1, moof_tracks = -1;
        uint8_t *buf;
        int64_t duration = 0;

        if (track->entry)
            duration = track->start_dts + track->track_duration -
                       track->cluster[0].dts;
        if (mov->flags & FF_MOV_FLAG_SEPARATE_MOOF) {
            if (!track->mdat_buf)
                continue;
            mdat_size = avio_tell(track->mdat_buf);
            moof_tracks = i;
        } else {
            write_moof = i == first_track;
        }

        if (write_moof) {
            avio_write_marker(s->pb, AV_NOPTS_VALUE, AVIO_DATA_MARKER_FLUSH_POINT);

            mov_write_moof_tag(s->pb, mov, moof_tracks, mdat_size);
            mov->fragments++;

            avio_wb32(s->pb, mdat_size + 8);
            ffio_wfourcc(s->pb, "mdat");
        }

        if (track->entry)
            track->frag_start += duration;
        track->entry = 0;
        track->entries_flushed = 0;
        track->end_reliable = 0;
        if (!mov->frag_interleave) {
            if (!track->mdat_buf)
                continue;
            buf_size = avio_close_dyn_buf(track->mdat_buf, &buf);
            track->mdat_buf = NULL;
        } else {
            if (!mov->mdat_buf)
                continue;
            buf_size = avio_close_dyn_buf(mov->mdat_buf, &buf);
            mov->mdat_buf = NULL;
        }

        avio_write(s->pb, buf, buf_size);
        av_free(buf);
    }

    mov->mdat_size = 0;

    avio_write_marker(s->pb, AV_NOPTS_VALUE, AVIO_DATA_MARKER_FLUSH_POINT);
    return 0;
}

static int mov_auto_flush_fragment(AVFormatContext *s, int force)
{
    MOVMuxContext *mov = s->priv_data;
    int had_moov = mov->moov_written;
    int ret = mov_flush_fragment(s, force);
    if (ret < 0)
        return ret;
    // If using delay_moov, the first flush only wrote the moov,
    // not the actual moof+mdat pair, thus flush once again.
    if (!had_moov && mov->flags & FF_MOV_FLAG_DELAY_MOOV)
        ret = mov_flush_fragment(s, force);
    return ret;
}

static int check_pkt(AVFormatContext *s, AVPacket *pkt)
{
    MOVMuxContext *mov = s->priv_data;
    MOVTrack *trk = &mov->tracks[pkt->stream_index];
    int64_t ref;
    uint64_t duration;

    if (trk->entry) {
        ref = trk->cluster[trk->entry - 1].dts;
    } else if (   trk->start_dts != AV_NOPTS_VALUE
               && !trk->frag_discont) {
        ref = trk->start_dts + trk->track_duration;
    } else
        ref = pkt->dts; // Skip tests for the first packet

    if (trk->dts_shift != AV_NOPTS_VALUE) {
        /* With negative CTS offsets we have set an offset to the DTS,
         * reverse this for the check. */
        ref -= trk->dts_shift;
    }

    duration = pkt->dts - ref;
    if (pkt->dts < ref || duration >= INT_MAX) {
        av_log(s, AV_LOG_ERROR, "Application provided duration: %"PRId64" / timestamp: %"PRId64" is out of range for mov/mp4 format\n",
            duration, pkt->dts
        );

        pkt->dts = ref + 1;
        pkt->pts = AV_NOPTS_VALUE;
    }

    if (pkt->duration < 0 || pkt->duration > INT_MAX) {
        av_log(s, AV_LOG_ERROR, "Application provided duration: %"PRId64" is invalid\n", pkt->duration);
        return AVERROR(EINVAL);
    }
    return 0;
}

int ff_mov_write_packet(AVFormatContext *s, AVPacket *pkt)
{
    MOVMuxContext *mov = s->priv_data;
    AVIOContext *pb = s->pb;
    MOVTrack *trk = &mov->tracks[pkt->stream_index];
    AVCodecParameters *par = trk->par;
    AVProducerReferenceTime *prft;
    unsigned int samples_in_chunk = 0;
    int size = pkt->size, ret = 0, offset = 0;
    int prft_size;
    uint8_t *reformatted_data = NULL;

    ret = check_pkt(s, pkt);
    if (ret < 0)
        return ret;

    if (mov->flags & FF_MOV_FLAG_FRAGMENT) {
        int ret;
        if (mov->moov_written || mov->flags & FF_MOV_FLAG_EMPTY_MOOV) {
            if (mov->frag_interleave && mov->fragments > 0) {
                if (trk->entry - trk->entries_flushed >= mov->frag_interleave) {
                    if ((ret = mov_flush_fragment_interleaving(s, trk)) < 0)
                        return ret;
                }
            }

            if (!trk->mdat_buf) {
                if ((ret = avio_open_dyn_buf(&trk->mdat_buf)) < 0)
                    return ret;
            }
            pb = trk->mdat_buf;
        } else {
            if (!mov->mdat_buf) {
                if ((ret = avio_open_dyn_buf(&mov->mdat_buf)) < 0)
                    return ret;
            }
            pb = mov->mdat_buf;
        }
    }

    if (par->codec_id == AV_CODEC_ID_AMR_NB) {
        /* We must find out how many AMR blocks there are in one packet */
        static const uint16_t packed_size[16] =
            {13, 14, 16, 18, 20, 21, 27, 32, 6, 0, 0, 0, 0, 0, 0, 1};
        int len = 0;

        while (len < size && samples_in_chunk < 100) {
            len += packed_size[(pkt->data[len] >> 3) & 0x0F];
            samples_in_chunk++;
        }
        if (samples_in_chunk > 1) {
            av_log(s, AV_LOG_ERROR, "fatal error, input is not a single packet, implement a AVParser for it\n");
            return -1;
        }
    } else if (par->codec_id == AV_CODEC_ID_ADPCM_MS ||
               par->codec_id == AV_CODEC_ID_ADPCM_IMA_WAV) {
        samples_in_chunk = trk->par->frame_size;
    } else if (trk->sample_size)
        samples_in_chunk = size / trk->sample_size;
    else
        samples_in_chunk = 1;

    if (samples_in_chunk < 1) {
        av_log(s, AV_LOG_ERROR, "fatal error, input packet contains no samples\n");
        return AVERROR_PATCHWELCOME;
    }

    /* copy extradata if it exists */
    if (trk->vos_len == 0 && par->extradata_size > 0 &&
        !TAG_IS_AVCI(trk->tag) &&
        (par->codec_id != AV_CODEC_ID_DNXHD)) {
        trk->vos_len  = par->extradata_size;
        trk->vos_data = av_malloc(trk->vos_len + AV_INPUT_BUFFER_PADDING_SIZE);
        if (!trk->vos_data) {
            ret = AVERROR(ENOMEM);
            goto err;
        }
        memcpy(trk->vos_data, par->extradata, trk->vos_len);
        memset(trk->vos_data + trk->vos_len, 0, AV_INPUT_BUFFER_PADDING_SIZE);
<<<<<<< HEAD
=======
    }

    if ((par->codec_id == AV_CODEC_ID_DNXHD ||
         par->codec_id == AV_CODEC_ID_H264 ||
         par->codec_id == AV_CODEC_ID_HEVC ||
         par->codec_id == AV_CODEC_ID_TRUEHD ||
         par->codec_id == AV_CODEC_ID_AC3) && !trk->vos_len &&
         !TAG_IS_AVCI(trk->tag)) {
        /* copy frame to create needed atoms */
        trk->vos_len  = size;
        trk->vos_data = av_malloc(size + AV_INPUT_BUFFER_PADDING_SIZE);
        if (!trk->vos_data) {
            ret = AVERROR(ENOMEM);
            goto err;
        }
        memcpy(trk->vos_data, pkt->data, size);
        memset(trk->vos_data + size, 0, AV_INPUT_BUFFER_PADDING_SIZE);
>>>>>>> 15a0ff81
    }

    if (par->codec_id == AV_CODEC_ID_AAC && pkt->size > 2 &&
        (AV_RB16(pkt->data) & 0xfff0) == 0xfff0) {
        if (!s->streams[pkt->stream_index]->nb_frames) {
            av_log(s, AV_LOG_ERROR, "Malformed AAC bitstream detected: "
                   "use the audio bitstream filter 'aac_adtstoasc' to fix it "
                   "('-bsf:a aac_adtstoasc' option with ffmpeg)\n");
            return -1;
        }
        av_log(s, AV_LOG_WARNING, "aac bitstream error\n");
    }
    if (par->codec_id == AV_CODEC_ID_H264 && trk->vos_len > 0 && *(uint8_t *)trk->vos_data != 1 && !TAG_IS_AVCI(trk->tag)) {
        /* from x264 or from bytestream H.264 */
        /* NAL reformatting needed */
        if (trk->hint_track >= 0 && trk->hint_track < mov->nb_streams) {
            ret = ff_avc_parse_nal_units_buf(pkt->data, &reformatted_data,
                                             &size);
            if (ret < 0)
                return ret;
            avio_write(pb, reformatted_data, size);
        } else {
            if (trk->cenc.aes_ctr) {
                size = ff_mov_cenc_avc_parse_nal_units(&trk->cenc, pb, pkt->data, size);
                if (size < 0) {
                    ret = size;
                    goto err;
                }
            } else {
                size = ff_avc_parse_nal_units(pb, pkt->data, pkt->size);
            }
        }
    } else if (par->codec_id == AV_CODEC_ID_HEVC && trk->vos_len > 6 &&
               (AV_RB24(trk->vos_data) == 1 || AV_RB32(trk->vos_data) == 1)) {
        /* extradata is Annex B, assume the bitstream is too and convert it */
        if (trk->hint_track >= 0 && trk->hint_track < mov->nb_streams) {
            ret = ff_hevc_annexb2mp4_buf(pkt->data, &reformatted_data,
                                         &size, 0, NULL);
            if (ret < 0)
                return ret;
            avio_write(pb, reformatted_data, size);
        } else {
            size = ff_hevc_annexb2mp4(pb, pkt->data, pkt->size, 0, NULL);
        }
    } else if (par->codec_id == AV_CODEC_ID_AV1) {
        if (trk->hint_track >= 0 && trk->hint_track < mov->nb_streams) {
            ret = ff_av1_filter_obus_buf(pkt->data, &reformatted_data,
                                         &size, &offset);
            if (ret < 0)
                return ret;
            avio_write(pb, reformatted_data, size);
        } else {
            size = ff_av1_filter_obus(pb, pkt->data, pkt->size);
        }
#if CONFIG_AC3_PARSER
    } else if (par->codec_id == AV_CODEC_ID_EAC3) {
        size = handle_eac3(mov, pkt, trk);
        if (size < 0)
            return size;
        else if (!size)
            goto end;
        avio_write(pb, pkt->data, size);
#endif
    } else {
        if (trk->cenc.aes_ctr) {
            if (par->codec_id == AV_CODEC_ID_H264 && par->extradata_size > 4) {
                int nal_size_length = (par->extradata[4] & 0x3) + 1;
                ret = ff_mov_cenc_avc_write_nal_units(s, &trk->cenc, nal_size_length, pb, pkt->data, size);
            } else {
                ret = ff_mov_cenc_write_packet(&trk->cenc, pb, pkt->data, size);
            }

            if (ret) {
                goto err;
            }
        } else {
            avio_write(pb, pkt->data, size);
        }
    }

<<<<<<< HEAD
    if ((par->codec_id == AV_CODEC_ID_DNXHD ||
         par->codec_id == AV_CODEC_ID_TRUEHD ||
         par->codec_id == AV_CODEC_ID_AC3) && !trk->vos_len) {
        /* copy frame to create needed atoms */
        trk->vos_len  = size;
        trk->vos_data = av_malloc(size + AV_INPUT_BUFFER_PADDING_SIZE);
        if (!trk->vos_data) {
            ret = AVERROR(ENOMEM);
            goto err;
        }
        memcpy(trk->vos_data, pkt->data, size);
        memset(trk->vos_data + size, 0, AV_INPUT_BUFFER_PADDING_SIZE);
    }

    if (trk->entry >= trk->cluster_capacity) {
        unsigned new_capacity = 2 * (trk->entry + MOV_INDEX_CLUSTER_SIZE);
=======
    if (trk->entry >= trk->cluster_capacity) {
        unsigned new_capacity = trk->entry + MOV_INDEX_CLUSTER_SIZE;
>>>>>>> 15a0ff81
        void *cluster = av_realloc_array(trk->cluster, new_capacity, sizeof(*trk->cluster));
        if (!cluster) {
            ret = AVERROR(ENOMEM);
            goto err;
        }
        trk->cluster          = cluster;
        trk->cluster_capacity = new_capacity;
    }

    trk->cluster[trk->entry].pos              = avio_tell(pb) - size;
    trk->cluster[trk->entry].samples_in_chunk = samples_in_chunk;
    trk->cluster[trk->entry].chunkNum         = 0;
    trk->cluster[trk->entry].size             = size;
    trk->cluster[trk->entry].entries          = samples_in_chunk;
    trk->cluster[trk->entry].dts              = pkt->dts;
    trk->cluster[trk->entry].pts              = pkt->pts;
    if (!trk->entry && trk->start_dts != AV_NOPTS_VALUE) {
        if (!trk->frag_discont) {
            /* First packet of a new fragment. We already wrote the duration
             * of the last packet of the previous fragment based on track_duration,
             * which might not exactly match our dts. Therefore adjust the dts
             * of this packet to be what the previous packets duration implies. */
            trk->cluster[trk->entry].dts = trk->start_dts + trk->track_duration;
            /* We also may have written the pts and the corresponding duration
             * in sidx/tfrf/tfxd tags; make sure the sidx pts and duration match up with
             * the next fragment. This means the cts of the first sample must
             * be the same in all fragments, unless end_pts was updated by
             * the packet causing the fragment to be written. */
            if ((mov->flags & FF_MOV_FLAG_DASH &&
                !(mov->flags & (FF_MOV_FLAG_GLOBAL_SIDX | FF_MOV_FLAG_SKIP_SIDX))) ||
                mov->mode == MODE_ISM)
                pkt->pts = pkt->dts + trk->end_pts - trk->cluster[trk->entry].dts;
        } else {
            /* New fragment, but discontinuous from previous fragments.
             * Pretend the duration sum of the earlier fragments is
             * pkt->dts - trk->start_dts. */
            trk->frag_start = pkt->dts - trk->start_dts;
            trk->end_pts = AV_NOPTS_VALUE;
            trk->frag_discont = 0;
        }
    }

    if (!trk->entry && trk->start_dts == AV_NOPTS_VALUE && !mov->use_editlist &&
        s->avoid_negative_ts == AVFMT_AVOID_NEG_TS_MAKE_ZERO) {
        /* Not using edit lists and shifting the first track to start from zero.
         * If the other streams start from a later timestamp, we won't be able
         * to signal the difference in starting time without an edit list.
         * Thus move the timestamp for this first sample to 0, increasing
         * its duration instead. */
        trk->cluster[trk->entry].dts = trk->start_dts = 0;
    }
    if (trk->start_dts == AV_NOPTS_VALUE) {
        trk->start_dts = pkt->dts;
        if (trk->frag_discont) {
            if (mov->use_editlist) {
                /* Pretend the whole stream started at pts=0, with earlier fragments
                 * already written. If the stream started at pts=0, the duration sum
                 * of earlier fragments would have been pkt->pts. */
                trk->frag_start = pkt->pts;
                trk->start_dts  = pkt->dts - pkt->pts;
            } else {
                /* Pretend the whole stream started at dts=0, with earlier fragments
                 * already written, with a duration summing up to pkt->dts. */
                trk->frag_start = pkt->dts;
                trk->start_dts  = 0;
            }
            trk->frag_discont = 0;
        } else if (pkt->dts && mov->moov_written)
            av_log(s, AV_LOG_WARNING,
                   "Track %d starts with a nonzero dts %"PRId64", while the moov "
                   "already has been written. Set the delay_moov flag to handle "
                   "this case.\n",
                   pkt->stream_index, pkt->dts);
    }
    trk->track_duration = pkt->dts - trk->start_dts + pkt->duration;
    trk->last_sample_is_subtitle_end = 0;

    if (pkt->pts == AV_NOPTS_VALUE) {
        av_log(s, AV_LOG_WARNING, "pts has no value\n");
        pkt->pts = pkt->dts;
    }
    if (pkt->dts != pkt->pts)
        trk->flags |= MOV_TRACK_CTTS;
    trk->cluster[trk->entry].cts   = pkt->pts - pkt->dts;
    trk->cluster[trk->entry].flags = 0;
    if (trk->start_cts == AV_NOPTS_VALUE)
        trk->start_cts = pkt->pts - pkt->dts;
    if (trk->end_pts == AV_NOPTS_VALUE)
        trk->end_pts = trk->cluster[trk->entry].dts +
                       trk->cluster[trk->entry].cts + pkt->duration;
    else
        trk->end_pts = FFMAX(trk->end_pts, trk->cluster[trk->entry].dts +
                                           trk->cluster[trk->entry].cts +
                                           pkt->duration);

    if (par->codec_id == AV_CODEC_ID_VC1) {
        mov_parse_vc1_frame(pkt, trk);
    } else if (par->codec_id == AV_CODEC_ID_TRUEHD) {
        mov_parse_truehd_frame(pkt, trk);
<<<<<<< HEAD
    } else if (pkt->flags & AV_PKT_FLAG_KEY && par->codec_type != AVMEDIA_TYPE_SUBTITLE) {
=======
    } else if (pkt->flags & AV_PKT_FLAG_KEY) {
>>>>>>> 15a0ff81
        if (mov->mode == MODE_MOV && par->codec_id == AV_CODEC_ID_MPEG2VIDEO &&
            trk->entry > 0) { // force sync sample for the first key frame
            mov_parse_mpeg2_frame(pkt, &trk->cluster[trk->entry].flags);
            if (trk->cluster[trk->entry].flags & MOV_PARTIAL_SYNC_SAMPLE)
                trk->flags |= MOV_TRACK_STPS;
        } else {
            trk->cluster[trk->entry].flags = MOV_SYNC_SAMPLE;
        }
        if (trk->cluster[trk->entry].flags & MOV_SYNC_SAMPLE)
            trk->has_keyframes++;
    }
    if (pkt->flags & AV_PKT_FLAG_DISPOSABLE) {
        trk->cluster[trk->entry].flags |= MOV_DISPOSABLE_SAMPLE;
        trk->has_disposable++;
    }

    prft = (AVProducerReferenceTime *)av_packet_get_side_data(pkt, AV_PKT_DATA_PRFT, &prft_size);
    if (prft && prft_size == sizeof(AVProducerReferenceTime))
        memcpy(&trk->cluster[trk->entry].prft, prft, prft_size);
    else
        memset(&trk->cluster[trk->entry].prft, 0, sizeof(AVProducerReferenceTime));

    trk->entry++;
    trk->sample_count += samples_in_chunk;
    mov->mdat_size    += size;

    if (trk->hint_track >= 0 && trk->hint_track < mov->nb_streams)
        ff_mov_add_hinted_packet(s, pkt, trk->hint_track, trk->entry,
                                 reformatted_data ? reformatted_data + offset
                                                  : NULL, size);

end:
err:

    if (pkt->data != reformatted_data)
        av_free(reformatted_data);
    return ret;
}

static int mov_write_single_packet(AVFormatContext *s, AVPacket *pkt)
{
    MOVMuxContext *mov = s->priv_data;
    MOVTrack *trk = &mov->tracks[pkt->stream_index];
    AVCodecParameters *par = trk->par;
    int64_t frag_duration = 0;
    int size = pkt->size;

    int ret = check_pkt(s, pkt);
    if (ret < 0)
        return ret;

    if (mov->flags & FF_MOV_FLAG_FRAG_DISCONT) {
        int i;
        for (i = 0; i < s->nb_streams; i++)
            mov->tracks[i].frag_discont = 1;
        mov->flags &= ~FF_MOV_FLAG_FRAG_DISCONT;
    }

    if (mov->flags & FF_MOV_FLAG_NEGATIVE_CTS_OFFSETS) {
        if (trk->dts_shift == AV_NOPTS_VALUE)
            trk->dts_shift = pkt->pts - pkt->dts;
        pkt->dts += trk->dts_shift;
    }

    if (trk->par->codec_id == AV_CODEC_ID_MP4ALS ||
            trk->par->codec_id == AV_CODEC_ID_AAC ||
            trk->par->codec_id == AV_CODEC_ID_AV1 ||
            trk->par->codec_id == AV_CODEC_ID_FLAC) {
        int side_size = 0;
        uint8_t *side = av_packet_get_side_data(pkt, AV_PKT_DATA_NEW_EXTRADATA, &side_size);
        if (side && side_size > 0 && (side_size != par->extradata_size || memcmp(side, par->extradata, side_size))) {
            void *newextra = av_mallocz(side_size + AV_INPUT_BUFFER_PADDING_SIZE);
            if (!newextra)
                return AVERROR(ENOMEM);
            av_free(par->extradata);
            par->extradata = newextra;
            memcpy(par->extradata, side, side_size);
            par->extradata_size = side_size;
            if (!pkt->size) // Flush packet
                mov->need_rewrite_extradata = 1;
        }
    }

    if (!pkt->size) {
        if (trk->start_dts == AV_NOPTS_VALUE && trk->frag_discont) {
            trk->start_dts = pkt->dts;
            if (pkt->pts != AV_NOPTS_VALUE)
                trk->start_cts = pkt->pts - pkt->dts;
            else
                trk->start_cts = 0;
        }

        return 0;             /* Discard 0 sized packets */
    }

    if (trk->entry && pkt->stream_index < s->nb_streams)
        frag_duration = av_rescale_q(pkt->dts - trk->cluster[0].dts,
                s->streams[pkt->stream_index]->time_base,
                AV_TIME_BASE_Q);
    if ((mov->max_fragment_duration &&
                frag_duration >= mov->max_fragment_duration) ||
            (mov->max_fragment_size && mov->mdat_size + size >= mov->max_fragment_size) ||
            (mov->flags & FF_MOV_FLAG_FRAG_KEYFRAME &&
             par->codec_type == AVMEDIA_TYPE_VIDEO &&
             trk->entry && pkt->flags & AV_PKT_FLAG_KEY) ||
            (mov->flags & FF_MOV_FLAG_FRAG_EVERY_FRAME)) {
        if (frag_duration >= mov->min_fragment_duration) {
            // Set the duration of this track to line up with the next
            // sample in this track. This avoids relying on AVPacket
            // duration, but only helps for this particular track, not
            // for the other ones that are flushed at the same time.
            trk->track_duration = pkt->dts - trk->start_dts;
            if (pkt->pts != AV_NOPTS_VALUE)
                trk->end_pts = pkt->pts;
            else
                trk->end_pts = pkt->dts;
            trk->end_reliable = 1;
            mov_auto_flush_fragment(s, 0);
        }
    }

    return ff_mov_write_packet(s, pkt);
}

static int mov_write_subtitle_end_packet(AVFormatContext *s,
                                         int stream_index,
                                         int64_t dts) {
    AVPacket end;
    uint8_t data[2] = {0};
    int ret;

    av_init_packet(&end);
    end.size = sizeof(data);
    end.data = data;
    end.pts = dts;
    end.dts = dts;
    end.duration = 0;
    end.stream_index = stream_index;

    ret = mov_write_single_packet(s, &end);
    av_packet_unref(&end);

    return ret;
}

static int mov_write_packet(AVFormatContext *s, AVPacket *pkt)
{
    MOVMuxContext *mov = s->priv_data;
    MOVTrack *trk;

    if (!pkt) {
        mov_flush_fragment(s, 1);
        return 1;
    }

    trk = &mov->tracks[pkt->stream_index];

    if (is_cover_image(trk->st)) {
        int ret;

        if (trk->st->nb_frames >= 1) {
            if (trk->st->nb_frames == 1)
                av_log(s, AV_LOG_WARNING, "Got more than one picture in stream %d,"
                       " ignoring.\n", pkt->stream_index);
            return 0;
        }

        if ((ret = av_packet_ref(&trk->cover_image, pkt)) < 0)
            return ret;

        return 0;
    } else {
        int i;

        if (!pkt->size)
            return mov_write_single_packet(s, pkt); /* Passthrough. */

        /*
         * Subtitles require special handling.
         *
         * 1) For full complaince, every track must have a sample at
         * dts == 0, which is rarely true for subtitles. So, as soon
         * as we see any packet with dts > 0, write an empty subtitle
         * at dts == 0 for any subtitle track with no samples in it.
         *
         * 2) For each subtitle track, check if the current packet's
         * dts is past the duration of the last subtitle sample. If
         * so, we now need to write an end sample for that subtitle.
         *
         * This must be done conditionally to allow for subtitles that
         * immediately replace each other, in which case an end sample
         * is not needed, and is, in fact, actively harmful.
         *
         * 3) See mov_write_trailer for how the final end sample is
         * handled.
         */
        for (i = 0; i < mov->nb_streams; i++) {
            MOVTrack *trk = &mov->tracks[i];
            int ret;

            if (trk->par->codec_id == AV_CODEC_ID_MOV_TEXT &&
                trk->track_duration < pkt->dts &&
                (trk->entry == 0 || !trk->last_sample_is_subtitle_end)) {
                ret = mov_write_subtitle_end_packet(s, i, trk->track_duration);
                if (ret < 0) return ret;
                trk->last_sample_is_subtitle_end = 1;
            }
        }

        if (trk->mode == MODE_MOV && trk->par->codec_type == AVMEDIA_TYPE_VIDEO) {
            AVPacket *opkt = pkt;
            int reshuffle_ret, ret;
            if (trk->is_unaligned_qt_rgb) {
                int64_t bpc = trk->par->bits_per_coded_sample != 15 ? trk->par->bits_per_coded_sample : 16;
                int expected_stride = ((trk->par->width * bpc + 15) >> 4)*2;
                reshuffle_ret = ff_reshuffle_raw_rgb(s, &pkt, trk->par, expected_stride);
                if (reshuffle_ret < 0)
                    return reshuffle_ret;
            } else
                reshuffle_ret = 0;
            if (trk->par->format == AV_PIX_FMT_PAL8 && !trk->pal_done) {
                ret = ff_get_packet_palette(s, opkt, reshuffle_ret, trk->palette);
                if (ret < 0)
                    goto fail;
                if (ret)
                    trk->pal_done++;
            } else if (trk->par->codec_id == AV_CODEC_ID_RAWVIDEO &&
                       (trk->par->format == AV_PIX_FMT_GRAY8 ||
                       trk->par->format == AV_PIX_FMT_MONOBLACK)) {
                for (i = 0; i < pkt->size; i++)
                    pkt->data[i] = ~pkt->data[i];
            }
            if (reshuffle_ret) {
                ret = mov_write_single_packet(s, pkt);
fail:
                if (reshuffle_ret)
                    av_packet_free(&pkt);
                return ret;
            }
        }

        return mov_write_single_packet(s, pkt);
    }
}

// QuickTime chapters involve an additional text track with the chapter names
// as samples, and a tref pointing from the other tracks to the chapter one.
static int mov_create_chapter_track(AVFormatContext *s, int tracknum)
{
    AVIOContext *pb;

    MOVMuxContext *mov = s->priv_data;
    MOVTrack *track = &mov->tracks[tracknum];
    AVPacket pkt = { .stream_index = tracknum, .flags = AV_PKT_FLAG_KEY };
    int i, len;

    track->mode = mov->mode;
    track->tag = MKTAG('t','e','x','t');
    track->timescale = MOV_TIMESCALE;
    track->par = avcodec_parameters_alloc();
    if (!track->par)
        return AVERROR(ENOMEM);
    track->par->codec_type = AVMEDIA_TYPE_SUBTITLE;
#if 0
    // These properties are required to make QT recognize the chapter track
    uint8_t chapter_properties[43] = { 0, 0, 0, 0, 0, 0, 0, 1, };
    if (ff_alloc_extradata(track->par, sizeof(chapter_properties)))
        return AVERROR(ENOMEM);
    memcpy(track->par->extradata, chapter_properties, sizeof(chapter_properties));
#else
    if (avio_open_dyn_buf(&pb) >= 0) {
        int size;
        uint8_t *buf;

        /* Stub header (usually for Quicktime chapter track) */
        // TextSampleEntry
        avio_wb32(pb, 0x01); // displayFlags
        avio_w8(pb, 0x00);   // horizontal justification
        avio_w8(pb, 0x00);   // vertical justification
        avio_w8(pb, 0x00);   // bgColourRed
        avio_w8(pb, 0x00);   // bgColourGreen
        avio_w8(pb, 0x00);   // bgColourBlue
        avio_w8(pb, 0x00);   // bgColourAlpha
        // BoxRecord
        avio_wb16(pb, 0x00); // defTextBoxTop
        avio_wb16(pb, 0x00); // defTextBoxLeft
        avio_wb16(pb, 0x00); // defTextBoxBottom
        avio_wb16(pb, 0x00); // defTextBoxRight
        // StyleRecord
        avio_wb16(pb, 0x00); // startChar
        avio_wb16(pb, 0x00); // endChar
        avio_wb16(pb, 0x01); // fontID
        avio_w8(pb, 0x00);   // fontStyleFlags
        avio_w8(pb, 0x00);   // fontSize
        avio_w8(pb, 0x00);   // fgColourRed
        avio_w8(pb, 0x00);   // fgColourGreen
        avio_w8(pb, 0x00);   // fgColourBlue
        avio_w8(pb, 0x00);   // fgColourAlpha
        // FontTableBox
        avio_wb32(pb, 0x0D); // box size
        ffio_wfourcc(pb, "ftab"); // box atom name
        avio_wb16(pb, 0x01); // entry count
        // FontRecord
        avio_wb16(pb, 0x01); // font ID
        avio_w8(pb, 0x00);   // font name length

        if ((size = avio_close_dyn_buf(pb, &buf)) > 0) {
            track->par->extradata = buf;
            track->par->extradata_size = size;
        } else {
            av_freep(&buf);
        }
    }
#endif

    for (i = 0; i < s->nb_chapters; i++) {
        AVChapter *c = s->chapters[i];
        AVDictionaryEntry *t;

        int64_t end = av_rescale_q(c->end, c->time_base, (AVRational){1,MOV_TIMESCALE});
        pkt.pts = pkt.dts = av_rescale_q(c->start, c->time_base, (AVRational){1,MOV_TIMESCALE});
        pkt.duration = end - pkt.dts;

        if ((t = av_dict_get(c->metadata, "title", NULL, 0))) {
            static const char encd[12] = {
                0x00, 0x00, 0x00, 0x0C,
                'e',  'n',  'c',  'd',
                0x00, 0x00, 0x01, 0x00 };
            len      = strlen(t->value);
            pkt.size = len + 2 + 12;
            pkt.data = av_malloc(pkt.size);
            if (!pkt.data)
                return AVERROR(ENOMEM);
            AV_WB16(pkt.data, len);
            memcpy(pkt.data + 2, t->value, len);
            memcpy(pkt.data + len + 2, encd, sizeof(encd));
            ff_mov_write_packet(s, &pkt);
            av_freep(&pkt.data);
        }
    }

    return 0;
}


static int mov_check_timecode_track(AVFormatContext *s, AVTimecode *tc, int src_index, const char *tcstr)
{
    int ret;

    /* compute the frame number */
    ret = av_timecode_init_from_string(tc, find_fps(s,  s->streams[src_index]), tcstr, s);
    return ret;
}

static int mov_create_timecode_track(AVFormatContext *s, int index, int src_index, AVTimecode tc)
{
    int ret;
    MOVMuxContext *mov  = s->priv_data;
    MOVTrack *track     = &mov->tracks[index];
    AVStream *src_st    = s->streams[src_index];
    AVPacket pkt    = {.stream_index = index, .flags = AV_PKT_FLAG_KEY, .size = 4};
    AVRational rate = find_fps(s, src_st);

    /* tmcd track based on video stream */
    track->mode      = mov->mode;
    track->tag       = MKTAG('t','m','c','d');
    track->src_track = src_index;
    track->timescale = mov->tracks[src_index].timescale;
    if (tc.flags & AV_TIMECODE_FLAG_DROPFRAME)
        track->timecode_flags |= MOV_TIMECODE_FLAG_DROPFRAME;

    /* set st to src_st for metadata access*/
    track->st = src_st;

    /* encode context: tmcd data stream */
    track->par = avcodec_parameters_alloc();
    if (!track->par)
        return AVERROR(ENOMEM);
    track->par->codec_type = AVMEDIA_TYPE_DATA;
    track->par->codec_tag  = track->tag;
    track->st->avg_frame_rate = av_inv_q(rate);

    /* the tmcd track just contains one packet with the frame number */
    pkt.data = av_malloc(pkt.size);
    if (!pkt.data)
        return AVERROR(ENOMEM);
    AV_WB32(pkt.data, tc.start);
    ret = ff_mov_write_packet(s, &pkt);
    av_free(pkt.data);
    return ret;
}

/*
 * st->disposition controls the "enabled" flag in the tkhd tag.
 * QuickTime will not play a track if it is not enabled.  So make sure
 * that one track of each type (audio, video, subtitle) is enabled.
 *
 * Subtitles are special.  For audio and video, setting "enabled" also
 * makes the track "default" (i.e. it is rendered when played). For
 * subtitles, an "enabled" subtitle is not rendered by default, but
 * if no subtitle is enabled, the subtitle menu in QuickTime will be
 * empty!
 */
static void enable_tracks(AVFormatContext *s)
{
    MOVMuxContext *mov = s->priv_data;
    int i;
    int enabled[AVMEDIA_TYPE_NB];
    int first[AVMEDIA_TYPE_NB];

    for (i = 0; i < AVMEDIA_TYPE_NB; i++) {
        enabled[i] = 0;
        first[i] = -1;
    }

    for (i = 0; i < s->nb_streams; i++) {
        AVStream *st = s->streams[i];

        if (st->codecpar->codec_type <= AVMEDIA_TYPE_UNKNOWN ||
            st->codecpar->codec_type >= AVMEDIA_TYPE_NB ||
            is_cover_image(st))
            continue;

        if (first[st->codecpar->codec_type] < 0)
            first[st->codecpar->codec_type] = i;
        if (st->disposition & AV_DISPOSITION_DEFAULT) {
            mov->tracks[i].flags |= MOV_TRACK_ENABLED;
            enabled[st->codecpar->codec_type]++;
        }
    }

    for (i = 0; i < AVMEDIA_TYPE_NB; i++) {
        switch (i) {
        case AVMEDIA_TYPE_VIDEO:
        case AVMEDIA_TYPE_AUDIO:
        case AVMEDIA_TYPE_SUBTITLE:
            if (enabled[i] > 1)
                mov->per_stream_grouping = 1;
            if (!enabled[i] && first[i] >= 0)
                mov->tracks[first[i]].flags |= MOV_TRACK_ENABLED;
            break;
        }
    }
}

static void mov_free(AVFormatContext *s)
{
    MOVMuxContext *mov = s->priv_data;
    int i;

    if (!mov->tracks)
        return;

    if (mov->chapter_track) {
        if (mov->tracks[mov->chapter_track].par)
            av_freep(&mov->tracks[mov->chapter_track].par->extradata);
        av_freep(&mov->tracks[mov->chapter_track].par);
    }

    for (i = 0; i < mov->nb_streams; i++) {
        if (mov->tracks[i].tag == MKTAG('r','t','p',' '))
            ff_mov_close_hinting(&mov->tracks[i]);
        else if (mov->tracks[i].tag == MKTAG('t','m','c','d') && mov->nb_meta_tmcd)
            av_freep(&mov->tracks[i].par);
        av_freep(&mov->tracks[i].cluster);
        av_freep(&mov->tracks[i].frag_info);
        av_packet_unref(&mov->tracks[i].cover_image);

        if (mov->tracks[i].eac3_priv) {
            struct eac3_info *info = mov->tracks[i].eac3_priv;
            av_packet_unref(&info->pkt);
            av_freep(&mov->tracks[i].eac3_priv);
        }
        if (mov->tracks[i].vos_len)
            av_freep(&mov->tracks[i].vos_data);

        ff_mov_cenc_free(&mov->tracks[i].cenc);
        ffio_free_dyn_buf(&mov->tracks[i].mdat_buf);
    }

    av_freep(&mov->tracks);
    ffio_free_dyn_buf(&mov->mdat_buf);
}

static uint32_t rgb_to_yuv(uint32_t rgb)
{
    uint8_t r, g, b;
    int y, cb, cr;

    r = (rgb >> 16) & 0xFF;
    g = (rgb >>  8) & 0xFF;
    b = (rgb      ) & 0xFF;

    y  = av_clip_uint8(( 16000 +  257 * r + 504 * g +  98 * b)/1000);
    cb = av_clip_uint8((128000 -  148 * r - 291 * g + 439 * b)/1000);
    cr = av_clip_uint8((128000 +  439 * r - 368 * g -  71 * b)/1000);

    return (y << 16) | (cr << 8) | cb;
}

static int mov_create_dvd_sub_decoder_specific_info(MOVTrack *track,
                                                    AVStream *st)
{
    int i, width = 720, height = 480;
    int have_palette = 0, have_size = 0;
    uint32_t palette[16];
    char *cur = st->codecpar->extradata;

    while (cur && *cur) {
        if (strncmp("palette:", cur, 8) == 0) {
            int i, count;
            count = sscanf(cur + 8,
                "%06"PRIx32", %06"PRIx32", %06"PRIx32", %06"PRIx32", "
                "%06"PRIx32", %06"PRIx32", %06"PRIx32", %06"PRIx32", "
                "%06"PRIx32", %06"PRIx32", %06"PRIx32", %06"PRIx32", "
                "%06"PRIx32", %06"PRIx32", %06"PRIx32", %06"PRIx32"",
                &palette[ 0], &palette[ 1], &palette[ 2], &palette[ 3],
                &palette[ 4], &palette[ 5], &palette[ 6], &palette[ 7],
                &palette[ 8], &palette[ 9], &palette[10], &palette[11],
                &palette[12], &palette[13], &palette[14], &palette[15]);

            for (i = 0; i < count; i++) {
                palette[i] = rgb_to_yuv(palette[i]);
            }
            have_palette = 1;
        } else if (!strncmp("size:", cur, 5)) {
            sscanf(cur + 5, "%dx%d", &width, &height);
            have_size = 1;
        }
        if (have_palette && have_size)
            break;
        cur += strcspn(cur, "\n\r");
        cur += strspn(cur, "\n\r");
    }
    if (have_palette) {
        track->vos_data = av_malloc(16*4 + AV_INPUT_BUFFER_PADDING_SIZE);
        if (!track->vos_data)
            return AVERROR(ENOMEM);
        for (i = 0; i < 16; i++) {
            AV_WB32(track->vos_data + i * 4, palette[i]);
        }
        memset(track->vos_data + 16*4, 0, AV_INPUT_BUFFER_PADDING_SIZE);
        track->vos_len = 16 * 4;
    }
    st->codecpar->width = width;
    st->codecpar->height = track->height = height;

    return 0;
}

static int mov_init(AVFormatContext *s)
{
    MOVMuxContext *mov = s->priv_data;
    AVDictionaryEntry *global_tcr = av_dict_get(s->metadata, "timecode", NULL, 0);
    int i, ret;

    mov->fc = s;

    /* Default mode == MP4 */
    mov->mode = MODE_MP4;

    if (s->oformat) {
        if (!strcmp("3gp", s->oformat->name)) mov->mode = MODE_3GP;
        else if (!strcmp("3g2", s->oformat->name)) mov->mode = MODE_3GP|MODE_3G2;
        else if (!strcmp("mov", s->oformat->name)) mov->mode = MODE_MOV;
        else if (!strcmp("psp", s->oformat->name)) mov->mode = MODE_PSP;
        else if (!strcmp("ipod",s->oformat->name)) mov->mode = MODE_IPOD;
        else if (!strcmp("ismv",s->oformat->name)) mov->mode = MODE_ISM;
        else if (!strcmp("f4v", s->oformat->name)) mov->mode = MODE_F4V;
    }

    if (mov->flags & FF_MOV_FLAG_DELAY_MOOV)
        mov->flags |= FF_MOV_FLAG_EMPTY_MOOV;

    /* Set the FRAGMENT flag if any of the fragmentation methods are
     * enabled. */
    if (mov->max_fragment_duration || mov->max_fragment_size ||
        mov->flags & (FF_MOV_FLAG_EMPTY_MOOV |
                      FF_MOV_FLAG_FRAG_KEYFRAME |
                      FF_MOV_FLAG_FRAG_CUSTOM |
                      FF_MOV_FLAG_FRAG_EVERY_FRAME))
        mov->flags |= FF_MOV_FLAG_FRAGMENT;

    /* Set other implicit flags immediately */
    if (mov->mode == MODE_ISM)
        mov->flags |= FF_MOV_FLAG_EMPTY_MOOV | FF_MOV_FLAG_SEPARATE_MOOF |
                      FF_MOV_FLAG_FRAGMENT | FF_MOV_FLAG_NEGATIVE_CTS_OFFSETS;
    if (mov->flags & FF_MOV_FLAG_DASH)
        mov->flags |= FF_MOV_FLAG_FRAGMENT | FF_MOV_FLAG_EMPTY_MOOV |
                      FF_MOV_FLAG_DEFAULT_BASE_MOOF;
    if (mov->flags & FF_MOV_FLAG_CMAF)
        mov->flags |= FF_MOV_FLAG_FRAGMENT | FF_MOV_FLAG_EMPTY_MOOV |
                      FF_MOV_FLAG_DEFAULT_BASE_MOOF | FF_MOV_FLAG_NEGATIVE_CTS_OFFSETS;

    if (mov->flags & FF_MOV_FLAG_EMPTY_MOOV && s->flags & AVFMT_FLAG_AUTO_BSF) {
        av_log(s, AV_LOG_VERBOSE, "Empty MOOV enabled; disabling automatic bitstream filtering\n");
        s->flags &= ~AVFMT_FLAG_AUTO_BSF;
    }

    if (mov->flags & FF_MOV_FLAG_GLOBAL_SIDX && mov->flags & FF_MOV_FLAG_SKIP_SIDX) {
        av_log(s, AV_LOG_WARNING, "Global SIDX enabled; Ignoring skip_sidx option\n");
        mov->flags &= ~FF_MOV_FLAG_SKIP_SIDX;
    }

    if (mov->flags & FF_MOV_FLAG_FASTSTART) {
        mov->reserved_moov_size = -1;
    }

    if (mov->use_editlist < 0) {
        mov->use_editlist = 1;
        if (mov->flags & FF_MOV_FLAG_FRAGMENT &&
            !(mov->flags & FF_MOV_FLAG_DELAY_MOOV)) {
            // If we can avoid needing an edit list by shifting the
            // tracks, prefer that over (trying to) write edit lists
            // in fragmented output.
            if (s->avoid_negative_ts == AVFMT_AVOID_NEG_TS_AUTO ||
                s->avoid_negative_ts == AVFMT_AVOID_NEG_TS_MAKE_ZERO)
                mov->use_editlist = 0;
        }
        if (mov->flags & FF_MOV_FLAG_CMAF) {
            // CMAF Track requires negative cts offsets without edit lists
            mov->use_editlist = 0;
        }
    }
    if (mov->flags & FF_MOV_FLAG_EMPTY_MOOV &&
        !(mov->flags & FF_MOV_FLAG_DELAY_MOOV) && mov->use_editlist)
        av_log(s, AV_LOG_WARNING, "No meaningful edit list will be written when using empty_moov without delay_moov\n");

    if (mov->flags & FF_MOV_FLAG_CMAF && mov->use_editlist) {
        av_log(s, AV_LOG_WARNING, "Edit list enabled; Assuming writing CMAF Track File\n");
        mov->flags &= ~FF_MOV_FLAG_NEGATIVE_CTS_OFFSETS;
    }
    if (!mov->use_editlist && s->avoid_negative_ts == AVFMT_AVOID_NEG_TS_AUTO &&
        !(mov->flags & FF_MOV_FLAG_NEGATIVE_CTS_OFFSETS))
        s->avoid_negative_ts = AVFMT_AVOID_NEG_TS_MAKE_ZERO;

    /* Clear the omit_tfhd_offset flag if default_base_moof is set;
     * if the latter is set that's enough and omit_tfhd_offset doesn't
     * add anything extra on top of that. */
    if (mov->flags & FF_MOV_FLAG_OMIT_TFHD_OFFSET &&
        mov->flags & FF_MOV_FLAG_DEFAULT_BASE_MOOF)
        mov->flags &= ~FF_MOV_FLAG_OMIT_TFHD_OFFSET;

    if (mov->frag_interleave &&
        mov->flags & (FF_MOV_FLAG_OMIT_TFHD_OFFSET | FF_MOV_FLAG_SEPARATE_MOOF)) {
        av_log(s, AV_LOG_ERROR,
               "Sample interleaving in fragments is mutually exclusive with "
               "omit_tfhd_offset and separate_moof\n");
        return AVERROR(EINVAL);
    }

    /* Non-seekable output is ok if using fragmentation. If ism_lookahead
     * is enabled, we don't support non-seekable output at all. */
    if (!(s->pb->seekable & AVIO_SEEKABLE_NORMAL) &&
        (!(mov->flags & FF_MOV_FLAG_FRAGMENT) || mov->ism_lookahead)) {
        av_log(s, AV_LOG_ERROR, "muxer does not support non seekable output\n");
        return AVERROR(EINVAL);
    }

    mov->nb_streams = s->nb_streams;
    if (mov->mode & (MODE_MP4|MODE_MOV|MODE_IPOD) && s->nb_chapters)
        mov->chapter_track = mov->nb_streams++;

    if (mov->flags & FF_MOV_FLAG_RTP_HINT) {
        for (i = 0; i < s->nb_streams; i++)
            if (rtp_hinting_needed(s->streams[i]))
                mov->nb_streams++;
    }

    if (   mov->write_tmcd == -1 && (mov->mode == MODE_MOV || mov->mode == MODE_MP4)
        || mov->write_tmcd == 1) {
        /* +1 tmcd track for each video stream with a timecode */
        for (i = 0; i < s->nb_streams; i++) {
            AVStream *st = s->streams[i];
            AVDictionaryEntry *t = global_tcr;
            if (st->codecpar->codec_type == AVMEDIA_TYPE_VIDEO &&
                (t || (t=av_dict_get(st->metadata, "timecode", NULL, 0)))) {
                AVTimecode tc;
                ret = mov_check_timecode_track(s, &tc, i, t->value);
                if (ret >= 0)
                    mov->nb_meta_tmcd++;
            }
        }

        /* check if there is already a tmcd track to remux */
        if (mov->nb_meta_tmcd) {
            for (i = 0; i < s->nb_streams; i++) {
                AVStream *st = s->streams[i];
                if (st->codecpar->codec_tag == MKTAG('t','m','c','d')) {
                    av_log(s, AV_LOG_WARNING, "You requested a copy of the original timecode track "
                           "so timecode metadata are now ignored\n");
                    mov->nb_meta_tmcd = 0;
                }
            }
        }

        mov->nb_streams += mov->nb_meta_tmcd;
    }

    // Reserve an extra stream for chapters for the case where chapters
    // are written in the trailer
    mov->tracks = av_mallocz_array((mov->nb_streams + 1), sizeof(*mov->tracks));
    if (!mov->tracks)
        return AVERROR(ENOMEM);

    if (mov->encryption_scheme_str != NULL && strcmp(mov->encryption_scheme_str, "none") != 0) {
        if (strcmp(mov->encryption_scheme_str, "cenc-aes-ctr") == 0) {
            mov->encryption_scheme = MOV_ENC_CENC_AES_CTR;

            if (mov->encryption_key_len != AES_CTR_KEY_SIZE) {
                av_log(s, AV_LOG_ERROR, "Invalid encryption key len %d expected %d\n",
                    mov->encryption_key_len, AES_CTR_KEY_SIZE);
                return AVERROR(EINVAL);
            }

            if (mov->encryption_kid_len != CENC_KID_SIZE) {
                av_log(s, AV_LOG_ERROR, "Invalid encryption kid len %d expected %d\n",
                    mov->encryption_kid_len, CENC_KID_SIZE);
                return AVERROR(EINVAL);
            }
        } else {
            av_log(s, AV_LOG_ERROR, "unsupported encryption scheme %s\n",
                mov->encryption_scheme_str);
            return AVERROR(EINVAL);
        }
    }

    for (i = 0; i < s->nb_streams; i++) {
        AVStream *st= s->streams[i];
        MOVTrack *track= &mov->tracks[i];
        AVDictionaryEntry *lang = av_dict_get(st->metadata, "language", NULL,0);

        track->st  = st;
        track->par = st->codecpar;
        track->language = ff_mov_iso639_to_lang(lang?lang->value:"und", mov->mode!=MODE_MOV);
        if (track->language < 0)
            track->language = 32767;  // Unspecified Macintosh language code
        track->mode = mov->mode;
        track->tag  = mov_find_codec_tag(s, track);
        if (!track->tag) {
            av_log(s, AV_LOG_ERROR, "Could not find tag for codec %s in stream #%d, "
                   "codec not currently supported in container\n",
                   avcodec_get_name(st->codecpar->codec_id), i);
            return AVERROR(EINVAL);
        }
        /* If hinting of this track is enabled by a later hint track,
         * this is updated. */
        track->hint_track = -1;
        track->start_dts  = AV_NOPTS_VALUE;
        track->start_cts  = AV_NOPTS_VALUE;
        track->end_pts    = AV_NOPTS_VALUE;
        track->dts_shift  = AV_NOPTS_VALUE;
        if (st->codecpar->codec_type == AVMEDIA_TYPE_VIDEO) {
            if (track->tag == MKTAG('m','x','3','p') || track->tag == MKTAG('m','x','3','n') ||
                track->tag == MKTAG('m','x','4','p') || track->tag == MKTAG('m','x','4','n') ||
                track->tag == MKTAG('m','x','5','p') || track->tag == MKTAG('m','x','5','n')) {
                if (st->codecpar->width != 720 || (st->codecpar->height != 608 && st->codecpar->height != 512)) {
                    av_log(s, AV_LOG_ERROR, "D-10/IMX must use 720x608 or 720x512 video resolution\n");
                    return AVERROR(EINVAL);
                }
                track->height = track->tag >> 24 == 'n' ? 486 : 576;
            }
            if (mov->video_track_timescale) {
                track->timescale = mov->video_track_timescale;
                if (mov->mode == MODE_ISM && mov->video_track_timescale != 10000000)
                    av_log(s, AV_LOG_WARNING, "Warning: some tools, like mp4split, assume a timescale of 10000000 for ISMV.\n");
            } else {
                track->timescale = st->time_base.den;
                while(track->timescale < 10000)
                    track->timescale *= 2;
            }
            if (st->codecpar->width > 65535 || st->codecpar->height > 65535) {
                av_log(s, AV_LOG_ERROR, "Resolution %dx%d too large for mov/mp4\n", st->codecpar->width, st->codecpar->height);
                return AVERROR(EINVAL);
            }
            if (track->mode == MODE_MOV && track->timescale > 100000)
                av_log(s, AV_LOG_WARNING,
                       "WARNING codec timebase is very high. If duration is too long,\n"
                       "file may not be playable by quicktime. Specify a shorter timebase\n"
                       "or choose different container.\n");

            // PLEX
            // Why just warn when you can fix? It should be safe to adjust the
            // timescale here. Apple things, like QuickTime and iOS, seem to use
            // a 32 bit value for PTS, so a really large timescale means that
            // we may quickly run into trouble. This way we should be fine for
            // content shorter than 12 hours.
            //
            if (track->timescale > 100000)
                track->timescale = 100000;
            // PLEX

            if (track->mode == MODE_MOV &&
                track->par->codec_id == AV_CODEC_ID_RAWVIDEO &&
                track->tag == MKTAG('r','a','w',' ')) {
                enum AVPixelFormat pix_fmt = track->par->format;
                if (pix_fmt == AV_PIX_FMT_NONE && track->par->bits_per_coded_sample == 1)
                    pix_fmt = AV_PIX_FMT_MONOWHITE;
                track->is_unaligned_qt_rgb =
                        pix_fmt == AV_PIX_FMT_RGB24 ||
                        pix_fmt == AV_PIX_FMT_BGR24 ||
                        pix_fmt == AV_PIX_FMT_PAL8 ||
                        pix_fmt == AV_PIX_FMT_GRAY8 ||
                        pix_fmt == AV_PIX_FMT_MONOWHITE ||
                        pix_fmt == AV_PIX_FMT_MONOBLACK;
            }
            if (track->par->codec_id == AV_CODEC_ID_VP9 ||
                track->par->codec_id == AV_CODEC_ID_AV1) {
                if (track->mode != MODE_MP4) {
                    av_log(s, AV_LOG_ERROR, "%s only supported in MP4.\n", avcodec_get_name(track->par->codec_id));
                    return AVERROR(EINVAL);
                }
            } else if (track->par->codec_id == AV_CODEC_ID_VP8) {
                /* altref frames handling is not defined in the spec as of version v1.0,
                 * so just forbid muxing VP8 streams altogether until a new version does */
                av_log(s, AV_LOG_ERROR, "VP8 muxing is currently not supported.\n");
                return AVERROR_PATCHWELCOME;
            }
        } else if (st->codecpar->codec_type == AVMEDIA_TYPE_AUDIO) {
            track->timescale = st->codecpar->sample_rate;
            if (!st->codecpar->frame_size && !av_get_bits_per_sample(st->codecpar->codec_id)) {
                av_log(s, AV_LOG_WARNING, "track %d: codec frame size is not set\n", i);
                track->audio_vbr = 1;
            }else if (st->codecpar->codec_id == AV_CODEC_ID_ADPCM_MS ||
                     st->codecpar->codec_id == AV_CODEC_ID_ADPCM_IMA_WAV ||
                     st->codecpar->codec_id == AV_CODEC_ID_ILBC){
                if (!st->codecpar->block_align) {
                    av_log(s, AV_LOG_ERROR, "track %d: codec block align is not set for adpcm\n", i);
                    return AVERROR(EINVAL);
                }
                track->sample_size = st->codecpar->block_align;
            }else if (st->codecpar->frame_size > 1){ /* assume compressed audio */
                track->audio_vbr = 1;
            }else{
                track->sample_size = (av_get_bits_per_sample(st->codecpar->codec_id) >> 3) * st->codecpar->channels;
            }
            if (st->codecpar->codec_id == AV_CODEC_ID_ILBC ||
                st->codecpar->codec_id == AV_CODEC_ID_ADPCM_IMA_QT) {
                track->audio_vbr = 1;
            }
            if (track->mode != MODE_MOV &&
                track->par->codec_id == AV_CODEC_ID_MP3 && track->timescale < 16000) {
                if (s->strict_std_compliance >= FF_COMPLIANCE_NORMAL) {
                    av_log(s, AV_LOG_ERROR, "track %d: muxing mp3 at %dhz is not standard, to mux anyway set strict to -1\n",
                        i, track->par->sample_rate);
                    return AVERROR(EINVAL);
                } else {
                    av_log(s, AV_LOG_WARNING, "track %d: muxing mp3 at %dhz is not standard in MP4\n",
                           i, track->par->sample_rate);
                }
            }
            if (track->par->codec_id == AV_CODEC_ID_FLAC ||
                track->par->codec_id == AV_CODEC_ID_TRUEHD ||
                track->par->codec_id == AV_CODEC_ID_OPUS) {
                if (track->mode != MODE_MP4) {
                    av_log(s, AV_LOG_ERROR, "%s only supported in MP4.\n", avcodec_get_name(track->par->codec_id));
                    return AVERROR(EINVAL);
                }
                if (track->par->codec_id != AV_CODEC_ID_OPUS &&
                    s->strict_std_compliance > FF_COMPLIANCE_EXPERIMENTAL) {
                    av_log(s, AV_LOG_ERROR,
                           "%s in MP4 support is experimental, add "
                           "'-strict %d' if you want to use it.\n",
                           avcodec_get_name(track->par->codec_id), FF_COMPLIANCE_EXPERIMENTAL);
                    return AVERROR_EXPERIMENTAL;
                }
            }
        } else if (st->codecpar->codec_type == AVMEDIA_TYPE_SUBTITLE) {
            track->timescale = st->time_base.den;
        } else if (st->codecpar->codec_type == AVMEDIA_TYPE_DATA) {
            track->timescale = st->time_base.den;
        } else {
            track->timescale = MOV_TIMESCALE;
        }
        if (!track->height)
<<<<<<< HEAD
            track->height = mov->video_height ? mov->video_height : st->codecpar->height;
        /* The ism specific timescale isn't mandatory, but is assumed by
         * some tools, such as mp4split. */
        if (mov->mode == MODE_ISM)
            track->timescale = 10000000;
=======
            track->height = st->codecpar->height;
        /* The Protected Interoperable File Format (PIFF) standard, used by ISMV recommends but
           doesn't mandate a track timescale of 10,000,000. The muxer allows a custom timescale
           for video tracks, so if user-set, it isn't overwritten */
        if (mov->mode == MODE_ISM &&
            (st->codecpar->codec_type != AVMEDIA_TYPE_VIDEO ||
            (st->codecpar->codec_type == AVMEDIA_TYPE_VIDEO && !mov->video_track_timescale))) {
             track->timescale = 10000000;
        }
>>>>>>> 15a0ff81

        avpriv_set_pts_info(st, 64, 1, track->timescale);

        if (mov->encryption_scheme == MOV_ENC_CENC_AES_CTR) {
            ret = ff_mov_cenc_init(&track->cenc, mov->encryption_key,
                track->par->codec_id == AV_CODEC_ID_H264, s->flags & AVFMT_FLAG_BITEXACT);
            if (ret)
                return ret;
        }
    }

    enable_tracks(s);
    return 0;
}

static int mov_write_header(AVFormatContext *s)
{
    AVIOContext *pb = s->pb;
    MOVMuxContext *mov = s->priv_data;
    AVDictionaryEntry *t, *global_tcr = av_dict_get(s->metadata, "timecode", NULL, 0);
    int i, ret, hint_track = 0, tmcd_track = 0, nb_tracks = s->nb_streams;

    if (mov->mode & (MODE_MP4|MODE_MOV|MODE_IPOD) && s->nb_chapters)
        nb_tracks++;

    if (mov->flags & FF_MOV_FLAG_RTP_HINT) {
        hint_track = nb_tracks;
        for (i = 0; i < s->nb_streams; i++)
            if (rtp_hinting_needed(s->streams[i]))
                nb_tracks++;
    }

    if (mov->nb_meta_tmcd)
        tmcd_track = nb_tracks;

    for (i = 0; i < s->nb_streams; i++) {
        int j;
        AVStream *st= s->streams[i];
        MOVTrack *track= &mov->tracks[i];

        /* copy extradata if it exists */
        if (st->codecpar->extradata_size) {
            if (st->codecpar->codec_id == AV_CODEC_ID_DVD_SUBTITLE)
                mov_create_dvd_sub_decoder_specific_info(track, st);
            else if (!TAG_IS_AVCI(track->tag) && st->codecpar->codec_id != AV_CODEC_ID_DNXHD) {
                track->vos_len  = st->codecpar->extradata_size;
                track->vos_data = av_malloc(track->vos_len + AV_INPUT_BUFFER_PADDING_SIZE);
                if (!track->vos_data) {
                    return AVERROR(ENOMEM);
                }
                memcpy(track->vos_data, st->codecpar->extradata, track->vos_len);
                memset(track->vos_data + track->vos_len, 0, AV_INPUT_BUFFER_PADDING_SIZE);
            }
        }

        if (st->codecpar->codec_type != AVMEDIA_TYPE_AUDIO ||
            track->par->channel_layout != AV_CH_LAYOUT_MONO)
            continue;

        for (j = 0; j < s->nb_streams; j++) {
            AVStream *stj= s->streams[j];
            MOVTrack *trackj= &mov->tracks[j];
            if (j == i)
                continue;

            if (stj->codecpar->codec_type != AVMEDIA_TYPE_AUDIO ||
                trackj->par->channel_layout != AV_CH_LAYOUT_MONO ||
                trackj->language != track->language ||
                trackj->tag != track->tag
            )
                continue;
            track->multichannel_as_mono++;
        }
    }

    if (!(mov->flags & FF_MOV_FLAG_DELAY_MOOV)) {
        if ((ret = mov_write_identification(pb, s)) < 0)
            return ret;
    }

    if (mov->reserved_moov_size){
        mov->reserved_header_pos = avio_tell(pb);
        if (mov->reserved_moov_size > 0)
            avio_skip(pb, mov->reserved_moov_size);
    }

    if (mov->flags & FF_MOV_FLAG_FRAGMENT) {
        /* If no fragmentation options have been set, set a default. */
        if (!(mov->flags & (FF_MOV_FLAG_FRAG_KEYFRAME |
                            FF_MOV_FLAG_FRAG_CUSTOM |
                            FF_MOV_FLAG_FRAG_EVERY_FRAME)) &&
            !mov->max_fragment_duration && !mov->max_fragment_size)
            mov->flags |= FF_MOV_FLAG_FRAG_KEYFRAME;
    } else {
        if (mov->flags & FF_MOV_FLAG_FASTSTART)
            mov->reserved_header_pos = avio_tell(pb);
        mov_write_mdat_tag(pb, mov);
    }

    ff_parse_creation_time_metadata(s, &mov->time, 1);
    if (mov->time)
        mov->time += 0x7C25B080; // 1970 based -> 1904 based

    if (mov->chapter_track)
        if ((ret = mov_create_chapter_track(s, mov->chapter_track)) < 0)
            return ret;

    if (mov->flags & FF_MOV_FLAG_RTP_HINT) {
        for (i = 0; i < s->nb_streams; i++) {
            if (rtp_hinting_needed(s->streams[i])) {
                if ((ret = ff_mov_init_hinting(s, hint_track, i)) < 0)
                    return ret;
                hint_track++;
            }
        }
    }

    if (mov->nb_meta_tmcd) {
        /* Initialize the tmcd tracks */
        for (i = 0; i < s->nb_streams; i++) {
            AVStream *st = s->streams[i];
            t = global_tcr;

            if (st->codecpar->codec_type == AVMEDIA_TYPE_VIDEO) {
                AVTimecode tc;
                if (!t)
                    t = av_dict_get(st->metadata, "timecode", NULL, 0);
                if (!t)
                    continue;
                if (mov_check_timecode_track(s, &tc, i, t->value) < 0)
                    continue;
                if ((ret = mov_create_timecode_track(s, tmcd_track, i, tc)) < 0)
                    return ret;
                tmcd_track++;
            }
        }
    }

    avio_flush(pb);

    if (mov->flags & FF_MOV_FLAG_ISML)
        mov_write_isml_manifest(pb, mov, s);

    if (mov->flags & FF_MOV_FLAG_EMPTY_MOOV &&
        !(mov->flags & FF_MOV_FLAG_DELAY_MOOV)) {
        if ((ret = mov_write_moov_tag(pb, mov, s)) < 0)
            return ret;
        mov->moov_written = 1;
        if (mov->flags & FF_MOV_FLAG_GLOBAL_SIDX)
            mov->reserved_header_pos = avio_tell(pb);
    }

    return 0;
}

static int get_moov_size(AVFormatContext *s)
{
    int ret;
    AVIOContext *moov_buf;
    MOVMuxContext *mov = s->priv_data;

    if ((ret = ffio_open_null_buf(&moov_buf)) < 0)
        return ret;
    if ((ret = mov_write_moov_tag(moov_buf, mov, s)) < 0)
        return ret;
    return ffio_close_null_buf(moov_buf);
}

static int get_sidx_size(AVFormatContext *s)
{
    int ret;
    AVIOContext *buf;
    MOVMuxContext *mov = s->priv_data;

    if ((ret = ffio_open_null_buf(&buf)) < 0)
        return ret;
    mov_write_sidx_tags(buf, mov, -1, 0);
    return ffio_close_null_buf(buf);
}

/*
 * This function gets the moov size if moved to the top of the file: the chunk
 * offset table can switch between stco (32-bit entries) to co64 (64-bit
 * entries) when the moov is moved to the beginning, so the size of the moov
 * would change. It also updates the chunk offset tables.
 */
static int compute_moov_size(AVFormatContext *s)
{
    int i, moov_size, moov_size2;
    MOVMuxContext *mov = s->priv_data;

    moov_size = get_moov_size(s);
    if (moov_size < 0)
        return moov_size;

    for (i = 0; i < mov->nb_streams; i++)
        mov->tracks[i].data_offset += moov_size;

    moov_size2 = get_moov_size(s);
    if (moov_size2 < 0)
        return moov_size2;

    /* if the size changed, we just switched from stco to co64 and need to
     * update the offsets */
    if (moov_size2 != moov_size)
        for (i = 0; i < mov->nb_streams; i++)
            mov->tracks[i].data_offset += moov_size2 - moov_size;

    return moov_size2;
}

static int compute_sidx_size(AVFormatContext *s)
{
    int i, sidx_size;
    MOVMuxContext *mov = s->priv_data;

    sidx_size = get_sidx_size(s);
    if (sidx_size < 0)
        return sidx_size;

    for (i = 0; i < mov->nb_streams; i++)
        mov->tracks[i].data_offset += sidx_size;

    return sidx_size;
}

static int shift_data(AVFormatContext *s)
{
    int ret = 0, moov_size;
    MOVMuxContext *mov = s->priv_data;
    int64_t pos, pos_end;
    uint8_t *buf, *read_buf[2];
    int read_buf_id = 0;
    int read_size[2];
    AVIOContext *read_pb;

    if (mov->flags & FF_MOV_FLAG_FRAGMENT)
        moov_size = compute_sidx_size(s);
    else
        moov_size = compute_moov_size(s);
    if (moov_size < 0)
        return moov_size;

    buf = av_malloc(moov_size * 2);
    if (!buf)
        return AVERROR(ENOMEM);
    read_buf[0] = buf;
    read_buf[1] = buf + moov_size;

    /* Shift the data: the AVIO context of the output can only be used for
     * writing, so we re-open the same output, but for reading. It also avoids
     * a read/seek/write/seek back and forth. */
    avio_flush(s->pb);
    ret = s->io_open(s, &read_pb, s->url, AVIO_FLAG_READ, NULL);
    if (ret < 0) {
        av_log(s, AV_LOG_ERROR, "Unable to re-open %s output file for "
               "the second pass (faststart)\n", s->url);
        goto end;
    }

    /* mark the end of the shift to up to the last data we wrote, and get ready
     * for writing */
    pos_end = avio_tell(s->pb);
    avio_seek(s->pb, mov->reserved_header_pos + moov_size, SEEK_SET);

    /* start reading at where the new moov will be placed */
    avio_seek(read_pb, mov->reserved_header_pos, SEEK_SET);
    pos = avio_tell(read_pb);

#define READ_BLOCK do {                                                             \
    read_size[read_buf_id] = avio_read(read_pb, read_buf[read_buf_id], moov_size);  \
    read_buf_id ^= 1;                                                               \
} while (0)

    /* shift data by chunk of at most moov_size */
    READ_BLOCK;
    do {
        int n;
        READ_BLOCK;
        n = read_size[read_buf_id];
        if (n <= 0)
            break;
        avio_write(s->pb, read_buf[read_buf_id], n);
        pos += n;
    } while (pos < pos_end);
    ff_format_io_close(s, &read_pb);

end:
    av_free(buf);
    return ret;
}

static int mov_write_trailer(AVFormatContext *s)
{
    MOVMuxContext *mov = s->priv_data;
    AVIOContext *pb = s->pb;
    int res = 0;
    int i;
    int64_t moov_pos;

    if (mov->need_rewrite_extradata) {
        for (i = 0; i < s->nb_streams; i++) {
            MOVTrack *track = &mov->tracks[i];
            AVCodecParameters *par = track->par;

            track->vos_len  = par->extradata_size;
<<<<<<< HEAD
=======
            av_freep(&track->vos_data);
>>>>>>> 15a0ff81
            track->vos_data = av_malloc(track->vos_len + AV_INPUT_BUFFER_PADDING_SIZE);
            if (!track->vos_data)
                return AVERROR(ENOMEM);
            memcpy(track->vos_data, par->extradata, track->vos_len);
            memset(track->vos_data + track->vos_len, 0, AV_INPUT_BUFFER_PADDING_SIZE);
        }
        mov->need_rewrite_extradata = 0;
    }

    /*
     * Before actually writing the trailer, make sure that there are no
     * dangling subtitles, that need a terminating sample.
     */
    for (i = 0; i < mov->nb_streams; i++) {
        MOVTrack *trk = &mov->tracks[i];
        if (trk->par->codec_id == AV_CODEC_ID_MOV_TEXT &&
            !trk->last_sample_is_subtitle_end) {
            mov_write_subtitle_end_packet(s, i, trk->track_duration);
            trk->last_sample_is_subtitle_end = 1;
        }
    }

    // If there were no chapters when the header was written, but there
    // are chapters now, write them in the trailer.  This only works
    // when we are not doing fragments.
    if (!mov->chapter_track && !(mov->flags & FF_MOV_FLAG_FRAGMENT)) {
        if (mov->mode & (MODE_MP4|MODE_MOV|MODE_IPOD) && s->nb_chapters) {
            mov->chapter_track = mov->nb_streams++;
            if ((res = mov_create_chapter_track(s, mov->chapter_track)) < 0)
                return res;
        }
    }

    if (!(mov->flags & FF_MOV_FLAG_FRAGMENT)) {
        moov_pos = avio_tell(pb);

        /* Write size of mdat tag */
        if (mov->mdat_size + 8 <= UINT32_MAX) {
            avio_seek(pb, mov->mdat_pos, SEEK_SET);
            avio_wb32(pb, mov->mdat_size + 8);
        } else {
            /* overwrite 'wide' placeholder atom */
            avio_seek(pb, mov->mdat_pos - 8, SEEK_SET);
            /* special value: real atom size will be 64 bit value after
             * tag field */
            avio_wb32(pb, 1);
            ffio_wfourcc(pb, "mdat");
            avio_wb64(pb, mov->mdat_size + 16);
        }
        avio_seek(pb, mov->reserved_moov_size > 0 ? mov->reserved_header_pos : moov_pos, SEEK_SET);

        if (mov->flags & FF_MOV_FLAG_FASTSTART) {
            av_log(s, AV_LOG_INFO, "Starting second pass: moving the moov atom to the beginning of the file\n");
            res = shift_data(s);
            if (res < 0)
                return res;
            avio_seek(pb, mov->reserved_header_pos, SEEK_SET);
            if ((res = mov_write_moov_tag(pb, mov, s)) < 0)
                return res;
        } else if (mov->reserved_moov_size > 0) {
            int64_t size;
            if ((res = mov_write_moov_tag(pb, mov, s)) < 0)
                return res;
            size = mov->reserved_moov_size - (avio_tell(pb) - mov->reserved_header_pos);
            if (size < 8){
                av_log(s, AV_LOG_ERROR, "reserved_moov_size is too small, needed %"PRId64" additional\n", 8-size);
                return AVERROR(EINVAL);
            }
            avio_wb32(pb, size);
            ffio_wfourcc(pb, "free");
            ffio_fill(pb, 0, size - 8);
            avio_seek(pb, moov_pos, SEEK_SET);
        } else {
            if ((res = mov_write_moov_tag(pb, mov, s)) < 0)
                return res;
        }
        res = 0;
    } else {
        mov_auto_flush_fragment(s, 1);
        for (i = 0; i < mov->nb_streams; i++)
           mov->tracks[i].data_offset = 0;
        if (mov->flags & FF_MOV_FLAG_GLOBAL_SIDX) {
            int64_t end;
            av_log(s, AV_LOG_INFO, "Starting second pass: inserting sidx atoms\n");
            res = shift_data(s);
            if (res < 0)
                return res;
            end = avio_tell(pb);
            avio_seek(pb, mov->reserved_header_pos, SEEK_SET);
            mov_write_sidx_tags(pb, mov, -1, 0);
            avio_seek(pb, end, SEEK_SET);
        }
        if (!(mov->flags & FF_MOV_FLAG_SKIP_TRAILER)) {
            avio_write_marker(s->pb, AV_NOPTS_VALUE, AVIO_DATA_MARKER_TRAILER);
            mov_write_mfra_tag(pb, mov);
        }
    }

    return res;
}

static int mov_check_bitstream(struct AVFormatContext *s, const AVPacket *pkt)
{
    int ret = 1;
    AVStream *st = s->streams[pkt->stream_index];
    MOVMuxContext *mov = s->priv_data;
    MOVTrack *trk = &mov->tracks[pkt->stream_index];

    if (st->codecpar->codec_id == AV_CODEC_ID_AAC) {
        if (pkt->size > 2 && (AV_RB16(pkt->data) & 0xfff0) == 0xfff0)
            ret = ff_stream_add_bitstream_filter(st, "aac_adtstoasc", NULL);
    } else if (st->codecpar->codec_id == AV_CODEC_ID_VP9) {
        ret = ff_stream_add_bitstream_filter(st, "vp9_superframe", NULL);
    } else if ((st->codecpar->codec_id == AV_CODEC_ID_DNXHD ||
                st->codecpar->codec_id == AV_CODEC_ID_AC3) && !trk->vos_len) {
        /* copy frame to create needed atoms */
        trk->vos_len  = pkt->size;
        trk->vos_data = av_malloc(pkt->size);
        if (!trk->vos_data)
            return AVERROR(ENOMEM);
        memcpy(trk->vos_data, pkt->data, pkt->size);
#if CONFIG_AC3_PARSER
    } else if (st->codecpar->codec_id == AV_CODEC_ID_EAC3) {
        ret = parse_eac3(mov, pkt, trk, NULL);
        if (ret < 0)
            ret = 0;
#endif
    }

    return ret;
}

static const AVCodecTag codec_3gp_tags[] = {
    { AV_CODEC_ID_H263,     MKTAG('s','2','6','3') },
    { AV_CODEC_ID_H264,     MKTAG('a','v','c','1') },
    { AV_CODEC_ID_MPEG4,    MKTAG('m','p','4','v') },
    { AV_CODEC_ID_AAC,      MKTAG('m','p','4','a') },
    { AV_CODEC_ID_AMR_NB,   MKTAG('s','a','m','r') },
    { AV_CODEC_ID_AMR_WB,   MKTAG('s','a','w','b') },
    { AV_CODEC_ID_MOV_TEXT, MKTAG('t','x','3','g') },
    { AV_CODEC_ID_NONE, 0 },
};

const AVCodecTag codec_mp4_tags[] = {
<<<<<<< HEAD
    { AV_CODEC_ID_MPEG4       , MKTAG('m', 'p', '4', 'v') },
    { AV_CODEC_ID_H264        , MKTAG('a', 'v', 'c', '1') },
    { AV_CODEC_ID_H264        , MKTAG('a', 'v', 'c', '3') },
    { AV_CODEC_ID_HEVC        , MKTAG('h', 'e', 'v', '1') },
    { AV_CODEC_ID_HEVC        , MKTAG('h', 'v', 'c', '1') },
    { AV_CODEC_ID_MPEG2VIDEO  , MKTAG('m', 'p', '4', 'v') },
    { AV_CODEC_ID_MPEG1VIDEO  , MKTAG('m', 'p', '4', 'v') },
    { AV_CODEC_ID_MJPEG       , MKTAG('m', 'p', '4', 'v') },
    { AV_CODEC_ID_PNG         , MKTAG('m', 'p', '4', 'v') },
    { AV_CODEC_ID_JPEG2000    , MKTAG('m', 'p', '4', 'v') },
    { AV_CODEC_ID_VC1         , MKTAG('v', 'c', '-', '1') },
    { AV_CODEC_ID_DIRAC       , MKTAG('d', 'r', 'a', 'c') },
    { AV_CODEC_ID_TSCC2       , MKTAG('m', 'p', '4', 'v') },
    { AV_CODEC_ID_VP9         , MKTAG('v', 'p', '0', '9') },
    { AV_CODEC_ID_AV1         , MKTAG('a', 'v', '0', '1') },
    { AV_CODEC_ID_AAC         , MKTAG('m', 'p', '4', 'a') },
    { AV_CODEC_ID_MP4ALS      , MKTAG('m', 'p', '4', 'a') },
    { AV_CODEC_ID_MP3         , MKTAG('m', 'p', '4', 'a') },
    { AV_CODEC_ID_MP2         , MKTAG('m', 'p', '4', 'a') },
    { AV_CODEC_ID_AC3         , MKTAG('a', 'c', '-', '3') },
    { AV_CODEC_ID_EAC3        , MKTAG('e', 'c', '-', '3') },
    { AV_CODEC_ID_DTS         , MKTAG('m', 'p', '4', 'a') },
    { AV_CODEC_ID_TRUEHD      , MKTAG('m', 'l', 'p', 'a') },
    { AV_CODEC_ID_FLAC        , MKTAG('f', 'L', 'a', 'C') },
    { AV_CODEC_ID_OPUS        , MKTAG('O', 'p', 'u', 's') },
    { AV_CODEC_ID_VORBIS      , MKTAG('m', 'p', '4', 'a') },
    { AV_CODEC_ID_QCELP       , MKTAG('m', 'p', '4', 'a') },
    { AV_CODEC_ID_EVRC        , MKTAG('m', 'p', '4', 'a') },
    { AV_CODEC_ID_DVD_SUBTITLE, MKTAG('m', 'p', '4', 's') },
    { AV_CODEC_ID_MOV_TEXT    , MKTAG('t', 'x', '3', 'g') },
    { AV_CODEC_ID_BIN_DATA    , MKTAG('g', 'p', 'm', 'd') },
    { AV_CODEC_ID_NONE        ,    0 },
=======
    { AV_CODEC_ID_MPEG4,           MKTAG('m', 'p', '4', 'v') },
    { AV_CODEC_ID_H264,            MKTAG('a', 'v', 'c', '1') },
    { AV_CODEC_ID_H264,            MKTAG('a', 'v', 'c', '3') },
    { AV_CODEC_ID_HEVC,            MKTAG('h', 'e', 'v', '1') },
    { AV_CODEC_ID_HEVC,            MKTAG('h', 'v', 'c', '1') },
    { AV_CODEC_ID_MPEG2VIDEO,      MKTAG('m', 'p', '4', 'v') },
    { AV_CODEC_ID_MPEG1VIDEO,      MKTAG('m', 'p', '4', 'v') },
    { AV_CODEC_ID_MJPEG,           MKTAG('m', 'p', '4', 'v') },
    { AV_CODEC_ID_PNG,             MKTAG('m', 'p', '4', 'v') },
    { AV_CODEC_ID_JPEG2000,        MKTAG('m', 'p', '4', 'v') },
    { AV_CODEC_ID_VC1,             MKTAG('v', 'c', '-', '1') },
    { AV_CODEC_ID_DIRAC,           MKTAG('d', 'r', 'a', 'c') },
    { AV_CODEC_ID_TSCC2,           MKTAG('m', 'p', '4', 'v') },
    { AV_CODEC_ID_VP9,             MKTAG('v', 'p', '0', '9') },
    { AV_CODEC_ID_AV1,             MKTAG('a', 'v', '0', '1') },
    { AV_CODEC_ID_AAC,             MKTAG('m', 'p', '4', 'a') },
    { AV_CODEC_ID_MP4ALS,          MKTAG('m', 'p', '4', 'a') },
    { AV_CODEC_ID_MP3,             MKTAG('m', 'p', '4', 'a') },
    { AV_CODEC_ID_MP2,             MKTAG('m', 'p', '4', 'a') },
    { AV_CODEC_ID_AC3,             MKTAG('a', 'c', '-', '3') },
    { AV_CODEC_ID_EAC3,            MKTAG('e', 'c', '-', '3') },
    { AV_CODEC_ID_DTS,             MKTAG('m', 'p', '4', 'a') },
    { AV_CODEC_ID_TRUEHD,          MKTAG('m', 'l', 'p', 'a') },
    { AV_CODEC_ID_FLAC,            MKTAG('f', 'L', 'a', 'C') },
    { AV_CODEC_ID_OPUS,            MKTAG('O', 'p', 'u', 's') },
    { AV_CODEC_ID_VORBIS,          MKTAG('m', 'p', '4', 'a') },
    { AV_CODEC_ID_QCELP,           MKTAG('m', 'p', '4', 'a') },
    { AV_CODEC_ID_EVRC,            MKTAG('m', 'p', '4', 'a') },
    { AV_CODEC_ID_DVD_SUBTITLE,    MKTAG('m', 'p', '4', 's') },
    { AV_CODEC_ID_MOV_TEXT,        MKTAG('t', 'x', '3', 'g') },
    { AV_CODEC_ID_BIN_DATA,        MKTAG('g', 'p', 'm', 'd') },
    { AV_CODEC_ID_MPEGH_3D_AUDIO,  MKTAG('m', 'h', 'm', '1') },
    { AV_CODEC_ID_NONE,               0 },
>>>>>>> 15a0ff81
};

const AVCodecTag codec_ism_tags[] = {
    { AV_CODEC_ID_WMAPRO      , MKTAG('w', 'm', 'a', ' ') },
    { AV_CODEC_ID_NONE        ,    0 },
};

static const AVCodecTag codec_ipod_tags[] = {
    { AV_CODEC_ID_H264,     MKTAG('a','v','c','1') },
    { AV_CODEC_ID_MPEG4,    MKTAG('m','p','4','v') },
    { AV_CODEC_ID_AAC,      MKTAG('m','p','4','a') },
    { AV_CODEC_ID_ALAC,     MKTAG('a','l','a','c') },
    { AV_CODEC_ID_AC3,      MKTAG('a','c','-','3') },
    { AV_CODEC_ID_MOV_TEXT, MKTAG('t','x','3','g') },
    { AV_CODEC_ID_MOV_TEXT, MKTAG('t','e','x','t') },
    { AV_CODEC_ID_NONE, 0 },
};

static const AVCodecTag codec_f4v_tags[] = {
    { AV_CODEC_ID_MP3,    MKTAG('.','m','p','3') },
    { AV_CODEC_ID_AAC,    MKTAG('m','p','4','a') },
    { AV_CODEC_ID_H264,   MKTAG('a','v','c','1') },
    { AV_CODEC_ID_VP6A,   MKTAG('V','P','6','A') },
    { AV_CODEC_ID_VP6F,   MKTAG('V','P','6','F') },
    { AV_CODEC_ID_NONE, 0 },
};

#if CONFIG_MOV_MUXER
MOV_CLASS(mov)
AVOutputFormat ff_mov_muxer = {
    .name              = "mov",
    .long_name         = NULL_IF_CONFIG_SMALL("QuickTime / MOV"),
    .extensions        = "mov",
    .priv_data_size    = sizeof(MOVMuxContext),
    .audio_codec       = AV_CODEC_ID_AAC,
    .video_codec       = CONFIG_LIBX264_ENCODER ?
                         AV_CODEC_ID_H264 : AV_CODEC_ID_MPEG4,
    .init              = mov_init,
    .write_header      = mov_write_header,
    .write_packet      = mov_write_packet,
    .write_trailer     = mov_write_trailer,
    .deinit            = mov_free,
    .flags             = AVFMT_GLOBALHEADER | AVFMT_ALLOW_FLUSH | AVFMT_TS_NEGATIVE,
    .codec_tag         = (const AVCodecTag* const []){
        ff_codec_movvideo_tags, ff_codec_movaudio_tags, ff_codec_movsubtitle_tags, 0
    },
    .check_bitstream   = mov_check_bitstream,
    .priv_class        = &mov_muxer_class,
};
#endif
#if CONFIG_TGP_MUXER
MOV_CLASS(tgp)
AVOutputFormat ff_tgp_muxer = {
    .name              = "3gp",
    .long_name         = NULL_IF_CONFIG_SMALL("3GP (3GPP file format)"),
    .extensions        = "3gp",
    .priv_data_size    = sizeof(MOVMuxContext),
    .audio_codec       = AV_CODEC_ID_AMR_NB,
    .video_codec       = AV_CODEC_ID_H263,
    .init              = mov_init,
    .write_header      = mov_write_header,
    .write_packet      = mov_write_packet,
    .write_trailer     = mov_write_trailer,
    .deinit            = mov_free,
    .flags             = AVFMT_GLOBALHEADER | AVFMT_ALLOW_FLUSH | AVFMT_TS_NEGATIVE,
    .codec_tag         = (const AVCodecTag* const []){ codec_3gp_tags, 0 },
    .check_bitstream   = mov_check_bitstream,
    .priv_class        = &tgp_muxer_class,
};
#endif
#if CONFIG_MP4_MUXER
MOV_CLASS(mp4)
AVOutputFormat ff_mp4_muxer = {
    .name              = "mp4",
    .long_name         = NULL_IF_CONFIG_SMALL("MP4 (MPEG-4 Part 14)"),
    .mime_type         = "video/mp4",
    .extensions        = "mp4",
    .priv_data_size    = sizeof(MOVMuxContext),
    .audio_codec       = AV_CODEC_ID_AAC,
    .video_codec       = CONFIG_LIBX264_ENCODER ?
                         AV_CODEC_ID_H264 : AV_CODEC_ID_MPEG4,
    .init              = mov_init,
    .write_header      = mov_write_header,
    .write_packet      = mov_write_packet,
    .write_trailer     = mov_write_trailer,
    .deinit            = mov_free,
    .flags             = AVFMT_GLOBALHEADER | AVFMT_ALLOW_FLUSH | AVFMT_TS_NEGATIVE,
    .codec_tag         = (const AVCodecTag* const []){ codec_mp4_tags, 0 },
    .check_bitstream   = mov_check_bitstream,
    .priv_class        = &mp4_muxer_class,
};
#endif
#if CONFIG_PSP_MUXER
MOV_CLASS(psp)
AVOutputFormat ff_psp_muxer = {
    .name              = "psp",
    .long_name         = NULL_IF_CONFIG_SMALL("PSP MP4 (MPEG-4 Part 14)"),
    .extensions        = "mp4,psp",
    .priv_data_size    = sizeof(MOVMuxContext),
    .audio_codec       = AV_CODEC_ID_AAC,
    .video_codec       = CONFIG_LIBX264_ENCODER ?
                         AV_CODEC_ID_H264 : AV_CODEC_ID_MPEG4,
    .init              = mov_init,
    .write_header      = mov_write_header,
    .write_packet      = mov_write_packet,
    .write_trailer     = mov_write_trailer,
    .deinit            = mov_free,
    .flags             = AVFMT_GLOBALHEADER | AVFMT_ALLOW_FLUSH | AVFMT_TS_NEGATIVE,
    .codec_tag         = (const AVCodecTag* const []){ codec_mp4_tags, 0 },
    .check_bitstream   = mov_check_bitstream,
    .priv_class        = &psp_muxer_class,
};
#endif
#if CONFIG_TG2_MUXER
MOV_CLASS(tg2)
AVOutputFormat ff_tg2_muxer = {
    .name              = "3g2",
    .long_name         = NULL_IF_CONFIG_SMALL("3GP2 (3GPP2 file format)"),
    .extensions        = "3g2",
    .priv_data_size    = sizeof(MOVMuxContext),
    .audio_codec       = AV_CODEC_ID_AMR_NB,
    .video_codec       = AV_CODEC_ID_H263,
    .init              = mov_init,
    .write_header      = mov_write_header,
    .write_packet      = mov_write_packet,
    .write_trailer     = mov_write_trailer,
    .deinit            = mov_free,
    .flags             = AVFMT_GLOBALHEADER | AVFMT_ALLOW_FLUSH | AVFMT_TS_NEGATIVE,
    .codec_tag         = (const AVCodecTag* const []){ codec_3gp_tags, 0 },
    .check_bitstream   = mov_check_bitstream,
    .priv_class        = &tg2_muxer_class,
};
#endif
#if CONFIG_IPOD_MUXER
MOV_CLASS(ipod)
AVOutputFormat ff_ipod_muxer = {
    .name              = "ipod",
    .long_name         = NULL_IF_CONFIG_SMALL("iPod H.264 MP4 (MPEG-4 Part 14)"),
    .mime_type         = "video/mp4",
    .extensions        = "m4v,m4a,m4b",
    .priv_data_size    = sizeof(MOVMuxContext),
    .audio_codec       = AV_CODEC_ID_AAC,
    .video_codec       = AV_CODEC_ID_H264,
    .init              = mov_init,
    .write_header      = mov_write_header,
    .write_packet      = mov_write_packet,
    .write_trailer     = mov_write_trailer,
    .deinit            = mov_free,
    .flags             = AVFMT_GLOBALHEADER | AVFMT_ALLOW_FLUSH | AVFMT_TS_NEGATIVE,
    .codec_tag         = (const AVCodecTag* const []){ codec_ipod_tags, 0 },
    .check_bitstream   = mov_check_bitstream,
    .priv_class        = &ipod_muxer_class,
};
#endif
#if CONFIG_ISMV_MUXER
MOV_CLASS(ismv)
AVOutputFormat ff_ismv_muxer = {
    .name              = "ismv",
    .long_name         = NULL_IF_CONFIG_SMALL("ISMV/ISMA (Smooth Streaming)"),
    .mime_type         = "video/mp4",
    .extensions        = "ismv,isma",
    .priv_data_size    = sizeof(MOVMuxContext),
    .audio_codec       = AV_CODEC_ID_AAC,
    .video_codec       = AV_CODEC_ID_H264,
    .init              = mov_init,
    .write_header      = mov_write_header,
    .write_packet      = mov_write_packet,
    .write_trailer     = mov_write_trailer,
    .deinit            = mov_free,
    .flags             = AVFMT_GLOBALHEADER | AVFMT_ALLOW_FLUSH | AVFMT_TS_NEGATIVE,
    .codec_tag         = (const AVCodecTag* const []){
        codec_mp4_tags, codec_ism_tags, 0 },
    .check_bitstream   = mov_check_bitstream,
    .priv_class        = &ismv_muxer_class,
};
#endif
#if CONFIG_F4V_MUXER
MOV_CLASS(f4v)
AVOutputFormat ff_f4v_muxer = {
    .name              = "f4v",
    .long_name         = NULL_IF_CONFIG_SMALL("F4V Adobe Flash Video"),
    .mime_type         = "application/f4v",
    .extensions        = "f4v",
    .priv_data_size    = sizeof(MOVMuxContext),
    .audio_codec       = AV_CODEC_ID_AAC,
    .video_codec       = AV_CODEC_ID_H264,
    .init              = mov_init,
    .write_header      = mov_write_header,
    .write_packet      = mov_write_packet,
    .write_trailer     = mov_write_trailer,
    .deinit            = mov_free,
    .flags             = AVFMT_GLOBALHEADER | AVFMT_ALLOW_FLUSH,
    .codec_tag         = (const AVCodecTag* const []){ codec_f4v_tags, 0 },
    .check_bitstream   = mov_check_bitstream,
    .priv_class        = &f4v_muxer_class,
};
#endif<|MERGE_RESOLUTION|>--- conflicted
+++ resolved
@@ -538,11 +538,6 @@
         memcpy(info->pkt.data + info->pkt.size - pkt->size, pkt->data, pkt->size);
         info->num_blocks += num_blocks;
         info->pkt.duration += pkt->duration;
-<<<<<<< HEAD
-        if ((ret = av_packet_copy_props(&info->pkt, pkt)) < 0)
-            return ret;
-=======
->>>>>>> 15a0ff81
         if (info->num_blocks != 6)
             return ret;
         av_packet_unref(pkt);
@@ -2575,10 +2570,7 @@
     mov_write_stts_tag(pb, track);
     if ((track->par->codec_type == AVMEDIA_TYPE_VIDEO ||
          track->par->codec_id == AV_CODEC_ID_TRUEHD ||
-<<<<<<< HEAD
-=======
          track->par->codec_id == AV_CODEC_ID_MPEGH_3D_AUDIO ||
->>>>>>> 15a0ff81
          track->par->codec_tag == MKTAG('r','t','p',' ')) &&
         track->has_keyframes && track->has_keyframes < track->entry)
         mov_write_stss_tag(pb, track, MOV_SYNC_SAMPLE);
@@ -5518,21 +5510,6 @@
     }
 
     /* copy extradata if it exists */
-    if (trk->vos_len == 0 && par->extradata_size > 0 &&
-        !TAG_IS_AVCI(trk->tag) &&
-        (par->codec_id != AV_CODEC_ID_DNXHD)) {
-        trk->vos_len  = par->extradata_size;
-        trk->vos_data = av_malloc(trk->vos_len + AV_INPUT_BUFFER_PADDING_SIZE);
-        if (!trk->vos_data) {
-            ret = AVERROR(ENOMEM);
-            goto err;
-        }
-        memcpy(trk->vos_data, par->extradata, trk->vos_len);
-        memset(trk->vos_data + trk->vos_len, 0, AV_INPUT_BUFFER_PADDING_SIZE);
-<<<<<<< HEAD
-=======
-    }
-
     if ((par->codec_id == AV_CODEC_ID_DNXHD ||
          par->codec_id == AV_CODEC_ID_H264 ||
          par->codec_id == AV_CODEC_ID_HEVC ||
@@ -5548,7 +5525,6 @@
         }
         memcpy(trk->vos_data, pkt->data, size);
         memset(trk->vos_data + size, 0, AV_INPUT_BUFFER_PADDING_SIZE);
->>>>>>> 15a0ff81
     }
 
     if (par->codec_id == AV_CODEC_ID_AAC && pkt->size > 2 &&
@@ -5629,7 +5605,6 @@
         }
     }
 
-<<<<<<< HEAD
     if ((par->codec_id == AV_CODEC_ID_DNXHD ||
          par->codec_id == AV_CODEC_ID_TRUEHD ||
          par->codec_id == AV_CODEC_ID_AC3) && !trk->vos_len) {
@@ -5645,11 +5620,7 @@
     }
 
     if (trk->entry >= trk->cluster_capacity) {
-        unsigned new_capacity = 2 * (trk->entry + MOV_INDEX_CLUSTER_SIZE);
-=======
-    if (trk->entry >= trk->cluster_capacity) {
         unsigned new_capacity = trk->entry + MOV_INDEX_CLUSTER_SIZE;
->>>>>>> 15a0ff81
         void *cluster = av_realloc_array(trk->cluster, new_capacity, sizeof(*trk->cluster));
         if (!cluster) {
             ret = AVERROR(ENOMEM);
@@ -5749,11 +5720,7 @@
         mov_parse_vc1_frame(pkt, trk);
     } else if (par->codec_id == AV_CODEC_ID_TRUEHD) {
         mov_parse_truehd_frame(pkt, trk);
-<<<<<<< HEAD
     } else if (pkt->flags & AV_PKT_FLAG_KEY && par->codec_type != AVMEDIA_TYPE_SUBTITLE) {
-=======
-    } else if (pkt->flags & AV_PKT_FLAG_KEY) {
->>>>>>> 15a0ff81
         if (mov->mode == MODE_MOV && par->codec_id == AV_CODEC_ID_MPEG2VIDEO &&
             trk->entry > 0) { // force sync sample for the first key frame
             mov_parse_mpeg2_frame(pkt, &trk->cluster[trk->entry].flags);
@@ -6629,13 +6596,6 @@
             track->timescale = MOV_TIMESCALE;
         }
         if (!track->height)
-<<<<<<< HEAD
-            track->height = mov->video_height ? mov->video_height : st->codecpar->height;
-        /* The ism specific timescale isn't mandatory, but is assumed by
-         * some tools, such as mp4split. */
-        if (mov->mode == MODE_ISM)
-            track->timescale = 10000000;
-=======
             track->height = st->codecpar->height;
         /* The Protected Interoperable File Format (PIFF) standard, used by ISMV recommends but
            doesn't mandate a track timescale of 10,000,000. The muxer allows a custom timescale
@@ -6645,7 +6605,6 @@
             (st->codecpar->codec_type == AVMEDIA_TYPE_VIDEO && !mov->video_track_timescale))) {
              track->timescale = 10000000;
         }
->>>>>>> 15a0ff81
 
         avpriv_set_pts_info(st, 64, 1, track->timescale);
 
@@ -6952,10 +6911,7 @@
             AVCodecParameters *par = track->par;
 
             track->vos_len  = par->extradata_size;
-<<<<<<< HEAD
-=======
             av_freep(&track->vos_data);
->>>>>>> 15a0ff81
             track->vos_data = av_malloc(track->vos_len + AV_INPUT_BUFFER_PADDING_SIZE);
             if (!track->vos_data)
                 return AVERROR(ENOMEM);
@@ -7100,7 +7056,6 @@
 };
 
 const AVCodecTag codec_mp4_tags[] = {
-<<<<<<< HEAD
     { AV_CODEC_ID_MPEG4       , MKTAG('m', 'p', '4', 'v') },
     { AV_CODEC_ID_H264        , MKTAG('a', 'v', 'c', '1') },
     { AV_CODEC_ID_H264        , MKTAG('a', 'v', 'c', '3') },
@@ -7132,42 +7087,8 @@
     { AV_CODEC_ID_DVD_SUBTITLE, MKTAG('m', 'p', '4', 's') },
     { AV_CODEC_ID_MOV_TEXT    , MKTAG('t', 'x', '3', 'g') },
     { AV_CODEC_ID_BIN_DATA    , MKTAG('g', 'p', 'm', 'd') },
+    { AV_CODEC_ID_MPEGH_3D_AUDIO,  MKTAG('m', 'h', 'm', '1') },
     { AV_CODEC_ID_NONE        ,    0 },
-=======
-    { AV_CODEC_ID_MPEG4,           MKTAG('m', 'p', '4', 'v') },
-    { AV_CODEC_ID_H264,            MKTAG('a', 'v', 'c', '1') },
-    { AV_CODEC_ID_H264,            MKTAG('a', 'v', 'c', '3') },
-    { AV_CODEC_ID_HEVC,            MKTAG('h', 'e', 'v', '1') },
-    { AV_CODEC_ID_HEVC,            MKTAG('h', 'v', 'c', '1') },
-    { AV_CODEC_ID_MPEG2VIDEO,      MKTAG('m', 'p', '4', 'v') },
-    { AV_CODEC_ID_MPEG1VIDEO,      MKTAG('m', 'p', '4', 'v') },
-    { AV_CODEC_ID_MJPEG,           MKTAG('m', 'p', '4', 'v') },
-    { AV_CODEC_ID_PNG,             MKTAG('m', 'p', '4', 'v') },
-    { AV_CODEC_ID_JPEG2000,        MKTAG('m', 'p', '4', 'v') },
-    { AV_CODEC_ID_VC1,             MKTAG('v', 'c', '-', '1') },
-    { AV_CODEC_ID_DIRAC,           MKTAG('d', 'r', 'a', 'c') },
-    { AV_CODEC_ID_TSCC2,           MKTAG('m', 'p', '4', 'v') },
-    { AV_CODEC_ID_VP9,             MKTAG('v', 'p', '0', '9') },
-    { AV_CODEC_ID_AV1,             MKTAG('a', 'v', '0', '1') },
-    { AV_CODEC_ID_AAC,             MKTAG('m', 'p', '4', 'a') },
-    { AV_CODEC_ID_MP4ALS,          MKTAG('m', 'p', '4', 'a') },
-    { AV_CODEC_ID_MP3,             MKTAG('m', 'p', '4', 'a') },
-    { AV_CODEC_ID_MP2,             MKTAG('m', 'p', '4', 'a') },
-    { AV_CODEC_ID_AC3,             MKTAG('a', 'c', '-', '3') },
-    { AV_CODEC_ID_EAC3,            MKTAG('e', 'c', '-', '3') },
-    { AV_CODEC_ID_DTS,             MKTAG('m', 'p', '4', 'a') },
-    { AV_CODEC_ID_TRUEHD,          MKTAG('m', 'l', 'p', 'a') },
-    { AV_CODEC_ID_FLAC,            MKTAG('f', 'L', 'a', 'C') },
-    { AV_CODEC_ID_OPUS,            MKTAG('O', 'p', 'u', 's') },
-    { AV_CODEC_ID_VORBIS,          MKTAG('m', 'p', '4', 'a') },
-    { AV_CODEC_ID_QCELP,           MKTAG('m', 'p', '4', 'a') },
-    { AV_CODEC_ID_EVRC,            MKTAG('m', 'p', '4', 'a') },
-    { AV_CODEC_ID_DVD_SUBTITLE,    MKTAG('m', 'p', '4', 's') },
-    { AV_CODEC_ID_MOV_TEXT,        MKTAG('t', 'x', '3', 'g') },
-    { AV_CODEC_ID_BIN_DATA,        MKTAG('g', 'p', 'm', 'd') },
-    { AV_CODEC_ID_MPEGH_3D_AUDIO,  MKTAG('m', 'h', 'm', '1') },
-    { AV_CODEC_ID_NONE,               0 },
->>>>>>> 15a0ff81
 };
 
 const AVCodecTag codec_ism_tags[] = {
