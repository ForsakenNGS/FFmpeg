/*
 * HTTP protocol for ffmpeg client
 * Copyright (c) 2000, 2001 Fabrice Bellard
 *
 * This file is part of FFmpeg.
 *
 * FFmpeg is free software; you can redistribute it and/or
 * modify it under the terms of the GNU Lesser General Public
 * License as published by the Free Software Foundation; either
 * version 2.1 of the License, or (at your option) any later version.
 *
 * FFmpeg is distributed in the hope that it will be useful,
 * but WITHOUT ANY WARRANTY; without even the implied warranty of
 * MERCHANTABILITY or FITNESS FOR A PARTICULAR PURPOSE.  See the GNU
 * Lesser General Public License for more details.
 *
 * You should have received a copy of the GNU Lesser General Public
 * License along with FFmpeg; if not, write to the Free Software
 * Foundation, Inc., 51 Franklin Street, Fifth Floor, Boston, MA 02110-1301 USA
 */

#include "libavutil/avstring.h"
#include "avformat.h"
#include "internal.h"
#include "network.h"
#include "http.h"
#include "os_support.h"
#include "httpauth.h"
#include "url.h"
#include "libavutil/opt.h"

#if CONFIG_ZLIB
#include <zlib.h>
#endif

/* XXX: POST protocol is not completely implemented because ffmpeg uses
   only a subset of it. */

/* The IO buffer size is unrelated to the max URL size in itself, but needs
 * to be large enough to fit the full request headers (including long
 * path names).
 */
#define BUFFER_SIZE MAX_URL_SIZE
#define MAX_REDIRECTS 8

typedef struct {
    const AVClass *class;
    URLContext *hd;
    unsigned char buffer[BUFFER_SIZE], *buf_ptr, *buf_end;
    int line_count;
    int http_code;
    /* Used if "Transfer-Encoding: chunked" otherwise -1. */
    int64_t chunksize;
    char *content_type;
    char *user_agent;
    int64_t off, filesize, req_end_offset;
    int icy_data_read;      ///< how much data was read since last ICY metadata packet
    int icy_metaint;        ///< after how many bytes of read data a new metadata packet will be found
    char *location;
    HTTPAuthState auth_state;
    HTTPAuthState proxy_auth_state;
    char *headers;
    /* Set if the server correctly handles Connection: close and will close
     * the connection after feeding us the content. */
    int willclose;
    int seekable;           /**< Control seekability, 0 = disable, 1 = enable, -1 = probe. */
    int chunked_post;
    /* A flag which indicates if the end of chunked encoding has been sent. */
    int end_chunked_post;
    /* A flag which indicates we have finished to read POST reply. */
    int end_header;
    /* A flag which indicates if we use persistent connections. */
    int multiple_requests;
    uint8_t *post_data;
    int post_datalen;
<<<<<<< HEAD
    int is_akamai;
    int is_mediagateway;
    char *mime_type;
    char *cookies;          ///< holds newline (\n) delimited Set-Cookie header field values (without the "Set-Cookie: " field name)
    int icy;
=======
    int icy;
    /* how much data was read since the last ICY metadata packet */
    int icy_data_read;
    /* after how many bytes of read data a new metadata packet will be found */
    int icy_metaint;
>>>>>>> 8075c3d8
    char *icy_metadata_headers;
    char *icy_metadata_packet;
#if CONFIG_ZLIB
    int compressed;
    z_stream inflate_stream;
    uint8_t *inflate_buffer;
#endif
    AVDictionary *chained_options;
    int send_expect_100;
} HTTPContext;

#define OFFSET(x) offsetof(HTTPContext, x)
#define D AV_OPT_FLAG_DECODING_PARAM
#define E AV_OPT_FLAG_ENCODING_PARAM
#define DEFAULT_USER_AGENT "Lavf/" AV_STRINGIFY(LIBAVFORMAT_VERSION)
static const AVOption options[] = {
{"seekable", "control seekability of connection", OFFSET(seekable), AV_OPT_TYPE_INT, {.i64 = -1}, -1, 1, D },
{"chunked_post", "use chunked transfer-encoding for posts", OFFSET(chunked_post), AV_OPT_TYPE_INT, {.i64 = 1}, 0, 1, E },
{"headers", "set custom HTTP headers, can override built in default headers", OFFSET(headers), AV_OPT_TYPE_STRING, { 0 }, 0, 0, D|E },
{"content_type", "force a content type", OFFSET(content_type), AV_OPT_TYPE_STRING, { 0 }, 0, 0, D|E },
{"user-agent", "override User-Agent header", OFFSET(user_agent), AV_OPT_TYPE_STRING, {.str = DEFAULT_USER_AGENT}, 0, 0, D },
{"multiple_requests", "use persistent connections", OFFSET(multiple_requests), AV_OPT_TYPE_INT, {.i64 = 0}, 0, 1, D|E },
<<<<<<< HEAD
{"post_data", "set custom HTTP post data", OFFSET(post_data), AV_OPT_TYPE_BINARY, .flags = D|E },
{"mime_type", "set MIME type", OFFSET(mime_type), AV_OPT_TYPE_STRING, {0}, 0, 0, 0 },
{"cookies", "set cookies to be sent in applicable future requests, use newline delimited Set-Cookie HTTP field value syntax", OFFSET(cookies), AV_OPT_TYPE_STRING, {0}, 0, 0, D },
{"icy", "request ICY metadata", OFFSET(icy), AV_OPT_TYPE_INT, {.i64 = 0}, 0, 1, D },
{"icy_metadata_headers", "return ICY metadata headers", OFFSET(icy_metadata_headers), AV_OPT_TYPE_STRING, {0}, 0, 0, 0 },
{"icy_metadata_packet", "return current ICY metadata packet", OFFSET(icy_metadata_packet), AV_OPT_TYPE_STRING, {0}, 0, 0, 0 },
=======
{"post_data", "custom HTTP post data", OFFSET(post_data), AV_OPT_TYPE_BINARY, .flags = D|E },
{"icy", "request ICY metadata", OFFSET(icy), AV_OPT_TYPE_INT, {.i64 = 0}, 0, 1, D },
{"icy_metadata_headers", "return ICY metadata headers", OFFSET(icy_metadata_headers), AV_OPT_TYPE_STRING, {0}, 0, 0, AV_OPT_FLAG_EXPORT },
{"icy_metadata_packet", "return current ICY metadata packet", OFFSET(icy_metadata_packet), AV_OPT_TYPE_STRING, {0}, 0, 0, AV_OPT_FLAG_EXPORT },
>>>>>>> 8075c3d8
{"auth_type", "HTTP authentication type", OFFSET(auth_state.auth_type), AV_OPT_TYPE_INT, {.i64 = HTTP_AUTH_NONE}, HTTP_AUTH_NONE, HTTP_AUTH_BASIC, D|E, "auth_type" },
{"none", "No auth method set, autodetect", 0, AV_OPT_TYPE_CONST, {.i64 = HTTP_AUTH_NONE}, 0, 0, D|E, "auth_type" },
{"basic", "HTTP basic authentication", 0, AV_OPT_TYPE_CONST, {.i64 = HTTP_AUTH_BASIC}, 0, 0, D|E, "auth_type" },
{"send_expect_100", "Force sending an Expect: 100-continue header for POST", OFFSET(send_expect_100), AV_OPT_TYPE_INT, {.i64 = 0}, 0, 1, E },
{"location", "The actual location of the data received", OFFSET(location), AV_OPT_TYPE_STRING, { 0 }, 0, 0, D|E },
{"offset", "initial byte offset", OFFSET(off), AV_OPT_TYPE_INT64, {.i64 = 0}, 0, INT64_MAX, D },
{"end_offset", "try to limit the request to bytes preceding this offset", OFFSET(req_end_offset), AV_OPT_TYPE_INT64, {.i64 = 0}, 0, INT64_MAX, D },
{NULL}
};
#define HTTP_CLASS(flavor)\
static const AVClass flavor ## _context_class = {\
    .class_name     = #flavor,\
    .item_name      = av_default_item_name,\
    .option         = options,\
    .version        = LIBAVUTIL_VERSION_INT,\
}

HTTP_CLASS(http);
HTTP_CLASS(https);

static int http_connect(URLContext *h, const char *path, const char *local_path,
                        const char *hoststr, const char *auth,
                        const char *proxyauth, int *new_location);

void ff_http_init_auth_state(URLContext *dest, const URLContext *src)
{
    memcpy(&((HTTPContext*)dest->priv_data)->auth_state,
           &((HTTPContext*)src->priv_data)->auth_state, sizeof(HTTPAuthState));
    memcpy(&((HTTPContext*)dest->priv_data)->proxy_auth_state,
           &((HTTPContext*)src->priv_data)->proxy_auth_state,
           sizeof(HTTPAuthState));
}

/* return non zero if error */
static int http_open_cnx(URLContext *h, AVDictionary **options)
{
    const char *path, *proxy_path, *lower_proto = "tcp", *local_path;
    char hostname[1024], hoststr[1024], proto[10];
    char auth[1024], proxyauth[1024] = "";
    char path1[MAX_URL_SIZE];
    char buf[1024], urlbuf[MAX_URL_SIZE];
    int port, use_proxy, err, location_changed = 0, redirects = 0, attempts = 0;
    HTTPAuthType cur_auth_type, cur_proxy_auth_type;
    HTTPContext *s = h->priv_data;

    /* fill the dest addr */
 redo:
    /* needed in any case to build the host string */
    av_url_split(proto, sizeof(proto), auth, sizeof(auth),
                 hostname, sizeof(hostname), &port,
                 path1, sizeof(path1), s->location);
    ff_url_join(hoststr, sizeof(hoststr), NULL, NULL, hostname, port, NULL);

    proxy_path = getenv("http_proxy");
    use_proxy = !ff_http_match_no_proxy(getenv("no_proxy"), hostname) &&
                proxy_path != NULL && av_strstart(proxy_path, "http://", NULL);

    if (!strcmp(proto, "https")) {
        lower_proto = "tls";
        use_proxy = 0;
        if (port < 0)
            port = 443;
    }
    if (port < 0)
        port = 80;

    if (path1[0] == '\0')
        path = "/";
    else
        path = path1;
    local_path = path;
    if (use_proxy) {
        /* Reassemble the request URL without auth string - we don't
         * want to leak the auth to the proxy. */
        ff_url_join(urlbuf, sizeof(urlbuf), proto, NULL, hostname, port, "%s",
                    path1);
        path = urlbuf;
        av_url_split(NULL, 0, proxyauth, sizeof(proxyauth),
                     hostname, sizeof(hostname), &port, NULL, 0, proxy_path);
    }

    ff_url_join(buf, sizeof(buf), lower_proto, NULL, hostname, port, NULL);

    if (!s->hd) {
        err = ffurl_open(&s->hd, buf, AVIO_FLAG_READ_WRITE,
                         &h->interrupt_callback, options);
        if (err < 0)
            goto fail;
    }

    cur_auth_type = s->auth_state.auth_type;
    cur_proxy_auth_type = s->auth_state.auth_type;
    if (http_connect(h, path, local_path, hoststr, auth, proxyauth, &location_changed) < 0)
        goto fail;
    attempts++;
    if (s->http_code == 401) {
        if ((cur_auth_type == HTTP_AUTH_NONE || s->auth_state.stale) &&
            s->auth_state.auth_type != HTTP_AUTH_NONE && attempts < 4) {
            ffurl_closep(&s->hd);
            goto redo;
        } else
            goto fail;
    }
    if (s->http_code == 407) {
        if ((cur_proxy_auth_type == HTTP_AUTH_NONE || s->proxy_auth_state.stale) &&
            s->proxy_auth_state.auth_type != HTTP_AUTH_NONE && attempts < 4) {
            ffurl_closep(&s->hd);
            goto redo;
        } else
            goto fail;
    }
    if ((s->http_code == 301 || s->http_code == 302 || s->http_code == 303 || s->http_code == 307)
        && location_changed == 1) {
        /* url moved, get next */
        ffurl_closep(&s->hd);
        if (redirects++ >= MAX_REDIRECTS)
            return AVERROR(EIO);
        /* Restart the authentication process with the new target, which
         * might use a different auth mechanism. */
        memset(&s->auth_state, 0, sizeof(s->auth_state));
        attempts = 0;
        location_changed = 0;
        goto redo;
    }
    return 0;
 fail:
    if (s->hd)
        ffurl_closep(&s->hd);
    return AVERROR(EIO);
}

int ff_http_do_new_request(URLContext *h, const char *uri)
{
    HTTPContext *s = h->priv_data;
    AVDictionary *options = NULL;
    int ret;

    s->off = 0;
    s->icy_data_read = 0;
    av_free(s->location);
    s->location = av_strdup(uri);
    if (!s->location)
        return AVERROR(ENOMEM);

    av_dict_copy(&options, s->chained_options, 0);
    ret = http_open_cnx(h, &options);
    av_dict_free(&options);
    return ret;
}

static int http_open(URLContext *h, const char *uri, int flags,
                     AVDictionary **options)
{
    HTTPContext *s = h->priv_data;
    int ret;

    if( s->seekable == 1 )
        h->is_streamed = 0;
    else
        h->is_streamed = 1;

    s->filesize = -1;
    s->location = av_strdup(uri);
    if (!s->location)
        return AVERROR(ENOMEM);
    if (options)
        av_dict_copy(&s->chained_options, *options, 0);

    if (s->headers) {
        int len = strlen(s->headers);
        if (len < 2 || strcmp("\r\n", s->headers + len - 2))
            av_log(h, AV_LOG_WARNING, "No trailing CRLF found in HTTP header.\n");
    }

    ret = http_open_cnx(h, options);
    if (ret < 0)
        av_dict_free(&s->chained_options);
    return ret;
}
static int http_getc(HTTPContext *s)
{
    int len;
    if (s->buf_ptr >= s->buf_end) {
        len = ffurl_read(s->hd, s->buffer, BUFFER_SIZE);
        if (len < 0) {
            return len;
        } else if (len == 0) {
            return AVERROR_EOF;
        } else {
            s->buf_ptr = s->buffer;
            s->buf_end = s->buffer + len;
        }
    }
    return *s->buf_ptr++;
}

static int http_get_line(HTTPContext *s, char *line, int line_size)
{
    int ch;
    char *q;

    q = line;
    for(;;) {
        ch = http_getc(s);
        if (ch < 0)
            return ch;
        if (ch == '\n') {
            /* process line */
            if (q > line && q[-1] == '\r')
                q--;
            *q = '\0';

            return 0;
        } else {
            if ((q - line) < line_size - 1)
                *q++ = ch;
        }
    }
}

static int check_http_code(URLContext *h, int http_code, const char *end)
{
    HTTPContext *s = h->priv_data;
    /* error codes are 4xx and 5xx, but regard 401 as a success, so we
     * don't abort until all headers have been parsed. */
    if (http_code >= 400 && http_code < 600 &&
        (http_code != 401 || s->auth_state.auth_type != HTTP_AUTH_NONE) &&
        (http_code != 407 || s->proxy_auth_state.auth_type != HTTP_AUTH_NONE)) {
        end += strspn(end, SPACE_CHARS);
        av_log(h, AV_LOG_WARNING, "HTTP error %d %s\n", http_code, end);
        return AVERROR(EIO);
    }
    return 0;
}

static int parse_location(HTTPContext *s, const char *p)
{
    char redirected_location[MAX_URL_SIZE], *new_loc;
    ff_make_absolute_url(redirected_location, sizeof(redirected_location),
                         s->location, p);
    new_loc = av_strdup(redirected_location);
    if (!new_loc)
        return AVERROR(ENOMEM);
    av_free(s->location);
    s->location = new_loc;
    return 0;
}

/* "bytes $from-$to/$document_size" */
static void parse_content_range(URLContext *h, char *p)
{
    HTTPContext *s = h->priv_data;
    const char *slash;

    if (!strncmp(p, "bytes ", 6)) {
        p += 6;
        s->off = strtoll(p, NULL, 10);
        if ((slash = strchr(p, '/')) && strlen(slash) > 0)
            s->filesize = strtoll(slash+1, NULL, 10);
    }
    if (s->seekable == -1 && (!s->is_akamai || s->filesize != 2147483647))
        h->is_streamed = 0; /* we _can_ in fact seek */
}

static int parse_content_encoding(URLContext *h, char *p)
{
    HTTPContext *s = h->priv_data;

    if (!av_strncasecmp(p, "gzip", 4) ||
        !av_strncasecmp(p, "deflate", 7)) {
#if CONFIG_ZLIB
        s->compressed = 1;
        inflateEnd(&s->inflate_stream);
        if (inflateInit2(&s->inflate_stream, 32 + 15) != Z_OK) {
            av_log(h, AV_LOG_WARNING, "Error during zlib initialisation: %s\n",
                   s->inflate_stream.msg);
            return AVERROR(ENOSYS);
        }
        if (zlibCompileFlags() & (1 << 17)) {
            av_log(h, AV_LOG_WARNING,
                   "Your zlib was compiled without gzip support.\n");
            return AVERROR(ENOSYS);
        }
#else
        av_log(h, AV_LOG_WARNING,
               "Compressed (%s) content, need zlib with gzip support\n", p);
        return AVERROR(ENOSYS);
#endif
    } else if (!av_strncasecmp(p, "identity", 8)) {
        // The normal, no-encoding case (although servers shouldn't include
        // the header at all if this is the case).
    } else {
        av_log(h, AV_LOG_WARNING, "Unknown content coding: %s\n", p);
    }
    return 0;
}

// Concat all Icy- header lines
static int parse_icy(HTTPContext *s, const char *tag, const char *p)
{
    int len = 4 + strlen(p) + strlen(tag);
    int ret;

    if (s->icy_metadata_headers)
        len += strlen(s->icy_metadata_headers);

    if ((ret = av_reallocp(&s->icy_metadata_headers, len)) < 0)
        return ret;

    av_strlcatf(s->icy_metadata_headers, len, "%s: %s\n", tag, p);

    return 0;
}

static int process_line(URLContext *h, char *line, int line_count,
                        int *new_location)
{
    HTTPContext *s = h->priv_data;
    char *tag, *p, *end;
    int ret;

    /* end of header */
    if (line[0] == '\0') {
        s->end_header = 1;
        return 0;
    }

    p = line;
    if (line_count == 0) {
        while (!av_isspace(*p) && *p != '\0')
            p++;
        while (av_isspace(*p))
            p++;
        s->http_code = strtol(p, &end, 10);

        av_log(h, AV_LOG_DEBUG, "http_code=%d\n", s->http_code);

        if ((ret = check_http_code(h, s->http_code, end)) < 0)
            return ret;
    } else {
        while (*p != '\0' && *p != ':')
            p++;
        if (*p != ':')
            return 1;

        *p = '\0';
        tag = line;
        p++;
        while (av_isspace(*p))
            p++;
        if (!av_strcasecmp(tag, "Location")) {
            if ((ret = parse_location(s, p)) < 0)
                return ret;
            *new_location = 1;
        } else if (!av_strcasecmp(tag, "Content-Length") && s->filesize == -1) {
            s->filesize = strtoll(p, NULL, 10);
        } else if (!av_strcasecmp(tag, "Content-Range")) {
            parse_content_range(h, p);
        } else if (!av_strcasecmp(tag, "Accept-Ranges") &&
                   !strncmp(p, "bytes", 5) &&
                   s->seekable == -1) {
            h->is_streamed = 0;
        } else if (!av_strcasecmp(tag, "Transfer-Encoding") &&
                   !av_strncasecmp(p, "chunked", 7)) {
            s->filesize = -1;
            s->chunksize = 0;
        } else if (!av_strcasecmp(tag, "WWW-Authenticate")) {
            ff_http_auth_handle_header(&s->auth_state, tag, p);
        } else if (!av_strcasecmp(tag, "Authentication-Info")) {
            ff_http_auth_handle_header(&s->auth_state, tag, p);
        } else if (!av_strcasecmp(tag, "Proxy-Authenticate")) {
            ff_http_auth_handle_header(&s->proxy_auth_state, tag, p);
        } else if (!av_strcasecmp(tag, "Connection")) {
            if (!strcmp(p, "close"))
                s->willclose = 1;
<<<<<<< HEAD
        } else if (!av_strcasecmp (tag, "Server")) {
            if (!av_strcasecmp (p, "AkamaiGHost")) {
                s->is_akamai = 1;
            } else if (!av_strncasecmp (p, "MediaGateway", 12)) {
                s->is_mediagateway = 1;
            }
        } else if (!av_strcasecmp (tag, "Content-Type")) {
            av_free(s->mime_type); s->mime_type = av_strdup(p);
        } else if (!av_strcasecmp (tag, "Set-Cookie")) {
            if (!s->cookies) {
                if (!(s->cookies = av_strdup(p)))
                    return AVERROR(ENOMEM);
            } else {
                char *tmp = s->cookies;
                size_t str_size = strlen(tmp) + strlen(p) + 2;
                if (!(s->cookies = av_malloc(str_size))) {
                    s->cookies = tmp;
                    return AVERROR(ENOMEM);
                }
                snprintf(s->cookies, str_size, "%s\n%s", tmp, p);
                av_free(tmp);
            }
        } else if (!av_strcasecmp (tag, "Icy-MetaInt")) {
            s->icy_metaint = strtoll(p, NULL, 10);
        } else if (!av_strncasecmp(tag, "Icy-", 4)) {
            // Concat all Icy- header lines
            char *buf = av_asprintf("%s%s: %s\n",
                s->icy_metadata_headers ? s->icy_metadata_headers : "", tag, p);
            if (!buf)
                return AVERROR(ENOMEM);
            av_freep(&s->icy_metadata_headers);
            s->icy_metadata_headers = buf;
=======
        } else if (!av_strcasecmp (tag, "Icy-MetaInt")) {
            s->icy_metaint = strtoll(p, NULL, 10);
        } else if (!av_strncasecmp(tag, "Icy-", 4)) {
            if ((ret = parse_icy(s, tag, p)) < 0)
                return ret;
>>>>>>> 8075c3d8
        } else if (!av_strcasecmp(tag, "Content-Encoding")) {
            if ((ret = parse_content_encoding(h, p)) < 0)
                return ret;
        }
    }
    return 1;
}

/**
 * Create a string containing cookie values for use as a HTTP cookie header
 * field value for a particular path and domain from the cookie values stored in
 * the HTTP protocol context. The cookie string is stored in *cookies.
 *
 * @return a negative value if an error condition occurred, 0 otherwise
 */
static int get_cookies(HTTPContext *s, char **cookies, const char *path,
                       const char *domain)
{
    // cookie strings will look like Set-Cookie header field values.  Multiple
    // Set-Cookie fields will result in multiple values delimited by a newline
    int ret = 0;
    char *next, *cookie, *set_cookies = av_strdup(s->cookies), *cset_cookies = set_cookies;

    if (!set_cookies) return AVERROR(EINVAL);

    *cookies = NULL;
    while ((cookie = av_strtok(set_cookies, "\n", &next))) {
        int domain_offset = 0;
        char *param, *next_param, *cdomain = NULL, *cpath = NULL, *cvalue = NULL;
        set_cookies = NULL;

        while ((param = av_strtok(cookie, "; ", &next_param))) {
            cookie = NULL;
            if        (!av_strncasecmp("path=",   param, 5)) {
                av_free(cpath);
                cpath = av_strdup(&param[5]);
            } else if (!av_strncasecmp("domain=", param, 7)) {
                // if the cookie specifies a sub-domain, skip the leading dot thereby
                // supporting URLs that point to sub-domains and the master domain
                int leading_dot = (param[7] == '.');
                av_free(cdomain);
                cdomain = av_strdup(&param[7+leading_dot]);
            } else if (!av_strncasecmp("secure",  param, 6) ||
                       !av_strncasecmp("comment", param, 7) ||
                       !av_strncasecmp("max-age", param, 7) ||
                       !av_strncasecmp("version", param, 7)) {
                // ignore Comment, Max-Age, Secure and Version
            } else {
                av_free(cvalue);
                cvalue = av_strdup(param);
            }
        }
        if (!cdomain)
            cdomain = av_strdup(domain);

        // ensure all of the necessary values are valid
        if (!cdomain || !cpath || !cvalue) {
            av_log(s, AV_LOG_WARNING,
                   "Invalid cookie found, no value, path or domain specified\n");
            goto done_cookie;
        }

        // check if the request path matches the cookie path
        if (av_strncasecmp(path, cpath, strlen(cpath)))
            goto done_cookie;

        // the domain should be at least the size of our cookie domain
        domain_offset = strlen(domain) - strlen(cdomain);
        if (domain_offset < 0)
            goto done_cookie;

        // match the cookie domain
        if (av_strcasecmp(&domain[domain_offset], cdomain))
            goto done_cookie;

        // cookie parameters match, so copy the value
        if (!*cookies) {
            if (!(*cookies = av_strdup(cvalue))) {
                ret = AVERROR(ENOMEM);
                goto done_cookie;
            }
        } else {
            char *tmp = *cookies;
            size_t str_size = strlen(cvalue) + strlen(*cookies) + 3;
            if (!(*cookies = av_malloc(str_size))) {
                ret = AVERROR(ENOMEM);
                goto done_cookie;
            }
            snprintf(*cookies, str_size, "%s; %s", tmp, cvalue);
            av_free(tmp);
        }

        done_cookie:
        av_free(cdomain);
        av_free(cpath);
        av_free(cvalue);
        if (ret < 0) {
            if (*cookies) av_freep(cookies);
            av_free(cset_cookies);
            return ret;
        }
    }

    av_free(cset_cookies);

    return 0;
}

static inline int has_header(const char *str, const char *header)
{
    /* header + 2 to skip over CRLF prefix. (make sure you have one!) */
    if (!str)
        return 0;
    return av_stristart(str, header + 2, NULL) || av_stristr(str, header);
}

static int http_read_header(URLContext *h, int *new_location)
{
    HTTPContext *s = h->priv_data;
    char line[MAX_URL_SIZE];
    int err = 0;

    s->chunksize = -1;

    for (;;) {
        if ((err = http_get_line(s, line, sizeof(line))) < 0)
            return err;

        av_log(h, AV_LOG_DEBUG, "header='%s'\n", line);

        err = process_line(h, line, s->line_count, new_location);
        if (err < 0)
            return err;
        if (err == 0)
            break;
        s->line_count++;
    }

    if (s->seekable == -1 && s->is_mediagateway && s->filesize == 2000000000)
        h->is_streamed = 1; /* we can in fact _not_ seek */

    return err;
}

static int http_connect(URLContext *h, const char *path, const char *local_path,
                        const char *hoststr, const char *auth,
                        const char *proxyauth, int *new_location)
{
    HTTPContext *s = h->priv_data;
    int post, err;
    char headers[4096] = "";
    char *authstr = NULL, *proxyauthstr = NULL;
    int64_t off = s->off;
    int len = 0;
    const char *method;
    int send_expect_100 = 0;


    /* send http header */
    post = h->flags & AVIO_FLAG_WRITE;

    if (s->post_data) {
        /* force POST method and disable chunked encoding when
         * custom HTTP post data is set */
        post = 1;
        s->chunked_post = 0;
    }

    method = post ? "POST" : "GET";
    authstr = ff_http_auth_create_response(&s->auth_state, auth, local_path,
                                           method);
    proxyauthstr = ff_http_auth_create_response(&s->proxy_auth_state, proxyauth,
                                                local_path, method);
    if (post && !s->post_data) {
        send_expect_100 = s->send_expect_100;
        /* The user has supplied authentication but we don't know the auth type,
         * send Expect: 100-continue to get the 401 response including the
         * WWW-Authenticate header, or an 100 continue if no auth actually
         * is needed. */
        if (auth && *auth &&
            s->auth_state.auth_type == HTTP_AUTH_NONE &&
            s->http_code != 401)
            send_expect_100 = 1;
    }

    /* set default headers if needed */
    if (!has_header(s->headers, "\r\nUser-Agent: "))
        len += av_strlcatf(headers + len, sizeof(headers) - len,
                           "User-Agent: %s\r\n", s->user_agent);
    if (!has_header(s->headers, "\r\nAccept: "))
        len += av_strlcpy(headers + len, "Accept: */*\r\n",
                          sizeof(headers) - len);
    // Note: we send this on purpose even when s->off is 0 when we're probing,
    // since it allows us to detect more reliably if a (non-conforming)
    // server supports seeking by analysing the reply headers.
    if (!has_header(s->headers, "\r\nRange: ") && !post && (s->off > 0 || s->req_end_offset || s->seekable == -1)) {
        len += av_strlcatf(headers + len, sizeof(headers) - len,
                           "Range: bytes=%"PRId64"-", s->off);
        if (s->req_end_offset)
            len += av_strlcatf(headers + len, sizeof(headers) - len,
                               "%"PRId64, s->req_end_offset - 1);
        len += av_strlcpy(headers + len, "\r\n",
                          sizeof(headers) - len);
    }
    if (send_expect_100 && !has_header(s->headers, "\r\nExpect: "))
        len += av_strlcatf(headers + len, sizeof(headers) - len,
                           "Expect: 100-continue\r\n");

    if (!has_header(s->headers, "\r\nConnection: ")) {
        if (s->multiple_requests) {
            len += av_strlcpy(headers + len, "Connection: keep-alive\r\n",
                              sizeof(headers) - len);
        } else {
            len += av_strlcpy(headers + len, "Connection: close\r\n",
                              sizeof(headers) - len);
        }
    }

    if (!has_header(s->headers, "\r\nHost: "))
        len += av_strlcatf(headers + len, sizeof(headers) - len,
                           "Host: %s\r\n", hoststr);
    if (!has_header(s->headers, "\r\nContent-Length: ") && s->post_data)
        len += av_strlcatf(headers + len, sizeof(headers) - len,
                           "Content-Length: %d\r\n", s->post_datalen);
<<<<<<< HEAD
    if (!has_header(s->headers, "\r\nContent-Type: ") && s->content_type)
        len += av_strlcatf(headers + len, sizeof(headers) - len,
                           "Content-Type: %s\r\n", s->content_type);
    if (!has_header(s->headers, "\r\nCookie: ") && s->cookies) {
        char *cookies = NULL;
        if (!get_cookies(s, &cookies, path, hoststr)) {
            len += av_strlcatf(headers + len, sizeof(headers) - len,
                               "Cookie: %s\r\n", cookies);
            av_free(cookies);
        }
    }
=======
>>>>>>> 8075c3d8
    if (!has_header(s->headers, "\r\nIcy-MetaData: ") && s->icy) {
        len += av_strlcatf(headers + len, sizeof(headers) - len,
                           "Icy-MetaData: %d\r\n", 1);
    }

    /* now add in custom headers */
    if (s->headers)
        av_strlcpy(headers + len, s->headers, sizeof(headers) - len);

    snprintf(s->buffer, sizeof(s->buffer),
             "%s %s HTTP/1.1\r\n"
             "%s"
             "%s"
             "%s"
             "%s%s"
             "\r\n",
             method,
             path,
             post && s->chunked_post ? "Transfer-Encoding: chunked\r\n" : "",
             headers,
             authstr ? authstr : "",
             proxyauthstr ? "Proxy-" : "", proxyauthstr ? proxyauthstr : "");

    av_freep(&authstr);
    av_freep(&proxyauthstr);

    av_log(h, AV_LOG_DEBUG, "request: %s\n", s->buffer);

    if ((err = ffurl_write(s->hd, s->buffer, strlen(s->buffer))) < 0)
        return err;

    if (s->post_data)
        if ((err = ffurl_write(s->hd, s->post_data, s->post_datalen)) < 0)
            return err;

    /* init input buffer */
    s->buf_ptr = s->buffer;
    s->buf_end = s->buffer;
    s->line_count = 0;
    s->off = 0;
    s->icy_data_read = 0;
    s->filesize = -1;
    s->willclose = 0;
    s->end_chunked_post = 0;
    s->end_header = 0;
    if (post && !s->post_data && !send_expect_100) {
        /* Pretend that it did work. We didn't read any header yet, since
         * we've still to send the POST data, but the code calling this
         * function will check http_code after we return. */
        s->http_code = 200;
        return 0;
    }

    /* wait for header */
    err = http_read_header(h, new_location);
    if (err < 0)
        return err;

    return (off == s->off) ? 0 : -1;
}


static int http_buf_read(URLContext *h, uint8_t *buf, int size)
{
    HTTPContext *s = h->priv_data;
    int len;
    /* read bytes from input buffer first */
    len = s->buf_end - s->buf_ptr;
    if (len > 0) {
        if (len > size)
            len = size;
        memcpy(buf, s->buf_ptr, len);
        s->buf_ptr += len;
    } else {
        if (!s->willclose && s->filesize >= 0 && s->off >= s->filesize)
            return AVERROR_EOF;
        len = ffurl_read(s->hd, buf, size);
    }
    if (len > 0) {
        s->off += len;
        if (s->chunksize > 0)
            s->chunksize -= len;
    }
    return len;
}

#if CONFIG_ZLIB
#define DECOMPRESS_BUF_SIZE (256 * 1024)
static int http_buf_read_compressed(URLContext *h, uint8_t *buf, int size)
{
    HTTPContext *s = h->priv_data;
    int ret;

    if (!s->inflate_buffer) {
        s->inflate_buffer = av_malloc(DECOMPRESS_BUF_SIZE);
        if (!s->inflate_buffer)
            return AVERROR(ENOMEM);
    }

    if (s->inflate_stream.avail_in == 0) {
        int read = http_buf_read(h, s->inflate_buffer, DECOMPRESS_BUF_SIZE);
        if (read <= 0)
            return read;
        s->inflate_stream.next_in  = s->inflate_buffer;
        s->inflate_stream.avail_in = read;
    }

    s->inflate_stream.avail_out = size;
    s->inflate_stream.next_out  = buf;

    ret = inflate(&s->inflate_stream, Z_SYNC_FLUSH);
    if (ret != Z_OK && ret != Z_STREAM_END)
        av_log(h, AV_LOG_WARNING, "inflate return value: %d, %s\n", ret, s->inflate_stream.msg);

    return size - s->inflate_stream.avail_out;
}
#endif

static int http_read_stream(URLContext *h, uint8_t *buf, int size)
{
    HTTPContext *s = h->priv_data;
    int err, new_location;

    if (!s->hd)
        return AVERROR_EOF;

    if (s->end_chunked_post && !s->end_header) {
        err = http_read_header(h, &new_location);
        if (err < 0)
            return err;
    }

    if (s->chunksize >= 0) {
        if (!s->chunksize) {
            char line[32];

            for(;;) {
                do {
                    if ((err = http_get_line(s, line, sizeof(line))) < 0)
                        return err;
                } while (!*line);    /* skip CR LF from last chunk */

                s->chunksize = strtoll(line, NULL, 16);

                av_dlog(NULL, "Chunked encoding data size: %"PRId64"'\n", s->chunksize);

                if (!s->chunksize)
                    return 0;
                break;
            }
        }
        size = FFMIN(size, s->chunksize);
    }
#if CONFIG_ZLIB
    if (s->compressed)
        return http_buf_read_compressed(h, buf, size);
#endif
    return http_buf_read(h, buf, size);
}

<<<<<<< HEAD
// Like http_read_stream(), but no short reads.
// Assumes partial reads are an error.
=======
>>>>>>> 8075c3d8
static int http_read_stream_all(URLContext *h, uint8_t *buf, int size)
{
    int pos = 0;
    while (pos < size) {
        int len = http_read_stream(h, buf + pos, size - pos);
        if (len < 0)
            return len;
        pos += len;
    }
    return pos;
}

<<<<<<< HEAD
=======
static int store_icy(URLContext *h, int size)
{
    HTTPContext *s = h->priv_data;
    /* until next metadata packet */
    int remaining = s->icy_metaint - s->icy_data_read;

    if (remaining < 0)
        return AVERROR_INVALIDDATA;

    if (!remaining) {
        // The metadata packet is variable sized. It has a 1 byte header
        // which sets the length of the packet (divided by 16). If it's 0,
        // the metadata doesn't change. After the packet, icy_metaint bytes
        // of normal data follow.
        uint8_t ch;
        int len = http_read_stream_all(h, &ch, 1);
        if (len < 0)
            return len;
        if (ch > 0) {
            char data[255 * 16 + 1];
            int ret;
            len = ch * 16;
            ret = http_read_stream_all(h, data, len);
            if (ret < 0)
                return ret;
            data[len + 1] = 0;
            if ((ret = av_opt_set(s, "icy_metadata_packet", data, 0)) < 0)
                return ret;
        }
        s->icy_data_read = 0;
        remaining = s->icy_metaint;
    }

    return FFMIN(size, remaining);
}

>>>>>>> 8075c3d8
static int http_read(URLContext *h, uint8_t *buf, int size)
{
    HTTPContext *s = h->priv_data;

    if (s->icy_metaint > 0) {
<<<<<<< HEAD
        int remaining = s->icy_metaint - s->icy_data_read; /* until next metadata packet */
        if (!remaining) {
            // The metadata packet is variable sized. It has a 1 byte header
            // which sets the length of the packet (divided by 16). If it's 0,
            // the metadata doesn't change. After the packet, icy_metaint bytes
            // of normal data follow.
            uint8_t ch;
            int len = http_read_stream_all(h, &ch, 1);
            if (len < 1)
                return len;
            if (ch > 0) {
                char data[255 * 16 + 1];
                int ret;
                len = ch * 16;
                ret = http_read_stream_all(h, data, len);
                if (ret < len)
                    return ret;
                data[len + 1] = 0;
                if ((ret = av_opt_set(s, "icy_metadata_packet", data, 0)) < 0)
                    return ret;
            }
            s->icy_data_read = 0;
            remaining = s->icy_metaint;
        }
        size = FFMIN(size, remaining);
    }
=======
        size = store_icy(h, size);
        if (size < 0)
            return size;
    }

>>>>>>> 8075c3d8
    size = http_read_stream(h, buf, size);
    if (size > 0)
        s->icy_data_read += size;
    return size;
}

/* used only when posting data */
static int http_write(URLContext *h, const uint8_t *buf, int size)
{
    char temp[11] = "";  /* 32-bit hex + CRLF + nul */
    int ret;
    char crlf[] = "\r\n";
    HTTPContext *s = h->priv_data;

    if (!s->chunked_post) {
        /* non-chunked data is sent without any special encoding */
        return ffurl_write(s->hd, buf, size);
    }

    /* silently ignore zero-size data since chunk encoding that would
     * signal EOF */
    if (size > 0) {
        /* upload data using chunked encoding */
        snprintf(temp, sizeof(temp), "%x\r\n", size);

        if ((ret = ffurl_write(s->hd, temp, strlen(temp))) < 0 ||
            (ret = ffurl_write(s->hd, buf, size)) < 0 ||
            (ret = ffurl_write(s->hd, crlf, sizeof(crlf) - 1)) < 0)
            return ret;
    }
    return size;
}

static int http_shutdown(URLContext *h, int flags)
{
    int ret = 0;
    char footer[] = "0\r\n\r\n";
    HTTPContext *s = h->priv_data;

    /* signal end of chunked encoding if used */
    if ((flags & AVIO_FLAG_WRITE) && s->chunked_post) {
        ret = ffurl_write(s->hd, footer, sizeof(footer) - 1);
        ret = ret > 0 ? 0 : ret;
        s->end_chunked_post = 1;
    }

    return ret;
}

static int http_close(URLContext *h)
{
    int ret = 0;
    HTTPContext *s = h->priv_data;

#if CONFIG_ZLIB
    inflateEnd(&s->inflate_stream);
    av_freep(&s->inflate_buffer);
#endif

    if (!s->end_chunked_post) {
        /* Close the write direction by sending the end of chunked encoding. */
        ret = http_shutdown(h, h->flags);
    }

    if (s->hd)
        ffurl_closep(&s->hd);
    av_dict_free(&s->chained_options);
    return ret;
}

static int64_t http_seek(URLContext *h, int64_t off, int whence)
{
    HTTPContext *s = h->priv_data;
    URLContext *old_hd = s->hd;
    int64_t old_off = s->off;
    uint8_t old_buf[BUFFER_SIZE];
    int old_buf_size, ret;
    AVDictionary *options = NULL;

    if (whence == AVSEEK_SIZE)
        return s->filesize;
    else if ((whence == SEEK_CUR && off == 0) || (whence == SEEK_SET && off == s->off))
        return s->off;
    else if ((s->filesize == -1 && whence == SEEK_END) || h->is_streamed)
        return AVERROR(ENOSYS);

    if (whence == SEEK_CUR)
        off += s->off;
    else if (whence == SEEK_END)
        off += s->filesize;
    else if (whence != SEEK_SET)
        return AVERROR(EINVAL);
    if (off < 0)
        return AVERROR(EINVAL);
    s->off = off;

    /* we save the old context in case the seek fails */
    old_buf_size = s->buf_end - s->buf_ptr;
    memcpy(old_buf, s->buf_ptr, old_buf_size);
    s->hd = NULL;

    /* if it fails, continue on old connection */
    av_dict_copy(&options, s->chained_options, 0);
    if ((ret = http_open_cnx(h, &options)) < 0) {
        av_dict_free(&options);
        memcpy(s->buffer, old_buf, old_buf_size);
        s->buf_ptr = s->buffer;
        s->buf_end = s->buffer + old_buf_size;
        s->hd = old_hd;
        s->off = old_off;
        return ret;
    }
    av_dict_free(&options);
    ffurl_close(old_hd);
    return off;
}

static int
http_get_file_handle(URLContext *h)
{
    HTTPContext *s = h->priv_data;
    return ffurl_get_file_handle(s->hd);
}

#if CONFIG_HTTP_PROTOCOL
URLProtocol ff_http_protocol = {
    .name                = "http",
    .url_open2           = http_open,
    .url_read            = http_read,
    .url_write           = http_write,
    .url_seek            = http_seek,
    .url_close           = http_close,
    .url_get_file_handle = http_get_file_handle,
    .url_shutdown        = http_shutdown,
    .priv_data_size      = sizeof(HTTPContext),
    .priv_data_class     = &http_context_class,
    .flags               = URL_PROTOCOL_FLAG_NETWORK,
};
#endif
#if CONFIG_HTTPS_PROTOCOL
URLProtocol ff_https_protocol = {
    .name                = "https",
    .url_open2           = http_open,
    .url_read            = http_read,
    .url_write           = http_write,
    .url_seek            = http_seek,
    .url_close           = http_close,
    .url_get_file_handle = http_get_file_handle,
    .url_shutdown        = http_shutdown,
    .priv_data_size      = sizeof(HTTPContext),
    .priv_data_class     = &https_context_class,
    .flags               = URL_PROTOCOL_FLAG_NETWORK,
};
#endif

#if CONFIG_HTTPPROXY_PROTOCOL
static int http_proxy_close(URLContext *h)
{
    HTTPContext *s = h->priv_data;
    if (s->hd)
        ffurl_closep(&s->hd);
    return 0;
}

static int http_proxy_open(URLContext *h, const char *uri, int flags)
{
    HTTPContext *s = h->priv_data;
    char hostname[1024], hoststr[1024];
    char auth[1024], pathbuf[1024], *path;
    char lower_url[100];
    int port, ret = 0, attempts = 0;
    HTTPAuthType cur_auth_type;
    char *authstr;
    int new_loc;

    if( s->seekable == 1 )
        h->is_streamed = 0;
    else
        h->is_streamed = 1;

    av_url_split(NULL, 0, auth, sizeof(auth), hostname, sizeof(hostname), &port,
                 pathbuf, sizeof(pathbuf), uri);
    ff_url_join(hoststr, sizeof(hoststr), NULL, NULL, hostname, port, NULL);
    path = pathbuf;
    if (*path == '/')
        path++;

    ff_url_join(lower_url, sizeof(lower_url), "tcp", NULL, hostname, port,
                NULL);
redo:
    ret = ffurl_open(&s->hd, lower_url, AVIO_FLAG_READ_WRITE,
                     &h->interrupt_callback, NULL);
    if (ret < 0)
        return ret;

    authstr = ff_http_auth_create_response(&s->proxy_auth_state, auth,
                                           path, "CONNECT");
    snprintf(s->buffer, sizeof(s->buffer),
             "CONNECT %s HTTP/1.1\r\n"
             "Host: %s\r\n"
             "Connection: close\r\n"
             "%s%s"
             "\r\n",
             path,
             hoststr,
             authstr ? "Proxy-" : "", authstr ? authstr : "");
    av_freep(&authstr);

    if ((ret = ffurl_write(s->hd, s->buffer, strlen(s->buffer))) < 0)
        goto fail;

    s->buf_ptr = s->buffer;
    s->buf_end = s->buffer;
    s->line_count = 0;
    s->filesize = -1;
    cur_auth_type = s->proxy_auth_state.auth_type;

    /* Note: This uses buffering, potentially reading more than the
     * HTTP header. If tunneling a protocol where the server starts
     * the conversation, we might buffer part of that here, too.
     * Reading that requires using the proper ffurl_read() function
     * on this URLContext, not using the fd directly (as the tls
     * protocol does). This shouldn't be an issue for tls though,
     * since the client starts the conversation there, so there
     * is no extra data that we might buffer up here.
     */
    ret = http_read_header(h, &new_loc);
    if (ret < 0)
        goto fail;

    attempts++;
    if (s->http_code == 407 &&
        (cur_auth_type == HTTP_AUTH_NONE || s->proxy_auth_state.stale) &&
        s->proxy_auth_state.auth_type != HTTP_AUTH_NONE && attempts < 2) {
        ffurl_closep(&s->hd);
        goto redo;
    }

    if (s->http_code < 400)
        return 0;
    ret = AVERROR(EIO);

fail:
    http_proxy_close(h);
    return ret;
}

static int http_proxy_write(URLContext *h, const uint8_t *buf, int size)
{
    HTTPContext *s = h->priv_data;
    return ffurl_write(s->hd, buf, size);
}

URLProtocol ff_httpproxy_protocol = {
    .name                = "httpproxy",
    .url_open            = http_proxy_open,
    .url_read            = http_buf_read,
    .url_write           = http_proxy_write,
    .url_close           = http_proxy_close,
    .url_get_file_handle = http_get_file_handle,
    .priv_data_size      = sizeof(HTTPContext),
    .flags               = URL_PROTOCOL_FLAG_NETWORK,
};
#endif<|MERGE_RESOLUTION|>--- conflicted
+++ resolved
@@ -54,8 +54,6 @@
     char *content_type;
     char *user_agent;
     int64_t off, filesize, req_end_offset;
-    int icy_data_read;      ///< how much data was read since last ICY metadata packet
-    int icy_metaint;        ///< after how many bytes of read data a new metadata packet will be found
     char *location;
     HTTPAuthState auth_state;
     HTTPAuthState proxy_auth_state;
@@ -73,19 +71,15 @@
     int multiple_requests;
     uint8_t *post_data;
     int post_datalen;
-<<<<<<< HEAD
     int is_akamai;
     int is_mediagateway;
     char *mime_type;
     char *cookies;          ///< holds newline (\n) delimited Set-Cookie header field values (without the "Set-Cookie: " field name)
     int icy;
-=======
-    int icy;
     /* how much data was read since the last ICY metadata packet */
     int icy_data_read;
     /* after how many bytes of read data a new metadata packet will be found */
     int icy_metaint;
->>>>>>> 8075c3d8
     char *icy_metadata_headers;
     char *icy_metadata_packet;
 #if CONFIG_ZLIB
@@ -108,19 +102,12 @@
 {"content_type", "force a content type", OFFSET(content_type), AV_OPT_TYPE_STRING, { 0 }, 0, 0, D|E },
 {"user-agent", "override User-Agent header", OFFSET(user_agent), AV_OPT_TYPE_STRING, {.str = DEFAULT_USER_AGENT}, 0, 0, D },
 {"multiple_requests", "use persistent connections", OFFSET(multiple_requests), AV_OPT_TYPE_INT, {.i64 = 0}, 0, 1, D|E },
-<<<<<<< HEAD
 {"post_data", "set custom HTTP post data", OFFSET(post_data), AV_OPT_TYPE_BINARY, .flags = D|E },
 {"mime_type", "set MIME type", OFFSET(mime_type), AV_OPT_TYPE_STRING, {0}, 0, 0, 0 },
 {"cookies", "set cookies to be sent in applicable future requests, use newline delimited Set-Cookie HTTP field value syntax", OFFSET(cookies), AV_OPT_TYPE_STRING, {0}, 0, 0, D },
 {"icy", "request ICY metadata", OFFSET(icy), AV_OPT_TYPE_INT, {.i64 = 0}, 0, 1, D },
-{"icy_metadata_headers", "return ICY metadata headers", OFFSET(icy_metadata_headers), AV_OPT_TYPE_STRING, {0}, 0, 0, 0 },
-{"icy_metadata_packet", "return current ICY metadata packet", OFFSET(icy_metadata_packet), AV_OPT_TYPE_STRING, {0}, 0, 0, 0 },
-=======
-{"post_data", "custom HTTP post data", OFFSET(post_data), AV_OPT_TYPE_BINARY, .flags = D|E },
-{"icy", "request ICY metadata", OFFSET(icy), AV_OPT_TYPE_INT, {.i64 = 0}, 0, 1, D },
 {"icy_metadata_headers", "return ICY metadata headers", OFFSET(icy_metadata_headers), AV_OPT_TYPE_STRING, {0}, 0, 0, AV_OPT_FLAG_EXPORT },
 {"icy_metadata_packet", "return current ICY metadata packet", OFFSET(icy_metadata_packet), AV_OPT_TYPE_STRING, {0}, 0, 0, AV_OPT_FLAG_EXPORT },
->>>>>>> 8075c3d8
 {"auth_type", "HTTP authentication type", OFFSET(auth_state.auth_type), AV_OPT_TYPE_INT, {.i64 = HTTP_AUTH_NONE}, HTTP_AUTH_NONE, HTTP_AUTH_BASIC, D|E, "auth_type" },
 {"none", "No auth method set, autodetect", 0, AV_OPT_TYPE_CONST, {.i64 = HTTP_AUTH_NONE}, 0, 0, D|E, "auth_type" },
 {"basic", "HTTP basic authentication", 0, AV_OPT_TYPE_CONST, {.i64 = HTTP_AUTH_BASIC}, 0, 0, D|E, "auth_type" },
@@ -496,7 +483,6 @@
         } else if (!av_strcasecmp(tag, "Connection")) {
             if (!strcmp(p, "close"))
                 s->willclose = 1;
-<<<<<<< HEAD
         } else if (!av_strcasecmp (tag, "Server")) {
             if (!av_strcasecmp (p, "AkamaiGHost")) {
                 s->is_akamai = 1;
@@ -522,20 +508,8 @@
         } else if (!av_strcasecmp (tag, "Icy-MetaInt")) {
             s->icy_metaint = strtoll(p, NULL, 10);
         } else if (!av_strncasecmp(tag, "Icy-", 4)) {
-            // Concat all Icy- header lines
-            char *buf = av_asprintf("%s%s: %s\n",
-                s->icy_metadata_headers ? s->icy_metadata_headers : "", tag, p);
-            if (!buf)
-                return AVERROR(ENOMEM);
-            av_freep(&s->icy_metadata_headers);
-            s->icy_metadata_headers = buf;
-=======
-        } else if (!av_strcasecmp (tag, "Icy-MetaInt")) {
-            s->icy_metaint = strtoll(p, NULL, 10);
-        } else if (!av_strncasecmp(tag, "Icy-", 4)) {
             if ((ret = parse_icy(s, tag, p)) < 0)
                 return ret;
->>>>>>> 8075c3d8
         } else if (!av_strcasecmp(tag, "Content-Encoding")) {
             if ((ret = parse_content_encoding(h, p)) < 0)
                 return ret;
@@ -760,7 +734,6 @@
     if (!has_header(s->headers, "\r\nContent-Length: ") && s->post_data)
         len += av_strlcatf(headers + len, sizeof(headers) - len,
                            "Content-Length: %d\r\n", s->post_datalen);
-<<<<<<< HEAD
     if (!has_header(s->headers, "\r\nContent-Type: ") && s->content_type)
         len += av_strlcatf(headers + len, sizeof(headers) - len,
                            "Content-Type: %s\r\n", s->content_type);
@@ -772,8 +745,6 @@
             av_free(cookies);
         }
     }
-=======
->>>>>>> 8075c3d8
     if (!has_header(s->headers, "\r\nIcy-MetaData: ") && s->icy) {
         len += av_strlcatf(headers + len, sizeof(headers) - len,
                            "Icy-MetaData: %d\r\n", 1);
@@ -934,11 +905,8 @@
     return http_buf_read(h, buf, size);
 }
 
-<<<<<<< HEAD
 // Like http_read_stream(), but no short reads.
 // Assumes partial reads are an error.
-=======
->>>>>>> 8075c3d8
 static int http_read_stream_all(URLContext *h, uint8_t *buf, int size)
 {
     int pos = 0;
@@ -951,8 +919,6 @@
     return pos;
 }
 
-<<<<<<< HEAD
-=======
 static int store_icy(URLContext *h, int size)
 {
     HTTPContext *s = h->priv_data;
@@ -989,46 +955,16 @@
     return FFMIN(size, remaining);
 }
 
->>>>>>> 8075c3d8
 static int http_read(URLContext *h, uint8_t *buf, int size)
 {
     HTTPContext *s = h->priv_data;
 
     if (s->icy_metaint > 0) {
-<<<<<<< HEAD
-        int remaining = s->icy_metaint - s->icy_data_read; /* until next metadata packet */
-        if (!remaining) {
-            // The metadata packet is variable sized. It has a 1 byte header
-            // which sets the length of the packet (divided by 16). If it's 0,
-            // the metadata doesn't change. After the packet, icy_metaint bytes
-            // of normal data follow.
-            uint8_t ch;
-            int len = http_read_stream_all(h, &ch, 1);
-            if (len < 1)
-                return len;
-            if (ch > 0) {
-                char data[255 * 16 + 1];
-                int ret;
-                len = ch * 16;
-                ret = http_read_stream_all(h, data, len);
-                if (ret < len)
-                    return ret;
-                data[len + 1] = 0;
-                if ((ret = av_opt_set(s, "icy_metadata_packet", data, 0)) < 0)
-                    return ret;
-            }
-            s->icy_data_read = 0;
-            remaining = s->icy_metaint;
-        }
-        size = FFMIN(size, remaining);
-    }
-=======
         size = store_icy(h, size);
         if (size < 0)
             return size;
     }
 
->>>>>>> 8075c3d8
     size = http_read_stream(h, buf, size);
     if (size > 0)
         s->icy_data_read += size;
