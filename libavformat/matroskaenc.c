--- conflicted
+++ resolved
@@ -486,7 +486,7 @@
         for (j = 0; j < cues->num_entries - i && entry[j].pts == pts; j++) {
             int tracknum = entry[j].stream_idx;
             av_assert0(tracknum>=0 && tracknum<num_tracks);
-            if (tracks[tracknum].has_cue && s->streams[tracknum]->codec->codec_type != AVMEDIA_TYPE_SUBTITLE)
+            if (tracks[tracknum].has_cue && s->streams[tracknum]->codecpar->codec_type != AVMEDIA_TYPE_SUBTITLE)
                 continue;
             tracks[tracknum].has_cue = 1;
             ctp_nb ++;
@@ -502,7 +502,7 @@
         for (j = 0; j < cues->num_entries - i && entry[j].pts == pts; j++) {
             int tracknum = entry[j].stream_idx;
             av_assert0(tracknum>=0 && tracknum<num_tracks);
-            if (tracks[tracknum].has_cue && s->streams[tracknum]->codec->codec_type != AVMEDIA_TYPE_SUBTITLE)
+            if (tracks[tracknum].has_cue && s->streams[tracknum]->codecpar->codec_type != AVMEDIA_TYPE_SUBTITLE)
                 continue;
             tracks[tracknum].has_cue = 1;
             track_positions = start_ebml_master(pb, MATROSKA_ID_CUETRACKPOSITION, MAX_CUETRACKPOS_SIZE);
@@ -638,14 +638,9 @@
         return ff_isom_write_avcc(dyn_cp, par->extradata,
                                   par->extradata_size);
     case AV_CODEC_ID_HEVC:
-<<<<<<< HEAD
-        ff_isom_write_hvcc(dyn_cp, codec->extradata,
-                           codec->extradata_size, 0);
+        ff_isom_write_hvcc(dyn_cp, par->extradata,
+                           par->extradata_size, 0);
         return 0;
-=======
-        return ff_isom_write_hvcc(dyn_cp, par->extradata,
-                                  par->extradata_size, 0);
->>>>>>> 9200514a
     case AV_CODEC_ID_ALAC:
         if (par->extradata_size < 36) {
             av_log(s, AV_LOG_ERROR,
@@ -657,16 +652,11 @@
                        par->extradata_size - 12);
         break;
     default:
-<<<<<<< HEAD
-        if (codec->codec_id == AV_CODEC_ID_PRORES &&
-            ff_codec_get_id(ff_codec_movvideo_tags, codec->codec_tag) == AV_CODEC_ID_PRORES) {
-            avio_wl32(dyn_cp, codec->codec_tag);
-        } else if (codec->extradata_size && codec->codec_id != AV_CODEC_ID_TTA)
-            avio_write(dyn_cp, codec->extradata, codec->extradata_size);
-=======
-        if (par->extradata_size)
-        avio_write(dyn_cp, par->extradata, par->extradata_size);
->>>>>>> 9200514a
+        if (par->codec_id == AV_CODEC_ID_PRORES &&
+            ff_codec_get_id(ff_codec_movvideo_tags, par->codec_tag) == AV_CODEC_ID_PRORES) {
+            avio_wl32(dyn_cp, par->codec_tag);
+        } else if (par->extradata_size && par->codec_id != AV_CODEC_ID_TTA)
+            avio_write(dyn_cp, par->extradata, par->extradata_size);
     }
 
     return 0;
@@ -688,71 +678,49 @@
         ret = mkv_write_native_codecprivate(s, par, dyn_cp);
     } else if (par->codec_type == AVMEDIA_TYPE_VIDEO) {
         if (qt_id) {
-<<<<<<< HEAD
-            if (!codec->codec_tag)
-                codec->codec_tag = ff_codec_get_tag(ff_codec_movvideo_tags,
-                                                    codec->codec_id);
-            if (codec->extradata_size) {
-                if (   ff_codec_get_id(ff_codec_movvideo_tags, codec->codec_tag) == codec->codec_id
-                    && ff_codec_get_id(ff_codec_movvideo_tags, AV_RL32(codec->extradata + 4)) != codec->codec_id
+            if (!par->codec_tag)
+                par->codec_tag = ff_codec_get_tag(ff_codec_movvideo_tags,
+                                                    par->codec_id);
+            if (par->extradata_size) {
+                if (   ff_codec_get_id(ff_codec_movvideo_tags, par->codec_tag) == par->codec_id
+                    && ff_codec_get_id(ff_codec_movvideo_tags, AV_RL32(par->extradata + 4)) != par->codec_id
                 ) {
                     int i;
-                    avio_wb32(dyn_cp, 0x5a + codec->extradata_size);
-                    avio_wl32(dyn_cp, codec->codec_tag);
+                    avio_wb32(dyn_cp, 0x5a + par->extradata_size);
+                    avio_wl32(dyn_cp, par->codec_tag);
                     for(i = 0; i < 0x5a - 8; i++)
                         avio_w8(dyn_cp, 0);
                 }
-                avio_write(dyn_cp, codec->extradata, codec->extradata_size);
+                avio_write(dyn_cp, par->extradata, par->extradata_size);
             }
         } else {
-            if (!ff_codec_get_tag(ff_codec_bmp_tags, codec->codec_id))
+            if (!ff_codec_get_tag(ff_codec_bmp_tags, par->codec_id))
                 av_log(s, AV_LOG_WARNING, "codec %s is not supported by this format\n",
-                       avcodec_get_name(codec->codec_id));
-
-            if (!codec->codec_tag)
-                codec->codec_tag = ff_codec_get_tag(ff_codec_bmp_tags,
-                                                    codec->codec_id);
-            if (!codec->codec_tag && codec->codec_id != AV_CODEC_ID_RAWVIDEO) {
-                av_log(s, AV_LOG_ERROR, "No bmp codec tag found for codec %s\n",
-                       avcodec_get_name(codec->codec_id));
-                ret = AVERROR(EINVAL);
-            }
-
-            ff_put_bmp_header(dyn_cp, codec, ff_codec_bmp_tags, 0, 0);
-=======
-            if (!par->codec_tag)
-                par->codec_tag = ff_codec_get_tag(ff_codec_movvideo_tags,
-                                                  par->codec_id);
-            if (par->extradata_size)
-                avio_write(dyn_cp, par->extradata, par->extradata_size);
-        } else {
+                       avcodec_get_name(par->codec_id));
+
             if (!par->codec_tag)
                 par->codec_tag = ff_codec_get_tag(ff_codec_bmp_tags,
                                                   par->codec_id);
-            if (!par->codec_tag) {
-                av_log(s, AV_LOG_ERROR, "No bmp codec ID found.\n");
-                ret = -1;
+            if (!par->codec_tag && par->codec_id != AV_CODEC_ID_RAWVIDEO) {
+                av_log(s, AV_LOG_ERROR, "No bmp codec tag found for codec %s\n",
+                       avcodec_get_name(par->codec_id));
+                ret = AVERROR(EINVAL);
             }
 
-            ff_put_bmp_header(dyn_cp, par, ff_codec_bmp_tags, 0);
->>>>>>> 9200514a
+            ff_put_bmp_header(dyn_cp, par, ff_codec_bmp_tags, 0, 0);
         }
     } else if (par->codec_type == AVMEDIA_TYPE_AUDIO) {
         unsigned int tag;
         tag = ff_codec_get_tag(ff_codec_wav_tags, par->codec_id);
         if (!tag) {
             av_log(s, AV_LOG_ERROR, "No wav codec tag found for codec %s\n",
-                   avcodec_get_name(codec->codec_id));
+                   avcodec_get_name(par->codec_id));
             ret = AVERROR(EINVAL);
         }
         if (!par->codec_tag)
             par->codec_tag = tag;
 
-<<<<<<< HEAD
-        ff_put_wav_header(dyn_cp, codec, FF_PUT_WAV_HEADER_FORCE_WAVEFORMATEX);
-=======
-        ff_put_wav_header(s, dyn_cp, par);
->>>>>>> 9200514a
+        ff_put_wav_header(s, dyn_cp, par, FF_PUT_WAV_HEADER_FORCE_WAVEFORMATEX);
     }
 
     codecpriv_size = avio_close_dyn_buf(dyn_cp, &codecpriv);
@@ -763,28 +731,28 @@
     return ret;
 }
 
-static int mkv_write_video_color(AVIOContext *pb, AVCodecContext *codec, AVStream *st) {
+static int mkv_write_video_color(AVIOContext *pb, AVCodecParameters *par, AVStream *st) {
     int side_data_size = 0;
     const uint8_t *side_data = av_stream_get_side_data(
         st, AV_PKT_DATA_MASTERING_DISPLAY_METADATA, &side_data_size);
     ebml_master colorinfo = start_ebml_master(pb, MATROSKA_ID_VIDEOCOLOR, 0);
 
-    if (codec->color_trc != AVCOL_TRC_UNSPECIFIED &&
-        codec->color_trc < AVCOL_TRC_NB) {
+    if (par->color_trc != AVCOL_TRC_UNSPECIFIED &&
+        par->color_trc < AVCOL_TRC_NB) {
         put_ebml_uint(pb, MATROSKA_ID_VIDEOCOLORTRANSFERCHARACTERISTICS,
-                      codec->color_trc);
-    }
-    if (codec->colorspace != AVCOL_SPC_UNSPECIFIED &&
-        codec->colorspace < AVCOL_SPC_NB) {
-        put_ebml_uint(pb, MATROSKA_ID_VIDEOCOLORMATRIXCOEFF, codec->colorspace);
-    }
-    if (codec->color_primaries != AVCOL_PRI_UNSPECIFIED &&
-        codec->color_primaries < AVCOL_PRI_NB) {
-        put_ebml_uint(pb, MATROSKA_ID_VIDEOCOLORPRIMARIES, codec->color_primaries);
-    }
-    if (codec->color_range != AVCOL_RANGE_UNSPECIFIED &&
-        codec->color_range < AVCOL_RANGE_NB) {
-        put_ebml_uint(pb, MATROSKA_ID_VIDEOCOLORRANGE, codec->color_range);
+                      par->color_trc);
+    }
+    if (par->color_space != AVCOL_SPC_UNSPECIFIED &&
+        par->color_space < AVCOL_SPC_NB) {
+        put_ebml_uint(pb, MATROSKA_ID_VIDEOCOLORMATRIXCOEFF, par->color_space);
+    }
+    if (par->color_primaries != AVCOL_PRI_UNSPECIFIED &&
+        par->color_primaries < AVCOL_PRI_NB) {
+        put_ebml_uint(pb, MATROSKA_ID_VIDEOCOLORPRIMARIES, par->color_primaries);
+    }
+    if (par->color_range != AVCOL_RANGE_UNSPECIFIED &&
+        par->color_range < AVCOL_RANGE_NB) {
+        put_ebml_uint(pb, MATROSKA_ID_VIDEOCOLORRANGE, par->color_range);
     }
     if (side_data_size == sizeof(AVMasteringDisplayMetadata)) {
         ebml_master meta_element = start_ebml_master(
@@ -826,13 +794,7 @@
                                  AVStream *st, int mode, int *h_width, int *h_height)
 {
     int i;
-<<<<<<< HEAD
     int ret = 0;
-=======
-    int display_width, display_height;
-    int h_width = 1, h_height = 1;
-    AVCodecParameters *par = st->codecpar;
->>>>>>> 9200514a
     AVDictionaryEntry *tag;
     MatroskaVideoStereoModeType format = MATROSKA_VIDEO_STEREOMODE_TYPE_NB;
 
@@ -923,25 +885,7 @@
     // write StereoMode if format is valid
     put_ebml_uint(pb, MATROSKA_ID_VIDEOSTEREOMODE, format);
 
-<<<<<<< HEAD
     return ret;
-=======
-    // write DisplayWidth and DisplayHeight, they contain the size of
-    // a single source view and/or the display aspect ratio
-    display_width  = par->width  / h_width;
-    display_height = par->height / h_height;
-    if (st->sample_aspect_ratio.num) {
-        display_width *= av_q2d(st->sample_aspect_ratio);
-        put_ebml_uint(pb, MATROSKA_ID_VIDEODISPLAYUNIT, 3); // DAR
-    }
-    if (st->sample_aspect_ratio.num ||
-        format < MATROSKA_VIDEO_STEREOMODE_TYPE_NB) {
-        put_ebml_uint(pb, MATROSKA_ID_VIDEODISPLAYWIDTH,  display_width);
-        put_ebml_uint(pb, MATROSKA_ID_VIDEODISPLAYHEIGHT, display_height);
-    }
-
-    return 0;
->>>>>>> 9200514a
 }
 
 static int mkv_write_track(AVFormatContext *s, MatroskaMuxContext *mkv,
@@ -960,30 +904,19 @@
     int j, ret;
     AVDictionaryEntry *tag;
 
-<<<<<<< HEAD
-    if (codec->codec_type == AVMEDIA_TYPE_ATTACHMENT) {
-=======
-    // ms precision is the de-facto standard timescale for mkv files
-    avpriv_set_pts_info(st, 64, 1, 1000);
-
     if (par->codec_type == AVMEDIA_TYPE_ATTACHMENT) {
->>>>>>> 9200514a
         mkv->have_attachments = 1;
         return 0;
     }
 
-    if (!bit_depth && codec->codec_id != AV_CODEC_ID_ADPCM_G726) {
-        if (codec->bits_per_raw_sample)
-            bit_depth = codec->bits_per_raw_sample;
+    if (!bit_depth && par->codec_id != AV_CODEC_ID_ADPCM_G726) {
+        if (par->bits_per_coded_sample)
+            bit_depth = par->bits_per_coded_sample;
         else
-            bit_depth = av_get_bytes_per_sample(codec->sample_fmt) << 3;
+            bit_depth = av_get_bytes_per_sample(par->format) << 3;
     }
     if (!bit_depth)
-<<<<<<< HEAD
-        bit_depth = codec->bits_per_coded_sample;
-=======
-        bit_depth = av_get_bytes_per_sample(par->format) << 3;
->>>>>>> 9200514a
+        bit_depth = par->bits_per_coded_sample;
 
     if (par->codec_id == AV_CODEC_ID_AAC) {
         ret = get_aac_sample_rates(s, par, &sample_rate, &output_sample_rate);
@@ -1001,7 +934,7 @@
     if ((tag = av_dict_get(st->metadata, "title", NULL, 0)))
         put_ebml_string(pb, MATROSKA_ID_TRACKNAME, tag->value);
     tag = av_dict_get(st->metadata, "language", NULL, 0);
-    if (mkv->mode != MODE_WEBM || codec->codec_id != AV_CODEC_ID_WEBVTT) {
+    if (mkv->mode != MODE_WEBM || par->codec_id != AV_CODEC_ID_WEBVTT) {
         put_ebml_string(pb, MATROSKA_ID_TRACKLANGUAGE, tag && tag->value ? tag->value:"und");
     } else if (tag && tag->value) {
         put_ebml_string(pb, MATROSKA_ID_TRACKLANGUAGE, tag->value);
@@ -1011,12 +944,11 @@
     // if we need to clear it.
     if (default_stream_exists && !(st->disposition & AV_DISPOSITION_DEFAULT))
         put_ebml_uint(pb, MATROSKA_ID_TRACKFLAGDEFAULT, !!(st->disposition & AV_DISPOSITION_DEFAULT));
-<<<<<<< HEAD
 
     if (st->disposition & AV_DISPOSITION_FORCED)
         put_ebml_uint(pb, MATROSKA_ID_TRACKFLAGFORCED, 1);
 
-    if (mkv->mode == MODE_WEBM && codec->codec_id == AV_CODEC_ID_WEBVTT) {
+    if (mkv->mode == MODE_WEBM && par->codec_id == AV_CODEC_ID_WEBVTT) {
         const char *codec_id;
         if (st->disposition & AV_DISPOSITION_CAPTIONS) {
             codec_id = "D_WEBVTT/CAPTIONS";
@@ -1036,13 +968,13 @@
         // look for a codec ID string specific to mkv to use,
         // if none are found, use AVI codes
         for (j = 0; ff_mkv_codec_tags[j].id != AV_CODEC_ID_NONE; j++) {
-            if (ff_mkv_codec_tags[j].id == codec->codec_id) {
+            if (ff_mkv_codec_tags[j].id == par->codec_id) {
                 put_ebml_string(pb, MATROSKA_ID_CODECID, ff_mkv_codec_tags[j].str);
                 native_id = 1;
                 break;
             }
         }
-        if (codec->codec_id == AV_CODEC_ID_RAWVIDEO && !codec->codec_tag) {
+        if (par->codec_id == AV_CODEC_ID_RAWVIDEO && !par->codec_tag) {
             if (mkv->allow_raw_vfw) {
                 native_id = 0;
             } else {
@@ -1053,59 +985,29 @@
         }
     }
 
-    if (codec->codec_type == AVMEDIA_TYPE_AUDIO && codec->initial_padding && codec->codec_id == AV_CODEC_ID_OPUS) {
-        int64_t codecdelay = av_rescale_q(codec->initial_padding,
+    if (par->codec_type == AVMEDIA_TYPE_AUDIO && par->initial_padding && par->codec_id == AV_CODEC_ID_OPUS) {
+        int64_t codecdelay = av_rescale_q(par->initial_padding,
                                           (AVRational){ 1, 48000 },
                                           (AVRational){ 1, 1000000000 });
         if (codecdelay < 0) {
             av_log(s, AV_LOG_ERROR, "Initial padding is invalid\n");
             return AVERROR(EINVAL);
-=======
-    if (st->disposition & AV_DISPOSITION_FORCED)
-        put_ebml_uint(pb, MATROSKA_ID_TRACKFLAGFORCED, !!(st->disposition & AV_DISPOSITION_FORCED));
-
-    if (par->codec_type == AVMEDIA_TYPE_AUDIO && par->initial_padding) {
-        mkv->tracks[i].ts_offset = av_rescale_q(par->initial_padding,
-                                                (AVRational){ 1, par->sample_rate },
-                                                st->time_base);
-
-        put_ebml_uint(pb, MATROSKA_ID_CODECDELAY,
-                      av_rescale_q(par->initial_padding,
-                                   (AVRational){ 1, par->sample_rate },
-                                   (AVRational){ 1, 1000000000 }));
-    }
-
-    // look for a codec ID string specific to mkv to use,
-    // if none are found, use AVI codes
-    for (j = 0; ff_mkv_codec_tags[j].id != AV_CODEC_ID_NONE; j++) {
-        if (ff_mkv_codec_tags[j].id == par->codec_id) {
-            put_ebml_string(pb, MATROSKA_ID_CODECID, ff_mkv_codec_tags[j].str);
-            native_id = 1;
-            break;
->>>>>>> 9200514a
-        }
-//         mkv->tracks[i].ts_offset = av_rescale_q(codec->initial_padding,
-//                                                 (AVRational){ 1, codec->sample_rate },
+        }
+//         mkv->tracks[i].ts_offset = av_rescale_q(par->initial_padding,
+//                                                 (AVRational){ 1, par->sample_rate },
 //                                                 st->time_base);
 
         put_ebml_uint(pb, MATROSKA_ID_CODECDELAY, codecdelay);
     }
-    if (codec->codec_id == AV_CODEC_ID_OPUS) {
+    if (par->codec_id == AV_CODEC_ID_OPUS) {
         put_ebml_uint(pb, MATROSKA_ID_SEEKPREROLL, OPUS_SEEK_PREROLL);
     }
 
-<<<<<<< HEAD
-    if (mkv->mode == MODE_WEBM && !(codec->codec_id == AV_CODEC_ID_VP8 ||
-                                    codec->codec_id == AV_CODEC_ID_VP9 ||
-                                    codec->codec_id == AV_CODEC_ID_OPUS ||
-                                    codec->codec_id == AV_CODEC_ID_VORBIS ||
-                                    codec->codec_id == AV_CODEC_ID_WEBVTT)) {
-=======
     if (mkv->mode == MODE_WEBM && !(par->codec_id == AV_CODEC_ID_VP8 ||
                                     par->codec_id == AV_CODEC_ID_VP9 ||
                                     par->codec_id == AV_CODEC_ID_OPUS ||
-                                    par->codec_id == AV_CODEC_ID_VORBIS)) {
->>>>>>> 9200514a
+                                    par->codec_id == AV_CODEC_ID_VORBIS ||
+                                    par->codec_id == AV_CODEC_ID_WEBVTT)) {
         av_log(s, AV_LOG_ERROR,
                "Only VP8 or VP9 video and Vorbis or Opus audio and WebVTT subtitles are supported for WebM.\n");
         return AVERROR(EINVAL);
@@ -1116,25 +1018,17 @@
         put_ebml_uint(pb, MATROSKA_ID_TRACKTYPE, MATROSKA_TRACK_TYPE_VIDEO);
 
         if(   st->avg_frame_rate.num > 0 && st->avg_frame_rate.den > 0
-           && av_cmp_q(av_inv_q(st->avg_frame_rate), codec->time_base) > 0)
+           && av_cmp_q(av_inv_q(st->avg_frame_rate), st->time_base) > 0)
             put_ebml_uint(pb, MATROSKA_ID_TRACKDEFAULTDURATION, 1000000000LL * st->avg_frame_rate.den / st->avg_frame_rate.num);
         else
-            put_ebml_uint(pb, MATROSKA_ID_TRACKDEFAULTDURATION, 1000000000LL * codec->time_base.num / codec->time_base.den);
+            put_ebml_uint(pb, MATROSKA_ID_TRACKDEFAULTDURATION, 1000000000LL * st->time_base.num / st->time_base.den);
 
         if (!native_id &&
-<<<<<<< HEAD
-            ff_codec_get_tag(ff_codec_movvideo_tags, codec->codec_id) &&
-            ((!ff_codec_get_tag(ff_codec_bmp_tags,   codec->codec_id) && codec->codec_id != AV_CODEC_ID_RAWVIDEO) ||
-             codec->codec_id == AV_CODEC_ID_SVQ1 ||
-             codec->codec_id == AV_CODEC_ID_SVQ3 ||
-             codec->codec_id == AV_CODEC_ID_CINEPAK))
-=======
             ff_codec_get_tag(ff_codec_movvideo_tags, par->codec_id) &&
-            (!ff_codec_get_tag(ff_codec_bmp_tags,    par->codec_id) ||
+            ((!ff_codec_get_tag(ff_codec_bmp_tags,   par->codec_id) && par->codec_id != AV_CODEC_ID_RAWVIDEO) ||
              par->codec_id == AV_CODEC_ID_SVQ1 ||
              par->codec_id == AV_CODEC_ID_SVQ3 ||
              par->codec_id == AV_CODEC_ID_CINEPAK))
->>>>>>> 9200514a
             qt_id = 1;
 
         if (qt_id)
@@ -1161,31 +1055,31 @@
 
         if (((tag = av_dict_get(st->metadata, "alpha_mode", NULL, 0)) && atoi(tag->value)) ||
             ((tag = av_dict_get( s->metadata, "alpha_mode", NULL, 0)) && atoi(tag->value)) ||
-            (codec->pix_fmt == AV_PIX_FMT_YUVA420P)) {
+            (par->format == AV_PIX_FMT_YUVA420P)) {
             put_ebml_uint(pb, MATROSKA_ID_VIDEOALPHAMODE, 1);
         }
 
         // write DisplayWidth and DisplayHeight, they contain the size of
         // a single source view and/or the display aspect ratio
         if (st->sample_aspect_ratio.num) {
-            int64_t d_width = av_rescale(codec->width, st->sample_aspect_ratio.num, st->sample_aspect_ratio.den);
+            int64_t d_width = av_rescale(par->width, st->sample_aspect_ratio.num, st->sample_aspect_ratio.den);
             if (d_width > INT_MAX) {
                 av_log(s, AV_LOG_ERROR, "Overflow in display width\n");
                 return AVERROR(EINVAL);
             }
             put_ebml_uint(pb, MATROSKA_ID_VIDEODISPLAYWIDTH , d_width / display_width_div);
-            put_ebml_uint(pb, MATROSKA_ID_VIDEODISPLAYHEIGHT, codec->height / display_height_div);
+            put_ebml_uint(pb, MATROSKA_ID_VIDEODISPLAYHEIGHT, par->height / display_height_div);
         } else if (display_width_div != 1 || display_height_div != 1) {
-            put_ebml_uint(pb, MATROSKA_ID_VIDEODISPLAYWIDTH , codec->width / display_width_div);
-            put_ebml_uint(pb, MATROSKA_ID_VIDEODISPLAYHEIGHT, codec->height / display_height_div);
-        }
-
-        if (codec->codec_id == AV_CODEC_ID_RAWVIDEO) {
-            uint32_t color_space = av_le2ne32(codec->codec_tag);
+            put_ebml_uint(pb, MATROSKA_ID_VIDEODISPLAYWIDTH , par->width / display_width_div);
+            put_ebml_uint(pb, MATROSKA_ID_VIDEODISPLAYHEIGHT, par->height / display_height_div);
+        }
+
+        if (par->codec_id == AV_CODEC_ID_RAWVIDEO) {
+            uint32_t color_space = av_le2ne32(par->codec_tag);
             put_ebml_binary(pb, MATROSKA_ID_VIDEOCOLORSPACE, &color_space, sizeof(color_space));
         }
         if (s->strict_std_compliance <= FF_COMPLIANCE_UNOFFICIAL) {
-            mkv_write_video_color(pb, codec, st);
+            mkv_write_video_color(pb, par, st);
         }
         end_ebml_master(pb, subinfo);
         break;
@@ -1213,7 +1107,7 @@
             return AVERROR(ENOSYS);
         }
 
-        if (mkv->mode != MODE_WEBM || codec->codec_id != AV_CODEC_ID_WEBVTT)
+        if (mkv->mode != MODE_WEBM || par->codec_id != AV_CODEC_ID_WEBVTT)
             native_id = MATROSKA_TRACK_TYPE_SUBTITLE;
 
         put_ebml_uint(pb, MATROSKA_ID_TRACKTYPE, native_id);
@@ -1223,17 +1117,11 @@
         return AVERROR(EINVAL);
     }
 
-    if (mkv->mode != MODE_WEBM || codec->codec_id != AV_CODEC_ID_WEBVTT) {
-        ret = mkv_write_codecprivate(s, pb, codec, native_id, qt_id);
+    if (mkv->mode != MODE_WEBM || par->codec_id != AV_CODEC_ID_WEBVTT) {
+        ret = mkv_write_codecprivate(s, pb, par, native_id, qt_id);
         if (ret < 0)
             return ret;
     }
-<<<<<<< HEAD
-=======
-    ret = mkv_write_codecprivate(s, pb, par, native_id, qt_id);
-    if (ret < 0)
-        return ret;
->>>>>>> 9200514a
 
     end_ebml_master(pb, track);
 
@@ -1534,7 +1422,7 @@
             if (!sha)
                 return AVERROR(ENOMEM);
             av_sha_init(sha, 160);
-            av_sha_update(sha, st->codec->extradata, st->codec->extradata_size);
+            av_sha_update(sha, st->codecpar->extradata, st->codecpar->extradata_size);
             av_sha_final(sha, digest);
             av_free(sha);
             fileuid = AV_RL64(digest);
@@ -1545,13 +1433,8 @@
                fileuid, i);
 
         put_ebml_string(pb, MATROSKA_ID_FILEMIMETYPE, mimetype);
-<<<<<<< HEAD
-        put_ebml_binary(pb, MATROSKA_ID_FILEDATA, st->codec->extradata, st->codec->extradata_size);
+        put_ebml_binary(pb, MATROSKA_ID_FILEDATA, st->codecpar->extradata, st->codecpar->extradata_size);
         put_ebml_uint(pb, MATROSKA_ID_FILEUID, fileuid);
-=======
-        put_ebml_binary(pb, MATROSKA_ID_FILEDATA, st->codecpar->extradata, st->codecpar->extradata_size);
-        put_ebml_uint(pb, MATROSKA_ID_FILEUID, av_lfg_get(&c));
->>>>>>> 9200514a
         end_ebml_master(pb, attached_file);
     }
     end_ebml_master(pb, attachments);
@@ -1579,18 +1462,18 @@
         version = 4;
 
     for (i = 0; i < s->nb_streams; i++) {
-        if (s->streams[i]->codec->codec_id == AV_CODEC_ID_ATRAC3 ||
-            s->streams[i]->codec->codec_id == AV_CODEC_ID_COOK ||
-            s->streams[i]->codec->codec_id == AV_CODEC_ID_RA_288 ||
-            s->streams[i]->codec->codec_id == AV_CODEC_ID_SIPR ||
-            s->streams[i]->codec->codec_id == AV_CODEC_ID_RV10 ||
-            s->streams[i]->codec->codec_id == AV_CODEC_ID_RV20) {
+        if (s->streams[i]->codecpar->codec_id == AV_CODEC_ID_ATRAC3 ||
+            s->streams[i]->codecpar->codec_id == AV_CODEC_ID_COOK ||
+            s->streams[i]->codecpar->codec_id == AV_CODEC_ID_RA_288 ||
+            s->streams[i]->codecpar->codec_id == AV_CODEC_ID_SIPR ||
+            s->streams[i]->codecpar->codec_id == AV_CODEC_ID_RV10 ||
+            s->streams[i]->codecpar->codec_id == AV_CODEC_ID_RV20) {
             av_log(s, AV_LOG_ERROR,
                    "The Matroska muxer does not yet support muxing %s\n",
-                   avcodec_get_name(s->streams[i]->codec->codec_id));
+                   avcodec_get_name(s->streams[i]->codecpar->codec_id));
             return AVERROR_PATCHWELCOME;
         }
-        if (s->streams[i]->codec->codec_id == AV_CODEC_ID_OPUS ||
+        if (s->streams[i]->codecpar->codec_id == AV_CODEC_ID_OPUS ||
             av_dict_get(s->streams[i]->metadata, "stereo_mode", NULL, 0) ||
             av_dict_get(s->streams[i]->metadata, "alpha_mode", NULL, 0))
             version = 4;
@@ -1801,15 +1684,9 @@
                             unsigned int blockid, AVPacket *pkt, int keyframe)
 {
     MatroskaMuxContext *mkv = s->priv_data;
-<<<<<<< HEAD
-    AVCodecContext *codec = s->streams[pkt->stream_index]->codec;
+    AVCodecParameters *par = s->streams[pkt->stream_index]->codecpar;
     uint8_t *data = NULL, *side_data = NULL;
     int offset = 0, size = pkt->size, side_data_size = 0;
-=======
-    AVCodecParameters *par = s->streams[pkt->stream_index]->codecpar;
-    uint8_t *data = NULL;
-    int offset = 0, size = pkt->size;
->>>>>>> 9200514a
     int64_t ts = mkv->tracks[pkt->stream_index].write_dts ? pkt->dts : pkt->pts;
     uint64_t additional_id = 0;
     int64_t discard_padding = 0;
@@ -1817,18 +1694,11 @@
     ebml_master block_group, block_additions, block_more;
 
     av_log(s, AV_LOG_DEBUG, "Writing block at offset %" PRIu64 ", size %d, "
-<<<<<<< HEAD
            "pts %" PRId64 ", dts %" PRId64 ", duration %" PRId64 ", keyframe %d\n",
            avio_tell(pb), pkt->size, pkt->pts, pkt->dts, pkt->duration,
            keyframe != 0);
-    if (codec->codec_id == AV_CODEC_ID_H264 && codec->extradata_size > 0 &&
-        (AV_RB24(codec->extradata) == 1 || AV_RB32(codec->extradata) == 1))
-=======
-           "pts %" PRId64 ", dts %" PRId64 ", duration %" PRId64 ", flags %d\n",
-           avio_tell(pb), pkt->size, pkt->pts, pkt->dts, pkt->duration, flags);
     if (par->codec_id == AV_CODEC_ID_H264 && par->extradata_size > 0 &&
         (AV_RB24(par->extradata) == 1 || AV_RB32(par->extradata) == 1))
->>>>>>> 9200514a
         ff_avc_parse_nal_units_buf(pkt->data, &data, &size);
     else if (par->codec_id == AV_CODEC_ID_HEVC && par->extradata_size > 6 &&
              (AV_RB24(par->extradata) == 1 || AV_RB32(par->extradata) == 1))
@@ -1843,11 +1713,7 @@
     } else
         data = pkt->data;
 
-<<<<<<< HEAD
-    if (codec->codec_id == AV_CODEC_ID_PRORES && size >= 8) {
-=======
-    if (par->codec_id == AV_CODEC_ID_PRORES) {
->>>>>>> 9200514a
+    if (par->codec_id == AV_CODEC_ID_PRORES && size >= 8) {
         /* Matroska specification requires to remove the first QuickTime atom
          */
         size  -= 8;
@@ -1860,7 +1726,7 @@
 
     if (side_data && side_data_size >= 10) {
         discard_padding = av_rescale_q(AV_RL32(side_data + 4),
-                                       (AVRational){1, codec->sample_rate},
+                                       (AVRational){1, par->sample_rate},
                                        (AVRational){1, 1000000000});
     }
 
@@ -2032,25 +1898,16 @@
         mkv->cluster_pts = FFMAX(0, ts);
     }
 
-<<<<<<< HEAD
     relative_packet_pos = avio_tell(s->pb) - mkv->cluster.pos;
 
-    if (codec->codec_type != AVMEDIA_TYPE_SUBTITLE) {
+    if (par->codec_type != AVMEDIA_TYPE_SUBTITLE) {
         mkv_write_block(s, pb, MATROSKA_ID_SIMPLEBLOCK, pkt, keyframe);
-        if (s->pb->seekable && (codec->codec_type == AVMEDIA_TYPE_VIDEO && keyframe || add_cue)) {
+        if (s->pb->seekable && (par->codec_type == AVMEDIA_TYPE_VIDEO && keyframe || add_cue)) {
             ret = mkv_add_cuepoint(mkv->cues, pkt->stream_index, dash_tracknum, ts, mkv->cluster_pos, relative_packet_pos, -1);
             if (ret < 0) return ret;
         }
-=======
-    if (par->codec_type != AVMEDIA_TYPE_SUBTITLE) {
-        mkv_write_block(s, pb, MATROSKA_ID_SIMPLEBLOCK, pkt, keyframe << 7);
-    } else if (par->codec_id == AV_CODEC_ID_SSA) {
-        duration = mkv_write_ass_blocks(s, pb, pkt);
-    } else if (par->codec_id == AV_CODEC_ID_SRT) {
-        duration = mkv_write_srt_blocks(s, pb, pkt);
->>>>>>> 9200514a
     } else {
-        if (codec->codec_id == AV_CODEC_ID_WEBVTT) {
+        if (par->codec_id == AV_CODEC_ID_WEBVTT) {
             duration = mkv_write_vtt_blocks(s, pb, pkt);
         } else {
             ebml_master blockgroup = start_ebml_master(pb, MATROSKA_ID_BLOCKGROUP,
@@ -2070,20 +1927,12 @@
             end_ebml_master(pb, blockgroup);
         }
 
-<<<<<<< HEAD
         if (s->pb->seekable) {
             ret = mkv_add_cuepoint(mkv->cues, pkt->stream_index, dash_tracknum, ts,
                                    mkv->cluster_pos, relative_packet_pos, duration);
             if (ret < 0)
                 return ret;
         }
-=======
-    if (par->codec_type == AVMEDIA_TYPE_VIDEO && keyframe) {
-        ret = mkv_add_cuepoint(mkv->cues, pkt->stream_index, ts,
-                               mkv->cluster_pos);
-        if (ret < 0)
-            return ret;
->>>>>>> 9200514a
     }
 
     mkv->duration = FFMAX(mkv->duration, ts + duration);
@@ -2334,10 +2183,10 @@
     int ret = 1;
     AVStream *st = s->streams[pkt->stream_index];
 
-    if (st->codec->codec_id == AV_CODEC_ID_AAC) {
+    if (st->codecpar->codec_id == AV_CODEC_ID_AAC) {
         if (pkt->size > 2 && (AV_RB16(pkt->data) & 0xfff0) == 0xfff0)
             ret = ff_stream_add_bitstream_filter(st, "aac_adtstoasc", NULL);
-    } else if (st->codec->codec_id == AV_CODEC_ID_VP9) {
+    } else if (st->codecpar->codec_id == AV_CODEC_ID_VP9) {
         ret = ff_stream_add_bitstream_filter(st, "vp9_superframe", NULL);
     }
 
