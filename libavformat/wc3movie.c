--- conflicted
+++ resolved
@@ -138,19 +138,12 @@
         case BNAM_TAG:
             /* load up the name */
             buffer = av_malloc(size+1);
-<<<<<<< HEAD
-=======
-            if (!buffer)
->>>>>>> 15a0ff81
             if (!buffer) {
                 ret = AVERROR(ENOMEM);
                 goto fail;
             }
             if ((ret = avio_read(pb, buffer, size)) != size) {
-<<<<<<< HEAD
-=======
                 av_freep(&buffer);
->>>>>>> 15a0ff81
                 ret =  AVERROR(EIO);
                 goto fail;
             }
