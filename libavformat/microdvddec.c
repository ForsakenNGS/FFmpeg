/*
 * MicroDVD subtitle demuxer
 * Copyright (c) 2010  Aurelien Jacobs <aurel@gnuage.org>
 * Copyright (c) 2012  Clément Bœsch <u pkh me>
 *
 * This file is part of FFmpeg.
 *
 * FFmpeg is free software; you can redistribute it and/or
 * modify it under the terms of the GNU Lesser General Public
 * License as published by the Free Software Foundation; either
 * version 2.1 of the License, or (at your option) any later version.
 *
 * FFmpeg is distributed in the hope that it will be useful,
 * but WITHOUT ANY WARRANTY; without even the implied warranty of
 * MERCHANTABILITY or FITNESS FOR A PARTICULAR PURPOSE.  See the GNU
 * Lesser General Public License for more details.
 *
 * You should have received a copy of the GNU Lesser General Public
 * License along with FFmpeg; if not, write to the Free Software
 * Foundation, Inc., 51 Franklin Street, Fifth Floor, Boston, MA 02110-1301 USA
 */

#include "avformat.h"
#include "internal.h"
#include "subtitles.h"
#include "libavutil/intreadwrite.h"
#include "libavutil/opt.h"

#define MAX_LINESIZE 2048


typedef struct {
    const AVClass *class;
    FFDemuxSubtitlesQueue q;
    AVRational frame_rate;
} MicroDVDContext;


static int microdvd_probe(const AVProbeData *p)
{
    unsigned char c;
    const uint8_t *ptr = p->buf;
    int i;

    if (AV_RB24(ptr) == 0xEFBBBF)
        ptr += 3;  /* skip UTF-8 BOM */

    for (i=0; i<3; i++) {
        if (sscanf(ptr, "{%*d}{}%c",     &c) != 1 &&
            sscanf(ptr, "{%*d}{%*d}%c",  &c) != 1 &&
            sscanf(ptr, "{DEFAULT}{}%c", &c) != 1)
            return 0;
        ptr += ff_subtitles_next_line(ptr);
    }
    return AVPROBE_SCORE_MAX;
}

static int64_t get_pts(const char *buf)
{
    int frame;
    char c;

    if (sscanf(buf, "{%d}{%c", &frame, &c) == 2)
        return frame;
    return AV_NOPTS_VALUE;
}

static int64_t get_duration(const char *buf)
{
    int frame_start, frame_end;

    if (sscanf(buf, "{%d}{%d}", &frame_start, &frame_end) == 2)
        return frame_end - (int64_t)frame_start;
    return -1;
}

static const char *bom = "\xEF\xBB\xBF";

static int microdvd_read_header(AVFormatContext *s)
{
    AVRational pts_info = (AVRational){ 2997, 125 };  /* default: 23.976 fps */
    MicroDVDContext *microdvd = s->priv_data;
    AVStream *st = avformat_new_stream(s, NULL);
    int i = 0, ret;
    char line_buf[MAX_LINESIZE];
    int has_real_fps = 0;

    if (!st)
        return AVERROR(ENOMEM);

    while (!avio_feof(s->pb)) {
        char *p;
        AVPacket *sub;
        int64_t pos = avio_tell(s->pb);
        int len = ff_get_line(s->pb, line_buf, sizeof(line_buf));
        char *line = line_buf;
        int64_t pts;

        if (!strncmp(line, bom, 3))
            line += 3;
        p = line;

        if (!len)
            break;
        line[strcspn(line, "\r\n")] = 0;
        if (!*p)
            continue;
        if (i++ < 3) {
            int frame;
            double fps;
            char c;

            if ((sscanf(line, "{%d}{}%6lf",    &frame, &fps) == 2 ||
                 sscanf(line, "{%d}{%*d}%6lf", &frame, &fps) == 2)
                && frame <= 1 && fps > 3 && fps < 100) {
                pts_info = av_d2q(fps, 100000);
                has_real_fps = 1;
                continue;
            }
            if (!st->codecpar->extradata && sscanf(line, "{DEFAULT}{}%c", &c) == 1) {
<<<<<<< HEAD
                st->codecpar->extradata = av_strdup(line + 11);
                if (!st->codecpar->extradata) {
                    ret = AVERROR(ENOMEM);
                    goto fail;
                }
                st->codecpar->extradata_size = strlen(st->codecpar->extradata) + 1;
=======
                int size = strlen(line + 11);
                ret = ff_alloc_extradata(st->codecpar, size);
                if (ret < 0)
                    goto fail;
                memcpy(st->codecpar->extradata, line + 11, size);
>>>>>>> 15a0ff81
                continue;
            }
        }
#define SKIP_FRAME_ID                                       \
    p = strchr(p, '}');                                     \
    if (!p) {                                               \
        av_log(s, AV_LOG_WARNING, "Invalid event \"%s\""    \
               " at line %d\n", line, i);                   \
        continue;                                           \
    }                                                       \
    p++
        SKIP_FRAME_ID;
        SKIP_FRAME_ID;
        if (!*p)
            continue;
        pts = get_pts(line);
        if (pts == AV_NOPTS_VALUE)
            continue;
        sub = ff_subtitles_queue_insert(&microdvd->q, p, strlen(p), 0);
        if (!sub) {
            ret = AVERROR(ENOMEM);
            goto fail;
        }
        sub->pos = pos;
        sub->pts = pts;
        sub->duration = get_duration(line);
    }
    ff_subtitles_queue_finalize(s, &microdvd->q);
    if (has_real_fps) {
        /* export the FPS info only if set in the file */
        microdvd->frame_rate = pts_info;
    } else if (microdvd->frame_rate.num) {
        /* fallback on user specified frame rate */
        pts_info = microdvd->frame_rate;
    }
    avpriv_set_pts_info(st, 64, pts_info.den, pts_info.num);
    st->codecpar->codec_type = AVMEDIA_TYPE_SUBTITLE;
    st->codecpar->codec_id   = AV_CODEC_ID_MICRODVD;
    return 0;
fail:
    ff_subtitles_queue_clean(&microdvd->q);
    return ret;
}

static int microdvd_read_packet(AVFormatContext *s, AVPacket *pkt)
{
    MicroDVDContext *microdvd = s->priv_data;
    return ff_subtitles_queue_read_packet(&microdvd->q, pkt);
}

static int microdvd_read_seek(AVFormatContext *s, int stream_index,
                             int64_t min_ts, int64_t ts, int64_t max_ts, int flags)
{
    MicroDVDContext *microdvd = s->priv_data;
    return ff_subtitles_queue_seek(&microdvd->q, s, stream_index,
                                   min_ts, ts, max_ts, flags);
}

static int microdvd_read_close(AVFormatContext *s)
{
    MicroDVDContext *microdvd = s->priv_data;
    ff_subtitles_queue_clean(&microdvd->q);
    return 0;
}


#define OFFSET(x) offsetof(MicroDVDContext, x)
#define SD AV_OPT_FLAG_SUBTITLE_PARAM|AV_OPT_FLAG_DECODING_PARAM
static const AVOption microdvd_options[] = {
    { "subfps", "set the movie frame rate fallback", OFFSET(frame_rate), AV_OPT_TYPE_RATIONAL, {.dbl=0}, 0, INT_MAX, SD },
    { NULL }
};

static const AVClass microdvd_class = {
    .class_name = "microdvddec",
    .item_name  = av_default_item_name,
    .option     = microdvd_options,
    .version    = LIBAVUTIL_VERSION_INT,
};

AVInputFormat ff_microdvd_demuxer = {
    .name           = "microdvd",
    .long_name      = NULL_IF_CONFIG_SMALL("MicroDVD subtitle format"),
    .priv_data_size = sizeof(MicroDVDContext),
    .read_probe     = microdvd_probe,
    .read_header    = microdvd_read_header,
    .read_packet    = microdvd_read_packet,
    .read_seek2     = microdvd_read_seek,
    .read_close     = microdvd_read_close,
    .priv_class     = &microdvd_class,
};<|MERGE_RESOLUTION|>--- conflicted
+++ resolved
@@ -118,20 +118,11 @@
                 continue;
             }
             if (!st->codecpar->extradata && sscanf(line, "{DEFAULT}{}%c", &c) == 1) {
-<<<<<<< HEAD
-                st->codecpar->extradata = av_strdup(line + 11);
-                if (!st->codecpar->extradata) {
-                    ret = AVERROR(ENOMEM);
-                    goto fail;
-                }
-                st->codecpar->extradata_size = strlen(st->codecpar->extradata) + 1;
-=======
                 int size = strlen(line + 11);
                 ret = ff_alloc_extradata(st->codecpar, size);
                 if (ret < 0)
                     goto fail;
                 memcpy(st->codecpar->extradata, line + 11, size);
->>>>>>> 15a0ff81
                 continue;
             }
         }
