--- conflicted
+++ resolved
@@ -667,18 +667,14 @@
     } else if (s->internal->id3v2_meta) {
         av_log(s, AV_LOG_WARNING, "Discarding ID3 tags because more suitable tags were found.\n");
         av_dict_free(&s->internal->id3v2_meta);
-<<<<<<< HEAD
         if (s->error_recognition & AV_EF_EXPLODE) {
             ret = AVERROR_INVALIDDATA;
             goto close;
         }
-=======
->>>>>>> 15a0ff81
     }
 
     if (id3v2_extra_meta) {
         if (!strcmp(s->iformat->name, "mp3") || !strcmp(s->iformat->name, "aac") ||
-<<<<<<< HEAD
             !strcmp(s->iformat->name, "mp1") || !strcmp(s->iformat->name, "mp2") ||
             !strcmp(s->iformat->name, "tta")) {
             if ((ret = ff_id3v2_parse_apic(s, &id3v2_extra_meta)) < 0)
@@ -686,14 +682,6 @@
             if ((ret = ff_id3v2_parse_chapters(s, &id3v2_extra_meta)) < 0)
                 goto close;
             if ((ret = ff_id3v2_parse_priv(s, &id3v2_extra_meta)) < 0)
-=======
-            !strcmp(s->iformat->name, "tta") || !strcmp(s->iformat->name, "wav")) {
-            if ((ret = ff_id3v2_parse_apic(s, id3v2_extra_meta)) < 0)
-                goto close;
-            if ((ret = ff_id3v2_parse_chapters(s, id3v2_extra_meta)) < 0)
-                goto close;
-            if ((ret = ff_id3v2_parse_priv(s, id3v2_extra_meta)) < 0)
->>>>>>> 15a0ff81
                 goto close;
         } else
             av_log(s, AV_LOG_DEBUG, "demuxer does not support additional id3 data, skipping\n");
@@ -926,6 +914,15 @@
             return err;
         }
 
+        if ((s->flags & AVFMT_FLAG_DISCARD_CORRUPT) &&
+            (pkt->flags & AV_PKT_FLAG_CORRUPT)) {
+            av_log(s, AV_LOG_WARNING,
+                   "Dropped corrupted packet (stream = %d)\n",
+                   pkt->stream_index);
+            av_packet_unref(pkt);
+            return err;
+        }
+
         if (pkt->flags & AV_PKT_FLAG_CORRUPT) {
             av_log(s, AV_LOG_WARNING,
                    "Packet corrupt (stream = %d, dts = %s)",
@@ -992,12 +989,8 @@
             av_packet_unref(pkt);
             return err;
         }
-<<<<<<< HEAD
-        s->internal->raw_packet_buffer_remaining_size -= pkt->size;
-=======
         pkt1 = &s->internal->raw_packet_buffer_end->pkt;
         s->internal->raw_packet_buffer_remaining_size -= pkt1->size;
->>>>>>> 15a0ff81
 
         if ((err = probe_codec(s, st, pkt1)) < 0)
             return err;
@@ -1696,11 +1689,7 @@
 
             ret = avcodec_parameters_to_context(st->internal->avctx, st->codecpar);
             if (ret < 0) {
-<<<<<<< HEAD
-                av_packet_unref(&cur_pkt);
-=======
                 av_packet_unref(pkt);
->>>>>>> 15a0ff81
                 return ret;
             }
 
@@ -1709,11 +1698,7 @@
             /* update deprecated public codec context */
             ret = avcodec_parameters_to_context(st->codec, st->codecpar);
             if (ret < 0) {
-<<<<<<< HEAD
-                av_packet_unref(&cur_pkt);
-=======
                 av_packet_unref(pkt);
->>>>>>> 15a0ff81
                 return ret;
             }
 FF_ENABLE_DEPRECATION_WARNINGS
@@ -3695,9 +3680,6 @@
     return 0;
 }
 
-<<<<<<< HEAD
-int attribute_align_arg avformat_find_stream_info(AVFormatContext *ic, AVDictionary **options)
-=======
 static int add_coded_side_data(AVStream *st, AVCodecContext *avctx)
 {
     int i;
@@ -3714,7 +3696,6 @@
 }
 
 int avformat_find_stream_info(AVFormatContext *ic, AVDictionary **options)
->>>>>>> 15a0ff81
 {
     int i, count = 0, ret = 0, j;
     int64_t read_size;
@@ -3941,19 +3922,6 @@
         }
         analyzed_all_streams = 0;
         if (!missing_streams || !*missing_streams)
-<<<<<<< HEAD
-        if (i == ic->nb_streams) {
-            analyzed_all_streams = 1;
-            /* NOTE: If the format has no header, then we need to read some
-             * packets to get most of the streams, so we cannot stop here. */
-            if (!(ic->ctx_flags & AVFMTCTX_NOHEADER) ||
-                (can_bail_noheader && has_non_empty_video && has_non_empty_audio && has_non_empty_subtitles)) { //PLEX
-                /* If we found the info for all the codecs, we can stop. */
-                ret = count;
-                av_log(ic, AV_LOG_DEBUG, "All info found\n");
-                flush_codecs = 0;
-                break;
-=======
             if (i == ic->nb_streams) {
                 analyzed_all_streams = 1;
                 /* NOTE: If the format has no header, then we need to read some
@@ -3965,7 +3933,6 @@
                     flush_codecs = 0;
                     break;
                 }
->>>>>>> 15a0ff81
             }
         /* We did not get all the codec info, but we read too much data. */
         if (read_size >= probesize) {
