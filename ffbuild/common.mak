#
# common bits used by all libraries
#

DEFAULT_X86ASMD=.dbg

ifeq ($(DBG),1)
X86ASMD=$(DEFAULT_X86ASMD)
else
X86ASMD=
endif

ifndef SUBDIR

ifndef V
Q      = @
ECHO   = printf "$(1)\t%s\n" $(2)
BRIEF  = CC CXX OBJCC HOSTCC HOSTLD AS X86ASM AR LD STRIP CP WINDRES NVCC
SILENT = DEPCC DEPHOSTCC DEPAS DEPX86ASM RANLIB RM

MSG    = $@
M      = @$(call ECHO,$(TAG),$@);
$(foreach VAR,$(BRIEF), \
    $(eval override $(VAR) = @$$(call ECHO,$(VAR),$$(MSG)); $($(VAR))))
$(foreach VAR,$(SILENT),$(eval override $(VAR) = @$($(VAR))))
$(eval INSTALL = @$(call ECHO,INSTALL,$$(^:$(SRC_DIR)/%=%)); $(INSTALL))
endif

ALLFFLIBS = avcodec avdevice avfilter avformat avresample avutil postproc swscale swresample

# NASM requires -I path terminated with /
IFLAGS     := -I. -I$(SRC_LINK)/
CPPFLAGS   := $(IFLAGS) $(CPPFLAGS)
CFLAGS     += $(ECFLAGS)
CCFLAGS     = $(CPPFLAGS) $(CFLAGS)
OBJCFLAGS  += $(EOBJCFLAGS)
OBJCCFLAGS  = $(CPPFLAGS) $(CFLAGS) $(OBJCFLAGS)
ASFLAGS    := $(CPPFLAGS) $(ASFLAGS)
CXXFLAGS   := $(CPPFLAGS) $(CFLAGS) $(CXXFLAGS)
X86ASMFLAGS += $(IFLAGS:%=%/) -I$(<D)/ -Pconfig.asm
<<<<<<< HEAD
NVCCFLAGS  += $(IFLAGS)
=======
>>>>>>> bf85c589

HOSTCCFLAGS = $(IFLAGS) $(HOSTCPPFLAGS) $(HOSTCFLAGS)
LDFLAGS    := $(ALLFFLIBS:%=$(LD_PATH)lib%) $(LDFLAGS)

define COMPILE
       $(call $(1)DEP,$(1))
       $($(1)) $($(1)FLAGS) $($(1)_DEPFLAGS) $($(1)_C) $($(1)_O) $(patsubst $(SRC_PATH)/%,$(SRC_LINK)/%,$<)
endef

COMPILE_C = $(call COMPILE,CC)
COMPILE_CXX = $(call COMPILE,CXX)
COMPILE_S = $(call COMPILE,AS)
COMPILE_M = $(call COMPILE,OBJCC)
COMPILE_X86ASM = $(call COMPILE,X86ASM)
COMPILE_HOSTC = $(call COMPILE,HOSTCC)
COMPILE_NVCC = $(call COMPILE,NVCC)

%.o: %.c
	$(COMPILE_C)

%.o: %.cpp
	$(COMPILE_CXX)

%.o: %.m
	$(COMPILE_M)

%.s: %.c
	$(CC) $(CCFLAGS) -S -o $@ $<

%.o: %.S
	$(COMPILE_S)

%_host.o: %.c
	$(COMPILE_HOSTC)

%$(DEFAULT_X86ASMD).asm: %.asm
	$(DEPX86ASM) $(X86ASMFLAGS) -M -o $@ $< > $(@:.asm=.d)
	$(X86ASM) $(X86ASMFLAGS) -e $< | sed '/^%/d;/^$$/d;' > $@

%.o: %.asm
	$(COMPILE_X86ASM)
	-$(if $(ASMSTRIPFLAGS), $(STRIP) $(ASMSTRIPFLAGS) $@)

%.o: %.rc
	$(WINDRES) $(IFLAGS) --preprocessor "$(DEPWINDRES) -E -xc-header -DRC_INVOKED $(CC_DEPFLAGS)" -o $@ $<

%.i: %.c
	$(CC) $(CCFLAGS) $(CC_E) $<

%.h.c:
	$(Q)echo '#include "$*.h"' >$@

%.ptx: %.cu $(SRC_PATH)/compat/cuda/cuda_runtime.h
	$(COMPILE_NVCC)

%.ptx.c: %.ptx
	$(Q)sh $(SRC_PATH)/compat/cuda/ptx2c.sh $@ $(patsubst $(SRC_PATH)/%,$(SRC_LINK)/%,$<)

%.c %.h %.pc %.ver %.version: TAG = GEN

# Dummy rule to stop make trying to rebuild removed or renamed headers
%.h:
	@:

# Disable suffix rules.  Most of the builtin rules are suffix rules,
# so this saves some time on slow systems.
.SUFFIXES:

# Do not delete intermediate files from chains of implicit rules
$(OBJS):
endif

include $(SRC_PATH)/ffbuild/arch.mak

OBJS      += $(OBJS-yes)
OBJS      += $(OBJS-$(NAME))
SLIBOBJS  += $(SLIBOBJS-yes)
FFLIBS    := $($(NAME)_FFLIBS) $(FFLIBS-yes) $(FFLIBS)
TESTPROGS += $(TESTPROGS-yes)

LDLIBS       = $(FFLIBS:%=%$(BUILDSUF))
FFEXTRALIBS := $(LDLIBS:%=$(LD_LIB)) $(foreach lib,EXTRALIBS-$(NAME) $(FFLIBS:%=EXTRALIBS-%),$($(lib))) $(EXTRALIBS)

OBJS      := $(sort $(OBJS:%=$(SUBDIR)%))
SLIBOBJS  := $(sort $(SLIBOBJS:%=$(SUBDIR)%))
TESTOBJS  := $(TESTOBJS:%=$(SUBDIR)tests/%) $(TESTPROGS:%=$(SUBDIR)tests/%.o)
TESTPROGS := $(TESTPROGS:%=$(SUBDIR)tests/%$(EXESUF))
HOSTOBJS  := $(HOSTPROGS:%=$(SUBDIR)%.o)
HOSTPROGS := $(HOSTPROGS:%=$(SUBDIR)%$(HOSTEXESUF))
TOOLS     += $(TOOLS-yes)
TOOLOBJS  := $(TOOLS:%=tools/%.o)
TOOLS     := $(TOOLS:%=tools/%$(EXESUF))
HEADERS   += $(HEADERS-yes)

PATH_LIBNAME = $(foreach NAME,$(1),lib$(NAME)/$($(2)LIBNAME))
DEP_LIBS := $(foreach lib,$(FFLIBS),$(call PATH_LIBNAME,$(lib),$(CONFIG_SHARED:yes=S)))
STATIC_DEP_LIBS := $(foreach lib,$(FFLIBS),$(call PATH_LIBNAME,$(lib)))

SRC_DIR    := $(SRC_PATH)/lib$(NAME)
ALLHEADERS := $(subst $(SRC_DIR)/,$(SUBDIR),$(wildcard $(SRC_DIR)/*.h $(SRC_DIR)/$(ARCH)/*.h))
SKIPHEADERS += $(ARCH_HEADERS:%=$(ARCH)/%) $(SKIPHEADERS-)
SKIPHEADERS := $(SKIPHEADERS:%=$(SUBDIR)%)
HOBJS        = $(filter-out $(SKIPHEADERS:.h=.h.o),$(ALLHEADERS:.h=.h.o))
PTXOBJS      = $(filter %.ptx.o,$(OBJS))
$(HOBJS):     CCFLAGS += $(CFLAGS_HEADERS)
checkheaders: $(HOBJS)
.SECONDARY:   $(HOBJS:.o=.c) $(PTXOBJS:.o=.c) $(PTXOBJS:.o=)

alltools: $(TOOLS)

$(HOSTOBJS): %.o: %.c
	$(COMPILE_HOSTC)

$(HOSTPROGS): %$(HOSTEXESUF): %.o
	$(HOSTLD) $(HOSTLDFLAGS) $(HOSTLD_O) $^ $(HOSTEXTRALIBS)

$(OBJS):     | $(sort $(dir $(OBJS)))
$(HOBJS):    | $(sort $(dir $(HOBJS)))
$(HOSTOBJS): | $(sort $(dir $(HOSTOBJS)))
$(SLIBOBJS): | $(sort $(dir $(SLIBOBJS)))
$(TESTOBJS): | $(sort $(dir $(TESTOBJS)))
$(TOOLOBJS): | tools

OUTDIRS := $(OUTDIRS) $(dir $(OBJS) $(HOBJS) $(HOSTOBJS) $(SLIBOBJS) $(TESTOBJS))

CLEANSUFFIXES     = *.d *.gcda *.gcno *.h.c *.ho *.map *.o *.pc *.ptx *.ptx.c *.ver *.version *$(DEFAULT_X86ASMD).asm *~
LIBSUFFIXES       = *.a *.lib *.so *.so.* *.dylib *.dll *.def *.dll.a

define RM_SPLIT
	$(eval _splitargs:=)
	$(foreach obj,$1,$(eval _splitargs+=$(wildcard $(obj))))
	$(eval _args:=)
	$(foreach obj,$(_splitargs),$(eval _args+=$(obj))$(if $(word 20,$(_args)),$(RM)$(_args)$(EOL)$(eval _args:=)))
	$(if $(_args),$(RM)$(_args))
endef
define EOL


endef

define RULES
clean::
	$(RM) $(HOSTPROGS) $(TESTPROGS) $(TOOLS)
endef

$(eval $(RULES))

-include $(wildcard $(OBJS:.o=.d) $(HOSTOBJS:.o=.d) $(TESTOBJS:.o=.d) $(HOBJS:.o=.d) $(SLIBOBJS:.o=.d)) $(OBJS:.o=$(DEFAULT_X86ASMD).d)<|MERGE_RESOLUTION|>--- conflicted
+++ resolved
@@ -38,10 +38,6 @@
 ASFLAGS    := $(CPPFLAGS) $(ASFLAGS)
 CXXFLAGS   := $(CPPFLAGS) $(CFLAGS) $(CXXFLAGS)
 X86ASMFLAGS += $(IFLAGS:%=%/) -I$(<D)/ -Pconfig.asm
-<<<<<<< HEAD
-NVCCFLAGS  += $(IFLAGS)
-=======
->>>>>>> bf85c589
 
 HOSTCCFLAGS = $(IFLAGS) $(HOSTCPPFLAGS) $(HOSTCFLAGS)
 LDFLAGS    := $(ALLFFLIBS:%=$(LD_PATH)lib%) $(LDFLAGS)
