--- conflicted
+++ resolved
@@ -699,15 +699,12 @@
 static const AVOption options[] = {
     { "w",      "Output video width",  OFFSET(w_expr),     AV_OPT_TYPE_STRING, { .str = "iw"   }, .flags = FLAGS },
     { "h",      "Output video height", OFFSET(h_expr),     AV_OPT_TYPE_STRING, { .str = "ih"   }, .flags = FLAGS },
-<<<<<<< HEAD
     { "format", "Output format",       OFFSET(format_str), AV_OPT_TYPE_STRING, { .str = "same" }, .flags = FLAGS },
-=======
     { "force_original_aspect_ratio", "decrease or increase w/h if necessary to keep the original AR", OFFSET(force_original_aspect_ratio), AV_OPT_TYPE_INT, { .i64 = 0}, 0, 2, FLAGS, "force_oar" },
     { "disable",  NULL, 0, AV_OPT_TYPE_CONST, {.i64 = 0 }, 0, 0, FLAGS, "force_oar" },
     { "decrease", NULL, 0, AV_OPT_TYPE_CONST, {.i64 = 1 }, 0, 0, FLAGS, "force_oar" },
     { "increase", NULL, 0, AV_OPT_TYPE_CONST, {.i64 = 2 }, 0, 0, FLAGS, "force_oar" },
     { "force_divisible_by", "enforce that the output resolution is divisible by a defined integer when force_original_aspect_ratio is used", OFFSET(force_divisible_by), AV_OPT_TYPE_INT, { .i64 = 1}, 1, 256, FLAGS },
->>>>>>> 15a0ff81
     { NULL },
 };
 
