--- conflicted
+++ resolved
@@ -181,10 +181,7 @@
 OBJS-$(CONFIG_COLORKEY_FILTER)               += vf_colorkey.o
 OBJS-$(CONFIG_COLORKEY_OPENCL_FILTER)        += vf_colorkey_opencl.o opencl.o \
                                                 opencl/colorkey.o
-<<<<<<< HEAD
-=======
 OBJS-$(CONFIG_COLORHOLD_FILTER)              += vf_colorkey.o
->>>>>>> bf85c589
 OBJS-$(CONFIG_COLORLEVELS_FILTER)            += vf_colorlevels.o
 OBJS-$(CONFIG_COLORMATRIX_FILTER)            += vf_colormatrix.o
 OBJS-$(CONFIG_COLORSPACE_FILTER)             += vf_colorspace.o colorspace.o colorspacedsp.o
