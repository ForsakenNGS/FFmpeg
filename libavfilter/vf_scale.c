--- conflicted
+++ resolved
@@ -493,38 +493,6 @@
     if ((ret = scale_eval_dimensions(ctx)) < 0)
         goto fail;
 
-<<<<<<< HEAD
-    /* Note that force_original_aspect_ratio may overwrite the previous set
-     * dimensions so that it is not divisible by the set factors anymore. */
-    if (scale->force_original_aspect_ratio) {
-//PLEX: Use the DAR instead of the raw pixel ratio
-        int tmp_w, tmp_h;
-        if (inlink->sample_aspect_ratio.num && inlink->sample_aspect_ratio.den) {
-            tmp_w = av_rescale(h, inlink->w * inlink->sample_aspect_ratio.num, inlink->h * inlink->sample_aspect_ratio.den);
-            tmp_h = av_rescale(w, inlink->h * inlink->sample_aspect_ratio.den, inlink->w * inlink->sample_aspect_ratio.num);
-        } else {
-            tmp_w = av_rescale(h, inlink->w, inlink->h);
-            tmp_h = av_rescale(w, inlink->h, inlink->w);
-        }
-//PLEX
-
-        if (scale->force_original_aspect_ratio == 1) {
-             w = FFMIN(tmp_w, w);
-             h = FFMIN(tmp_h, h);
-        } else {
-             w = FFMAX(tmp_w, w);
-             h = FFMAX(tmp_h, h);
-        }
-        //PLEX
-        w &= ~3;
-        h &= ~3;
-        //PLEX
-    }
-
-    if (w > INT_MAX || h > INT_MAX ||
-        (h * inlink->w) > INT_MAX  ||
-        (w * inlink->h) > INT_MAX)
-=======
     ff_scale_adjust_dimensions(inlink, &scale->w, &scale->h,
                                scale->force_original_aspect_ratio,
                                scale->force_divisible_by);
@@ -533,7 +501,6 @@
         scale->h > INT_MAX ||
         (scale->h * inlink->w) > INT_MAX ||
         (scale->w * inlink->h) > INT_MAX)
->>>>>>> 15a0ff81
         av_log(ctx, AV_LOG_ERROR, "Rescaled value for width or height is too big.\n");
 
     outlink->w = scale->w;
