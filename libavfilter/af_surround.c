/*
 * Copyright (c) 2017 Paul B Mahol
 *
 * This file is part of FFmpeg.
 *
 * FFmpeg is free software; you can redistribute it and/or
 * modify it under the terms of the GNU Lesser General Public
 * License as published by the Free Software Foundation; either
 * version 2.1 of the License, or (at your option) any later version.
 *
 * FFmpeg is distributed in the hope that it will be useful,
 * but WITHOUT ANY WARRANTY; without even the implied warranty of
 * MERCHANTABILITY or FITNESS FOR A PARTICULAR PURPOSE.  See the GNU
 * Lesser General Public License for more details.
 *
 * You should have received a copy of the GNU Lesser General Public
 * License along with FFmpeg; if not, write to the Free Software
 * Foundation, Inc., 51 Franklin Street, Fifth Floor, Boston, MA 02110-1301 USA
 */

#include "libavutil/avassert.h"
#include "libavutil/audio_fifo.h"
#include "libavutil/channel_layout.h"
#include "libavutil/opt.h"
#include "libavcodec/avfft.h"
#include "avfilter.h"
#include "audio.h"
#include "filters.h"
#include "internal.h"
#include "formats.h"
#include "window_func.h"

typedef struct AudioSurroundContext {
    const AVClass *class;

    char *out_channel_layout_str;
    char *in_channel_layout_str;

    float level_in;
    float level_out;
    float fc_in;
    float fc_out;
    float fl_in;
    float fl_out;
    float fr_in;
    float fr_out;
    float sl_in;
    float sl_out;
    float sr_in;
    float sr_out;
    float bl_in;
    float bl_out;
    float br_in;
    float br_out;
    float bc_in;
    float bc_out;
    float lfe_in;
    float lfe_out;
    int   lfe_mode;
<<<<<<< HEAD
=======
    float angle;
    int   win_size;
>>>>>>> bf85c589
    int   win_func;
    float overlap;

    float all_x;
    float all_y;

    float fc_x;
    float fl_x;
    float fr_x;
    float bl_x;
    float br_x;
    float sl_x;
    float sr_x;
    float bc_x;

    float fc_y;
    float fl_y;
    float fr_y;
    float bl_y;
    float br_y;
    float sl_y;
    float sr_y;
    float bc_y;

    float *input_levels;
    float *output_levels;
    int output_lfe;
    int lowcutf;
    int highcutf;

    float lowcut;
    float highcut;

    uint64_t out_channel_layout;
    uint64_t in_channel_layout;
    int nb_in_channels;
    int nb_out_channels;

    AVFrame *input;
    AVFrame *output;
    AVFrame *overlap_buffer;

    int buf_size;
    int hop_size;
    AVAudioFifo *fifo;
    RDFTContext **rdft, **irdft;
    float *window_func_lut;

    int64_t pts;
    int eof;

    void (*filter)(AVFilterContext *ctx);
    void (*upmix_stereo)(AVFilterContext *ctx,
                         float l_phase,
                         float r_phase,
                         float c_phase,
                         float mag_total,
                         float x, float y,
                         int n);
    void (*upmix_2_1)(AVFilterContext *ctx,
                      float l_phase,
                      float r_phase,
                      float c_phase,
                      float mag_total,
                      float lfe_im,
                      float lfe_re,
                      float x, float y,
                      int n);
    void (*upmix_3_0)(AVFilterContext *ctx,
                      float l_phase,
                      float r_phase,
                      float c_mag,
                      float c_phase,
                      float mag_total,
                      float x, float y,
                      int n);
    void (*upmix_5_0)(AVFilterContext *ctx,
                      float c_re, float c_im,
                      float mag_totall, float mag_totalr,
                      float fl_phase, float fr_phase,
                      float bl_phase, float br_phase,
                      float sl_phase, float sr_phase,
                      float xl, float yl,
                      float xr, float yr,
                      int n);
    void (*upmix_5_1)(AVFilterContext *ctx,
                      float c_re, float c_im,
                      float lfe_re, float lfe_im,
                      float mag_totall, float mag_totalr,
                      float fl_phase, float fr_phase,
                      float bl_phase, float br_phase,
                      float sl_phase, float sr_phase,
                      float xl, float yl,
                      float xr, float yr,
                      int n);
} AudioSurroundContext;

static int query_formats(AVFilterContext *ctx)
{
    AudioSurroundContext *s = ctx->priv;
    AVFilterFormats *formats = NULL;
    AVFilterChannelLayouts *layouts = NULL;
    int ret;

    ret = ff_add_format(&formats, AV_SAMPLE_FMT_FLTP);
    if (ret)
        return ret;
    ret = ff_set_common_formats(ctx, formats);
    if (ret)
        return ret;

    layouts = NULL;
    ret = ff_add_channel_layout(&layouts, s->out_channel_layout);
    if (ret)
        return ret;

    ret = ff_channel_layouts_ref(layouts, &ctx->outputs[0]->in_channel_layouts);
    if (ret)
        return ret;

    layouts = NULL;
    ret = ff_add_channel_layout(&layouts, s->in_channel_layout);
    if (ret)
        return ret;

    ret = ff_channel_layouts_ref(layouts, &ctx->inputs[0]->out_channel_layouts);
    if (ret)
        return ret;

    formats = ff_all_samplerates();
    if (!formats)
        return AVERROR(ENOMEM);
    return ff_set_common_samplerates(ctx, formats);
}

static int config_input(AVFilterLink *inlink)
{
    AVFilterContext *ctx = inlink->dst;
    AudioSurroundContext *s = ctx->priv;
    int ch;

    s->rdft = av_calloc(inlink->channels, sizeof(*s->rdft));
    if (!s->rdft)
        return AVERROR(ENOMEM);

    for (ch = 0; ch < inlink->channels; ch++) {
        s->rdft[ch]  = av_rdft_init(ff_log2(s->buf_size), DFT_R2C);
        if (!s->rdft[ch])
            return AVERROR(ENOMEM);
    }
    s->nb_in_channels = inlink->channels;
    s->input_levels = av_malloc_array(s->nb_in_channels, sizeof(*s->input_levels));
    if (!s->input_levels)
        return AVERROR(ENOMEM);
    for (ch = 0;  ch < s->nb_in_channels; ch++)
        s->input_levels[ch] = s->level_in;
    ch = av_get_channel_layout_channel_index(inlink->channel_layout, AV_CH_FRONT_CENTER);
    if (ch >= 0)
        s->input_levels[ch] *= s->fc_in;
    ch = av_get_channel_layout_channel_index(inlink->channel_layout, AV_CH_FRONT_LEFT);
    if (ch >= 0)
        s->input_levels[ch] *= s->fl_in;
    ch = av_get_channel_layout_channel_index(inlink->channel_layout, AV_CH_FRONT_RIGHT);
    if (ch >= 0)
        s->input_levels[ch] *= s->fr_in;
    ch = av_get_channel_layout_channel_index(inlink->channel_layout, AV_CH_SIDE_LEFT);
    if (ch >= 0)
        s->input_levels[ch] *= s->sl_in;
    ch = av_get_channel_layout_channel_index(inlink->channel_layout, AV_CH_SIDE_RIGHT);
    if (ch >= 0)
        s->input_levels[ch] *= s->sr_in;
    ch = av_get_channel_layout_channel_index(inlink->channel_layout, AV_CH_BACK_LEFT);
    if (ch >= 0)
        s->input_levels[ch] *= s->bl_in;
    ch = av_get_channel_layout_channel_index(inlink->channel_layout, AV_CH_BACK_RIGHT);
    if (ch >= 0)
        s->input_levels[ch] *= s->br_in;
    ch = av_get_channel_layout_channel_index(inlink->channel_layout, AV_CH_BACK_CENTER);
    if (ch >= 0)
        s->input_levels[ch] *= s->bc_in;
    ch = av_get_channel_layout_channel_index(inlink->channel_layout, AV_CH_LOW_FREQUENCY);
    if (ch >= 0)
        s->input_levels[ch] *= s->lfe_in;

    s->input = ff_get_audio_buffer(inlink, s->buf_size * 2);
    if (!s->input)
        return AVERROR(ENOMEM);

    s->fifo = av_audio_fifo_alloc(inlink->format, inlink->channels, s->buf_size);
    if (!s->fifo)
        return AVERROR(ENOMEM);

    s->lowcut = 1.f * s->lowcutf / (inlink->sample_rate * 0.5) * (s->buf_size / 2);
    s->highcut = 1.f * s->highcutf / (inlink->sample_rate * 0.5) * (s->buf_size / 2);

    return 0;
}

static int config_output(AVFilterLink *outlink)
{
    AVFilterContext *ctx = outlink->src;
    AudioSurroundContext *s = ctx->priv;
    int ch;

    s->irdft = av_calloc(outlink->channels, sizeof(*s->irdft));
    if (!s->irdft)
        return AVERROR(ENOMEM);

    for (ch = 0; ch < outlink->channels; ch++) {
        s->irdft[ch] = av_rdft_init(ff_log2(s->buf_size), IDFT_C2R);
        if (!s->irdft[ch])
            return AVERROR(ENOMEM);
    }
    s->nb_out_channels = outlink->channels;
    s->output_levels = av_malloc_array(s->nb_out_channels, sizeof(*s->output_levels));
    if (!s->output_levels)
        return AVERROR(ENOMEM);
    for (ch = 0;  ch < s->nb_out_channels; ch++)
        s->output_levels[ch] = s->level_out;
    ch = av_get_channel_layout_channel_index(outlink->channel_layout, AV_CH_FRONT_CENTER);
    if (ch >= 0)
        s->output_levels[ch] *= s->fc_out;
    ch = av_get_channel_layout_channel_index(outlink->channel_layout, AV_CH_FRONT_LEFT);
    if (ch >= 0)
        s->output_levels[ch] *= s->fl_out;
    ch = av_get_channel_layout_channel_index(outlink->channel_layout, AV_CH_FRONT_RIGHT);
    if (ch >= 0)
        s->output_levels[ch] *= s->fr_out;
    ch = av_get_channel_layout_channel_index(outlink->channel_layout, AV_CH_SIDE_LEFT);
    if (ch >= 0)
        s->output_levels[ch] *= s->sl_out;
    ch = av_get_channel_layout_channel_index(outlink->channel_layout, AV_CH_SIDE_RIGHT);
    if (ch >= 0)
        s->output_levels[ch] *= s->sr_out;
    ch = av_get_channel_layout_channel_index(outlink->channel_layout, AV_CH_BACK_LEFT);
    if (ch >= 0)
        s->output_levels[ch] *= s->bl_out;
    ch = av_get_channel_layout_channel_index(outlink->channel_layout, AV_CH_BACK_RIGHT);
    if (ch >= 0)
        s->output_levels[ch] *= s->br_out;
    ch = av_get_channel_layout_channel_index(outlink->channel_layout, AV_CH_BACK_CENTER);
    if (ch >= 0)
        s->output_levels[ch] *= s->bc_out;
    ch = av_get_channel_layout_channel_index(outlink->channel_layout, AV_CH_LOW_FREQUENCY);
    if (ch >= 0)
        s->output_levels[ch] *= s->lfe_out;

    s->output = ff_get_audio_buffer(outlink, s->buf_size * 2);
    s->overlap_buffer = ff_get_audio_buffer(outlink, s->buf_size * 2);
    if (!s->overlap_buffer || !s->output)
        return AVERROR(ENOMEM);

    return 0;
}

static void stereo_transform(float *x, float *y, float angle)
{
    float reference, r, a;

    if (angle == 90.f)
        return;

    reference = angle * M_PI / 180.f;
    r = hypotf(*x, *y);
    a = atan2f(*x, *y);

    if (fabsf(a) <= M_PI_4)
        a *= reference / M_PI_2;
    else
        a = M_PI + 2 * (-2 * M_PI + reference) * (M_PI - fabsf(a)) * FFDIFFSIGN(a, 0) / (3 * M_PI);

    *x = av_clipf(sinf(a) * r, -1, 1);
    *y = av_clipf(cosf(a) * r, -1, 1);
}

static void stereo_position(float a, float p, float *x, float *y)
{
    av_assert2(a >= -1.f && a <= 1.f);
    av_assert2(p >= 0.f && p <= M_PI);
    *x = av_clipf(a+a*FFMAX(0, p*p-M_PI_2), -1, 1);
    *y = av_clipf(cosf(a*M_PI_2+M_PI)*cosf(M_PI_2-p/M_PI)*M_LN10+1, -1, 1);
}

static inline void get_lfe(int output_lfe, int n, float lowcut, float highcut,
                           float *lfe_mag, float *mag_total, int lfe_mode)
{
    if (output_lfe && n < highcut) {
        *lfe_mag    = n < lowcut ? 1.f : .5f*(1.f+cosf(M_PI*(lowcut-n)/(lowcut-highcut)));
        *lfe_mag   *= *mag_total;
        if (lfe_mode)
            *mag_total -= *lfe_mag;
    } else {
        *lfe_mag = 0.f;
    }
}

static void upmix_1_0(AVFilterContext *ctx,
                      float l_phase,
                      float r_phase,
                      float c_phase,
                      float mag_total,
                      float x, float y,
                      int n)
{
    AudioSurroundContext *s = ctx->priv;
    float mag, *dst;

    dst = (float *)s->output->extended_data[0];

    mag = powf(1.f - fabsf(x), s->fc_x) * powf((y + 1.f) * .5f, s->fc_y) * mag_total;

    dst[2 * n    ] = mag * cosf(c_phase);
    dst[2 * n + 1] = mag * sinf(c_phase);
}

static void upmix_stereo(AVFilterContext *ctx,
                         float l_phase,
                         float r_phase,
                         float c_phase,
                         float mag_total,
                         float x, float y,
                         int n)
{
    AudioSurroundContext *s = ctx->priv;
    float l_mag, r_mag, *dstl, *dstr;

    dstl = (float *)s->output->extended_data[0];
    dstr = (float *)s->output->extended_data[1];

    l_mag = powf(.5f * ( x + 1.f), s->fl_x) * powf((y + 1.f) * .5f, s->fl_y) * mag_total;
    r_mag = powf(.5f * (-x + 1.f), s->fr_x) * powf((y + 1.f) * .5f, s->fr_y) * mag_total;

    dstl[2 * n    ] = l_mag * cosf(l_phase);
    dstl[2 * n + 1] = l_mag * sinf(l_phase);

    dstr[2 * n    ] = r_mag * cosf(r_phase);
    dstr[2 * n + 1] = r_mag * sinf(r_phase);
}

static void upmix_2_1(AVFilterContext *ctx,
                      float l_phase,
                      float r_phase,
                      float c_phase,
                      float mag_total,
                      float x, float y,
                      int n)
{
    AudioSurroundContext *s = ctx->priv;
    float lfe_mag, l_mag, r_mag, *dstl, *dstr, *dstlfe;

    dstl = (float *)s->output->extended_data[0];
    dstr = (float *)s->output->extended_data[1];
    dstlfe = (float *)s->output->extended_data[2];

    get_lfe(s->output_lfe, n, s->lowcut, s->highcut, &lfe_mag, &mag_total, s->lfe_mode);

    l_mag = powf(.5f * ( x + 1.f), s->fl_x) * powf((y + 1.f) * .5f, s->fl_y) * mag_total;
    r_mag = powf(.5f * (-x + 1.f), s->fr_x) * powf((y + 1.f) * .5f, s->fr_y) * mag_total;

    dstl[2 * n    ] = l_mag * cosf(l_phase);
    dstl[2 * n + 1] = l_mag * sinf(l_phase);

    dstr[2 * n    ] = r_mag * cosf(r_phase);
    dstr[2 * n + 1] = r_mag * sinf(r_phase);

    dstlfe[2 * n    ] = lfe_mag * cosf(c_phase);
    dstlfe[2 * n + 1] = lfe_mag * sinf(c_phase);
}

static void upmix_3_0(AVFilterContext *ctx,
                      float l_phase,
                      float r_phase,
                      float c_phase,
                      float mag_total,
                      float x, float y,
                      int n)
{
    AudioSurroundContext *s = ctx->priv;
    float l_mag, r_mag, c_mag, *dstc, *dstl, *dstr;

    dstl = (float *)s->output->extended_data[0];
    dstr = (float *)s->output->extended_data[1];
    dstc = (float *)s->output->extended_data[2];

    c_mag = powf(1.f - fabsf(x),   s->fc_x) * powf((y + 1.f) * .5f, s->fc_y) * mag_total;
    l_mag = powf(.5f * ( x + 1.f), s->fl_x) * powf((y + 1.f) * .5f, s->fl_y) * mag_total;
    r_mag = powf(.5f * (-x + 1.f), s->fr_x) * powf((y + 1.f) * .5f, s->fr_y) * mag_total;

    dstl[2 * n    ] = l_mag * cosf(l_phase);
    dstl[2 * n + 1] = l_mag * sinf(l_phase);

    dstr[2 * n    ] = r_mag * cosf(r_phase);
    dstr[2 * n + 1] = r_mag * sinf(r_phase);

    dstc[2 * n    ] = c_mag * cosf(c_phase);
    dstc[2 * n + 1] = c_mag * sinf(c_phase);
}

static void upmix_3_1(AVFilterContext *ctx,
                      float l_phase,
                      float r_phase,
                      float c_phase,
                      float mag_total,
                      float x, float y,
                      int n)
{
    AudioSurroundContext *s = ctx->priv;
    float lfe_mag, l_mag, r_mag, c_mag, *dstc, *dstl, *dstr, *dstlfe;

    dstl = (float *)s->output->extended_data[0];
    dstr = (float *)s->output->extended_data[1];
    dstc = (float *)s->output->extended_data[2];
    dstlfe = (float *)s->output->extended_data[3];

    get_lfe(s->output_lfe, n, s->lowcut, s->highcut, &lfe_mag, &mag_total, s->lfe_mode);

    c_mag = powf(1.f - fabsf(x),   s->fc_x) * powf((y + 1.f) * .5f, s->fc_y) * mag_total;
    l_mag = powf(.5f * ( x + 1.f), s->fl_x) * powf((y + 1.f) * .5f, s->fl_y) * mag_total;
    r_mag = powf(.5f * (-x + 1.f), s->fr_x) * powf((y + 1.f) * .5f, s->fr_y) * mag_total;

    dstl[2 * n    ] = l_mag * cosf(l_phase);
    dstl[2 * n + 1] = l_mag * sinf(l_phase);

    dstr[2 * n    ] = r_mag * cosf(r_phase);
    dstr[2 * n + 1] = r_mag * sinf(r_phase);

    dstc[2 * n    ] = c_mag * cosf(c_phase);
    dstc[2 * n + 1] = c_mag * sinf(c_phase);

    dstlfe[2 * n    ] = lfe_mag * cosf(c_phase);
    dstlfe[2 * n + 1] = lfe_mag * sinf(c_phase);
}

static void upmix_3_1_surround(AVFilterContext *ctx,
                               float l_phase,
                               float r_phase,
                               float c_phase,
                               float c_mag,
                               float mag_total,
                               float x, float y,
                               int n)
{
    AudioSurroundContext *s = ctx->priv;
    float lfe_mag, l_mag, r_mag, *dstc, *dstl, *dstr, *dstlfe;

    dstl = (float *)s->output->extended_data[0];
    dstr = (float *)s->output->extended_data[1];
    dstc = (float *)s->output->extended_data[2];
    dstlfe = (float *)s->output->extended_data[3];

    get_lfe(s->output_lfe, n, s->lowcut, s->highcut, &lfe_mag, &c_mag, s->lfe_mode);

    l_mag = powf(.5f * ( x + 1.f), s->fl_x) * powf((y + 1.f) * .5f, s->fl_y) * mag_total;
    r_mag = powf(.5f * (-x + 1.f), s->fr_x) * powf((y + 1.f) * .5f, s->fr_y) * mag_total;

    dstl[2 * n    ] = l_mag * cosf(l_phase);
    dstl[2 * n + 1] = l_mag * sinf(l_phase);

    dstr[2 * n    ] = r_mag * cosf(r_phase);
    dstr[2 * n + 1] = r_mag * sinf(r_phase);

    dstc[2 * n    ] = c_mag * cosf(c_phase);
    dstc[2 * n + 1] = c_mag * sinf(c_phase);

    dstlfe[2 * n    ] = lfe_mag * cosf(c_phase);
    dstlfe[2 * n + 1] = lfe_mag * sinf(c_phase);
}

static void upmix_4_0(AVFilterContext *ctx,
                      float l_phase,
                      float r_phase,
                      float c_phase,
                      float mag_total,
                      float x, float y,
                      int n)
{
    AudioSurroundContext *s = ctx->priv;
    float b_mag, l_mag, r_mag, c_mag, *dstc, *dstl, *dstr, *dstb;

    dstl = (float *)s->output->extended_data[0];
    dstr = (float *)s->output->extended_data[1];
    dstc = (float *)s->output->extended_data[2];
    dstb = (float *)s->output->extended_data[3];

    c_mag = powf(1.f - fabsf(x),   s->fc_x) * powf((y + 1.f) * .5f, s->fc_y) * mag_total;
    b_mag = powf(1.f - fabsf(x),   s->bc_x) * powf((1.f - y) * .5f, s->bc_y) * mag_total;
    l_mag = powf(.5f * ( x + 1.f), s->fl_x) * powf((y + 1.f) * .5f, s->fl_y) * mag_total;
    r_mag = powf(.5f * (-x + 1.f), s->fr_x) * powf((y + 1.f) * .5f, s->fr_y) * mag_total;

    dstl[2 * n    ] = l_mag * cosf(l_phase);
    dstl[2 * n + 1] = l_mag * sinf(l_phase);

    dstr[2 * n    ] = r_mag * cosf(r_phase);
    dstr[2 * n + 1] = r_mag * sinf(r_phase);

    dstc[2 * n    ] = c_mag * cosf(c_phase);
    dstc[2 * n + 1] = c_mag * sinf(c_phase);

    dstb[2 * n    ] = b_mag * cosf(c_phase);
    dstb[2 * n + 1] = b_mag * sinf(c_phase);
}

static void upmix_4_1(AVFilterContext *ctx,
                      float l_phase,
                      float r_phase,
                      float c_phase,
                      float mag_total,
                      float x, float y,
                      int n)
{
    AudioSurroundContext *s = ctx->priv;
    float lfe_mag, b_mag, l_mag, r_mag, c_mag, *dstc, *dstl, *dstr, *dstb, *dstlfe;

    dstl = (float *)s->output->extended_data[0];
    dstr = (float *)s->output->extended_data[1];
    dstc = (float *)s->output->extended_data[2];
    dstlfe = (float *)s->output->extended_data[3];
    dstb = (float *)s->output->extended_data[4];

    get_lfe(s->output_lfe, n, s->lowcut, s->highcut, &lfe_mag, &mag_total, s->lfe_mode);

    dstlfe[2 * n    ] = lfe_mag * cosf(c_phase);
    dstlfe[2 * n + 1] = lfe_mag * sinf(c_phase);

    c_mag = powf(1.f - fabsf(x),   s->fc_x) * powf((y + 1.f) * .5f, s->fc_y) * mag_total;
    b_mag = powf(1.f - fabsf(x),   s->bc_x) * powf((1.f - y) * .5f, s->bc_y) * mag_total;
    l_mag = powf(.5f * ( x + 1.f), s->fl_x) * powf((y + 1.f) * .5f, s->fl_y) * mag_total;
    r_mag = powf(.5f * (-x + 1.f), s->fr_x) * powf((y + 1.f) * .5f, s->fr_y) * mag_total;

    dstl[2 * n    ] = l_mag * cosf(l_phase);
    dstl[2 * n + 1] = l_mag * sinf(l_phase);

    dstr[2 * n    ] = r_mag * cosf(r_phase);
    dstr[2 * n + 1] = r_mag * sinf(r_phase);

    dstc[2 * n    ] = c_mag * cosf(c_phase);
    dstc[2 * n + 1] = c_mag * sinf(c_phase);

    dstb[2 * n    ] = b_mag * cosf(c_phase);
    dstb[2 * n + 1] = b_mag * sinf(c_phase);
}

static void upmix_5_0_back(AVFilterContext *ctx,
                           float l_phase,
                           float r_phase,
                           float c_phase,
                           float mag_total,
                           float x, float y,
                           int n)
{
    AudioSurroundContext *s = ctx->priv;
    float l_mag, r_mag, ls_mag, rs_mag, c_mag, *dstc, *dstl, *dstr, *dstls, *dstrs;

    dstl  = (float *)s->output->extended_data[0];
    dstr  = (float *)s->output->extended_data[1];
    dstc  = (float *)s->output->extended_data[2];
    dstls = (float *)s->output->extended_data[3];
    dstrs = (float *)s->output->extended_data[4];

    c_mag  = powf(1.f - fabsf(x),   s->fc_x) * powf((y + 1.f) * .5f, s->fc_y) * mag_total;
    l_mag  = powf(.5f * ( x + 1.f), s->fl_x) * powf((y + 1.f) * .5f, s->fl_y) * mag_total;
    r_mag  = powf(.5f * (-x + 1.f), s->fr_x) * powf((y + 1.f) * .5f, s->fr_y) * mag_total;
    ls_mag = powf(.5f * ( x + 1.f), s->bl_x) * powf(1.f - ((y + 1.f) * .5f), s->bl_y) * mag_total;
    rs_mag = powf(.5f * (-x + 1.f), s->br_x) * powf(1.f - ((y + 1.f) * .5f), s->br_y) * mag_total;

    dstl[2 * n    ] = l_mag * cosf(l_phase);
    dstl[2 * n + 1] = l_mag * sinf(l_phase);

    dstr[2 * n    ] = r_mag * cosf(r_phase);
    dstr[2 * n + 1] = r_mag * sinf(r_phase);

    dstc[2 * n    ] = c_mag * cosf(c_phase);
    dstc[2 * n + 1] = c_mag * sinf(c_phase);

    dstls[2 * n    ] = ls_mag * cosf(l_phase);
    dstls[2 * n + 1] = ls_mag * sinf(l_phase);

    dstrs[2 * n    ] = rs_mag * cosf(r_phase);
    dstrs[2 * n + 1] = rs_mag * sinf(r_phase);
}

static void upmix_5_1_back(AVFilterContext *ctx,
                           float l_phase,
                           float r_phase,
                           float c_phase,
                           float mag_total,
                           float x, float y,
                           int n)
{
    AudioSurroundContext *s = ctx->priv;
    float lfe_mag, l_mag, r_mag, ls_mag, rs_mag, c_mag, *dstc, *dstl, *dstr, *dstls, *dstrs, *dstlfe;

    dstl  = (float *)s->output->extended_data[0];
    dstr  = (float *)s->output->extended_data[1];
    dstc  = (float *)s->output->extended_data[2];
    dstlfe = (float *)s->output->extended_data[3];
    dstls = (float *)s->output->extended_data[4];
    dstrs = (float *)s->output->extended_data[5];

    get_lfe(s->output_lfe, n, s->lowcut, s->highcut, &lfe_mag, &mag_total, s->lfe_mode);
<<<<<<< HEAD

    c_mag  = powf(1.f - fabsf(x),   s->fc_x) * powf((y + 1.f) * .5f, s->fc_y) * mag_total;
=======

    c_mag  = powf(1.f - fabsf(x),   s->fc_x) * powf((y + 1.f) * .5f, s->fc_y) * mag_total;
    l_mag  = powf(.5f * ( x + 1.f), s->fl_x) * powf((y + 1.f) * .5f, s->fl_y) * mag_total;
    r_mag  = powf(.5f * (-x + 1.f), s->fr_x) * powf((y + 1.f) * .5f, s->fr_y) * mag_total;
    ls_mag = powf(.5f * ( x + 1.f), s->bl_x) * powf(1.f - ((y + 1.f) * .5f), s->bl_y) * mag_total;
    rs_mag = powf(.5f * (-x + 1.f), s->br_x) * powf(1.f - ((y + 1.f) * .5f), s->br_y) * mag_total;

    dstl[2 * n    ] = l_mag * cosf(l_phase);
    dstl[2 * n + 1] = l_mag * sinf(l_phase);

    dstr[2 * n    ] = r_mag * cosf(r_phase);
    dstr[2 * n + 1] = r_mag * sinf(r_phase);

    dstc[2 * n    ] = c_mag * cosf(c_phase);
    dstc[2 * n + 1] = c_mag * sinf(c_phase);

    dstlfe[2 * n    ] = lfe_mag * cosf(c_phase);
    dstlfe[2 * n + 1] = lfe_mag * sinf(c_phase);

    dstls[2 * n    ] = ls_mag * cosf(l_phase);
    dstls[2 * n + 1] = ls_mag * sinf(l_phase);

    dstrs[2 * n    ] = rs_mag * cosf(r_phase);
    dstrs[2 * n + 1] = rs_mag * sinf(r_phase);
}

static void upmix_6_0(AVFilterContext *ctx,
                      float l_phase,
                      float r_phase,
                      float c_phase,
                      float mag_total,
                      float x, float y,
                      int n)
{
    AudioSurroundContext *s = ctx->priv;
    float l_mag, r_mag, ls_mag, rs_mag, c_mag, b_mag, *dstc, *dstb, *dstl, *dstr, *dstls, *dstrs;

    dstl  = (float *)s->output->extended_data[0];
    dstr  = (float *)s->output->extended_data[1];
    dstc  = (float *)s->output->extended_data[2];
    dstb  = (float *)s->output->extended_data[3];
    dstls = (float *)s->output->extended_data[4];
    dstrs = (float *)s->output->extended_data[5];

    c_mag  = powf(1.f - fabsf(x),   s->fc_x) * powf((y + 1.f) * .5f, s->fc_y) * mag_total;
    b_mag  = powf(1.f - fabsf(x),   s->bc_x) * powf((1.f - y) * .5f, s->bc_y) * mag_total;
    l_mag  = powf(.5f * ( x + 1.f), s->fl_x) * powf((y + 1.f) * .5f, s->fl_y) * mag_total;
    r_mag  = powf(.5f * (-x + 1.f), s->fr_x) * powf((y + 1.f) * .5f, s->fr_y) * mag_total;
    ls_mag = powf(.5f * ( x + 1.f), s->bl_x) * powf(1.f - ((y + 1.f) * .5f), s->bl_y) * mag_total;
    rs_mag = powf(.5f * (-x + 1.f), s->br_x) * powf(1.f - ((y + 1.f) * .5f), s->br_y) * mag_total;

    dstl[2 * n    ] = l_mag * cosf(l_phase);
    dstl[2 * n + 1] = l_mag * sinf(l_phase);

    dstr[2 * n    ] = r_mag * cosf(r_phase);
    dstr[2 * n + 1] = r_mag * sinf(r_phase);

    dstc[2 * n    ] = c_mag * cosf(c_phase);
    dstc[2 * n + 1] = c_mag * sinf(c_phase);

    dstls[2 * n    ] = ls_mag * cosf(l_phase);
    dstls[2 * n + 1] = ls_mag * sinf(l_phase);

    dstrs[2 * n    ] = rs_mag * cosf(r_phase);
    dstrs[2 * n + 1] = rs_mag * sinf(r_phase);

    dstb[2 * n    ] = b_mag * cosf(c_phase);
    dstb[2 * n + 1] = b_mag * sinf(c_phase);
}

static void upmix_6_1(AVFilterContext *ctx,
                      float l_phase,
                      float r_phase,
                      float c_phase,
                      float mag_total,
                      float x, float y,
                      int n)
{
    AudioSurroundContext *s = ctx->priv;
    float lfe_mag, l_mag, r_mag, ls_mag, rs_mag, c_mag, b_mag, *dstc, *dstb, *dstl, *dstr, *dstls, *dstrs, *dstlfe;

    dstl  = (float *)s->output->extended_data[0];
    dstr  = (float *)s->output->extended_data[1];
    dstc  = (float *)s->output->extended_data[2];
    dstlfe = (float *)s->output->extended_data[3];
    dstb  = (float *)s->output->extended_data[4];
    dstls = (float *)s->output->extended_data[5];
    dstrs = (float *)s->output->extended_data[6];

    get_lfe(s->output_lfe, n, s->lowcut, s->highcut, &lfe_mag, &mag_total, s->lfe_mode);

    c_mag  = powf(1.f - fabsf(x),   s->fc_x) * powf((y + 1.f) * .5f, s->fc_y) * mag_total;
    b_mag  = powf(1.f - fabsf(x),   s->bc_x) * powf((1.f - y) * .5f, s->bc_y) * mag_total;
>>>>>>> bf85c589
    l_mag  = powf(.5f * ( x + 1.f), s->fl_x) * powf((y + 1.f) * .5f, s->fl_y) * mag_total;
    r_mag  = powf(.5f * (-x + 1.f), s->fr_x) * powf((y + 1.f) * .5f, s->fr_y) * mag_total;
    ls_mag = powf(.5f * ( x + 1.f), s->bl_x) * powf(1.f - ((y + 1.f) * .5f), s->bl_y) * mag_total;
    rs_mag = powf(.5f * (-x + 1.f), s->br_x) * powf(1.f - ((y + 1.f) * .5f), s->br_y) * mag_total;

    dstl[2 * n    ] = l_mag * cosf(l_phase);
    dstl[2 * n + 1] = l_mag * sinf(l_phase);

    dstr[2 * n    ] = r_mag * cosf(r_phase);
    dstr[2 * n + 1] = r_mag * sinf(r_phase);

    dstc[2 * n    ] = c_mag * cosf(c_phase);
    dstc[2 * n + 1] = c_mag * sinf(c_phase);

    dstlfe[2 * n    ] = lfe_mag * cosf(c_phase);
    dstlfe[2 * n + 1] = lfe_mag * sinf(c_phase);

    dstls[2 * n    ] = ls_mag * cosf(l_phase);
    dstls[2 * n + 1] = ls_mag * sinf(l_phase);

    dstrs[2 * n    ] = rs_mag * cosf(r_phase);
    dstrs[2 * n + 1] = rs_mag * sinf(r_phase);

    dstb[2 * n    ] = b_mag * cosf(c_phase);
    dstb[2 * n + 1] = b_mag * sinf(c_phase);
}

static void upmix_5_1_back_surround(AVFilterContext *ctx,
                                    float l_phase,
                                    float r_phase,
                                    float c_phase,
                                    float c_mag,
                                    float mag_total,
                                    float x, float y,
                                    int n)
{
    AudioSurroundContext *s = ctx->priv;
    float lfe_mag, l_mag, r_mag, *dstc, *dstl, *dstr, *dstlfe;
    float ls_mag, rs_mag, *dstls, *dstrs;

    dstl = (float *)s->output->extended_data[0];
    dstr = (float *)s->output->extended_data[1];
    dstc = (float *)s->output->extended_data[2];
    dstlfe = (float *)s->output->extended_data[3];
    dstls = (float *)s->output->extended_data[4];
    dstrs = (float *)s->output->extended_data[5];

    get_lfe(s->output_lfe, n, s->lowcut, s->highcut, &lfe_mag, &c_mag, s->lfe_mode);

    l_mag = powf(.5f * ( x + 1.f),  s->fl_x) * powf((y + 1.f) * .5f, s->fl_y) * mag_total;
    r_mag = powf(.5f * (-x + 1.f),  s->fr_x) * powf((y + 1.f) * .5f, s->fr_y) * mag_total;
    ls_mag = powf(.5f * ( x + 1.f), s->bl_x) * powf(1.f - ((y + 1.f) * .5f), s->bl_y) * mag_total;
    rs_mag = powf(.5f * (-x + 1.f), s->br_x) * powf(1.f - ((y + 1.f) * .5f), s->br_y) * mag_total;

    dstl[2 * n    ] = l_mag * cosf(l_phase);
    dstl[2 * n + 1] = l_mag * sinf(l_phase);

    dstr[2 * n    ] = r_mag * cosf(r_phase);
    dstr[2 * n + 1] = r_mag * sinf(r_phase);

    dstc[2 * n    ] = c_mag * cosf(c_phase);
    dstc[2 * n + 1] = c_mag * sinf(c_phase);

    dstlfe[2 * n    ] = lfe_mag * cosf(c_phase);
    dstlfe[2 * n + 1] = lfe_mag * sinf(c_phase);

    dstls[2 * n    ] = ls_mag * cosf(l_phase);
    dstls[2 * n + 1] = ls_mag * sinf(l_phase);

    dstrs[2 * n    ] = rs_mag * cosf(r_phase);
    dstrs[2 * n + 1] = rs_mag * sinf(r_phase);
}

static void upmix_5_1_back_2_1(AVFilterContext *ctx,
                               float l_phase,
                               float r_phase,
                               float c_phase,
                               float mag_total,
                               float lfe_re,
                               float lfe_im,
                               float x, float y,
                               int n)
{
    AudioSurroundContext *s = ctx->priv;
    float c_mag, l_mag, r_mag, *dstc, *dstl, *dstr, *dstlfe;
    float ls_mag, rs_mag, *dstls, *dstrs;

    dstl = (float *)s->output->extended_data[0];
    dstr = (float *)s->output->extended_data[1];
    dstc = (float *)s->output->extended_data[2];
    dstlfe = (float *)s->output->extended_data[3];
    dstls = (float *)s->output->extended_data[4];
    dstrs = (float *)s->output->extended_data[5];

    c_mag  = powf(1.f - fabsf(x),   s->fc_x) * powf((y + 1.f) * .5f, s->fc_y) * mag_total;
    l_mag  = powf(.5f * ( x + 1.f), s->fl_x) * powf((y + 1.f) * .5f, s->fl_y) * mag_total;
    r_mag  = powf(.5f * (-x + 1.f), s->fr_x) * powf((y + 1.f) * .5f, s->fr_y) * mag_total;
    ls_mag = powf(.5f * ( x + 1.f), s->bl_x) * powf(1.f - ((y + 1.f) * .5f), s->bl_y) * mag_total;
    rs_mag = powf(.5f * (-x + 1.f), s->br_x) * powf(1.f - ((y + 1.f) * .5f), s->br_y) * mag_total;

    dstl[2 * n    ] = l_mag * cosf(l_phase);
    dstl[2 * n + 1] = l_mag * sinf(l_phase);

    dstr[2 * n    ] = r_mag * cosf(r_phase);
    dstr[2 * n + 1] = r_mag * sinf(r_phase);

    dstc[2 * n    ] = c_mag * cosf(c_phase);
    dstc[2 * n + 1] = c_mag * sinf(c_phase);

    dstlfe[2 * n    ] = lfe_re;
    dstlfe[2 * n + 1] = lfe_im;

    dstls[2 * n    ] = ls_mag * cosf(l_phase);
    dstls[2 * n + 1] = ls_mag * sinf(l_phase);

    dstrs[2 * n    ] = rs_mag * cosf(r_phase);
    dstrs[2 * n + 1] = rs_mag * sinf(r_phase);
}

static void upmix_7_0(AVFilterContext *ctx,
                      float l_phase,
                      float r_phase,
                      float c_phase,
                      float mag_total,
                      float x, float y,
                      int n)
{
    float l_mag, r_mag, ls_mag, rs_mag, c_mag, lb_mag, rb_mag;
    float *dstc, *dstl, *dstr, *dstls, *dstrs, *dstlb, *dstrb;
    AudioSurroundContext *s = ctx->priv;

    dstl  = (float *)s->output->extended_data[0];
    dstr  = (float *)s->output->extended_data[1];
    dstc  = (float *)s->output->extended_data[2];
    dstlb = (float *)s->output->extended_data[3];
    dstrb = (float *)s->output->extended_data[4];
    dstls = (float *)s->output->extended_data[5];
    dstrs = (float *)s->output->extended_data[6];

    c_mag  = powf(1.f - fabsf(x),   s->fc_x) * powf((y + 1.f) * .5f, s->fc_y) * mag_total;
    l_mag  = powf(.5f * ( x + 1.f), s->fl_x) * powf((y + 1.f) * .5f, s->fl_y) * mag_total;
    r_mag  = powf(.5f * (-x + 1.f), s->fr_x) * powf((y + 1.f) * .5f, s->fr_y) * mag_total;
    lb_mag = powf(.5f * ( x + 1.f), s->bl_x) * powf(1.f - ((y + 1.f) * .5f), s->bl_y) * mag_total;
    rb_mag = powf(.5f * (-x + 1.f), s->br_x) * powf(1.f - ((y + 1.f) * .5f), s->br_y) * mag_total;
    ls_mag = powf(.5f * ( x + 1.f), s->sl_x) * powf(1.f - fabsf(y), s->sl_y) * mag_total;
    rs_mag = powf(.5f * (-x + 1.f), s->sr_x) * powf(1.f - fabsf(y), s->sr_y) * mag_total;

    dstl[2 * n    ] = l_mag * cosf(l_phase);
    dstl[2 * n + 1] = l_mag * sinf(l_phase);

    dstr[2 * n    ] = r_mag * cosf(r_phase);
    dstr[2 * n + 1] = r_mag * sinf(r_phase);

    dstc[2 * n    ] = c_mag * cosf(c_phase);
    dstc[2 * n + 1] = c_mag * sinf(c_phase);

    dstlb[2 * n    ] = lb_mag * cosf(l_phase);
    dstlb[2 * n + 1] = lb_mag * sinf(l_phase);

    dstrb[2 * n    ] = rb_mag * cosf(r_phase);
    dstrb[2 * n + 1] = rb_mag * sinf(r_phase);

    dstls[2 * n    ] = ls_mag * cosf(l_phase);
    dstls[2 * n + 1] = ls_mag * sinf(l_phase);

    dstrs[2 * n    ] = rs_mag * cosf(r_phase);
    dstrs[2 * n + 1] = rs_mag * sinf(r_phase);
}

static void upmix_7_1(AVFilterContext *ctx,
                      float l_phase,
                      float r_phase,
                      float c_phase,
                      float mag_total,
                      float x, float y,
                      int n)
{
    float lfe_mag, l_mag, r_mag, ls_mag, rs_mag, c_mag, lb_mag, rb_mag;
    float *dstc, *dstl, *dstr, *dstls, *dstrs, *dstlb, *dstrb, *dstlfe;
    AudioSurroundContext *s = ctx->priv;

    dstl  = (float *)s->output->extended_data[0];
    dstr  = (float *)s->output->extended_data[1];
    dstc  = (float *)s->output->extended_data[2];
    dstlfe = (float *)s->output->extended_data[3];
    dstlb = (float *)s->output->extended_data[4];
    dstrb = (float *)s->output->extended_data[5];
    dstls = (float *)s->output->extended_data[6];
    dstrs = (float *)s->output->extended_data[7];

    get_lfe(s->output_lfe, n, s->lowcut, s->highcut, &lfe_mag, &mag_total, s->lfe_mode);

    c_mag  = powf(1.f - fabsf(x), s->fc_x)   * powf((y + 1.f) * .5f, s->fc_y) * mag_total;
    l_mag  = powf(.5f * ( x + 1.f), s->fl_x) * powf((y + 1.f) * .5f, s->fl_y) * mag_total;
    r_mag  = powf(.5f * (-x + 1.f), s->fr_x) * powf((y + 1.f) * .5f, s->fr_y) * mag_total;
    lb_mag = powf(.5f * ( x + 1.f), s->bl_x) * powf(1.f - ((y + 1.f) * .5f), s->bl_y) * mag_total;
    rb_mag = powf(.5f * (-x + 1.f), s->br_x) * powf(1.f - ((y + 1.f) * .5f), s->br_y) * mag_total;
    ls_mag = powf(.5f * ( x + 1.f), s->sl_x) * powf(1.f - fabsf(y), s->sl_y) * mag_total;
    rs_mag = powf(.5f * (-x + 1.f), s->sr_x) * powf(1.f - fabsf(y), s->sr_y) * mag_total;

    dstl[2 * n    ] = l_mag * cosf(l_phase);
    dstl[2 * n + 1] = l_mag * sinf(l_phase);

    dstr[2 * n    ] = r_mag * cosf(r_phase);
    dstr[2 * n + 1] = r_mag * sinf(r_phase);

    dstc[2 * n    ] = c_mag * cosf(c_phase);
    dstc[2 * n + 1] = c_mag * sinf(c_phase);

    dstlfe[2 * n    ] = lfe_mag * cosf(c_phase);
    dstlfe[2 * n + 1] = lfe_mag * sinf(c_phase);

    dstlb[2 * n    ] = lb_mag * cosf(l_phase);
    dstlb[2 * n + 1] = lb_mag * sinf(l_phase);

    dstrb[2 * n    ] = rb_mag * cosf(r_phase);
    dstrb[2 * n + 1] = rb_mag * sinf(r_phase);

    dstls[2 * n    ] = ls_mag * cosf(l_phase);
    dstls[2 * n + 1] = ls_mag * sinf(l_phase);

    dstrs[2 * n    ] = rs_mag * cosf(r_phase);
    dstrs[2 * n + 1] = rs_mag * sinf(r_phase);
}

static void upmix_7_1_5_0_side(AVFilterContext *ctx,
                               float c_re, float c_im,
                               float mag_totall, float mag_totalr,
                               float fl_phase, float fr_phase,
                               float bl_phase, float br_phase,
                               float sl_phase, float sr_phase,
                               float xl, float yl,
                               float xr, float yr,
                               int n)
{
    float fl_mag, fr_mag, ls_mag, rs_mag, lb_mag, rb_mag;
    float *dstc, *dstl, *dstr, *dstls, *dstrs, *dstlb, *dstrb, *dstlfe;
    float lfe_mag, c_phase, mag_total = (mag_totall + mag_totalr) * 0.5;
    AudioSurroundContext *s = ctx->priv;

    dstl  = (float *)s->output->extended_data[0];
    dstr  = (float *)s->output->extended_data[1];
    dstc  = (float *)s->output->extended_data[2];
    dstlfe = (float *)s->output->extended_data[3];
    dstlb = (float *)s->output->extended_data[4];
    dstrb = (float *)s->output->extended_data[5];
    dstls = (float *)s->output->extended_data[6];
    dstrs = (float *)s->output->extended_data[7];

    c_phase = atan2f(c_im, c_re);

    get_lfe(s->output_lfe, n, s->lowcut, s->highcut, &lfe_mag, &mag_total, s->lfe_mode);

    fl_mag = powf(.5f * (xl + 1.f), s->fl_x) * powf((yl + 1.f) * .5f, s->fl_y) * mag_totall;
    fr_mag = powf(.5f * (xr + 1.f), s->fr_x) * powf((yr + 1.f) * .5f, s->fr_y) * mag_totalr;
    lb_mag = powf(.5f * (-xl + 1.f), s->bl_x) * powf((yl + 1.f) * .5f, s->bl_y) * mag_totall;
    rb_mag = powf(.5f * (-xr + 1.f), s->br_x) * powf((yr + 1.f) * .5f, s->br_y) * mag_totalr;
    ls_mag = powf(1.f - fabsf(xl), s->sl_x) * powf((yl + 1.f) * .5f, s->sl_y) * mag_totall;
    rs_mag = powf(1.f - fabsf(xr), s->sr_x) * powf((yr + 1.f) * .5f, s->sr_y) * mag_totalr;

    dstl[2 * n    ] = fl_mag * cosf(fl_phase);
    dstl[2 * n + 1] = fl_mag * sinf(fl_phase);

    dstr[2 * n    ] = fr_mag * cosf(fr_phase);
    dstr[2 * n + 1] = fr_mag * sinf(fr_phase);

    dstc[2 * n    ] = c_re;
    dstc[2 * n + 1] = c_im;

    dstlfe[2 * n    ] = lfe_mag * cosf(c_phase);
    dstlfe[2 * n + 1] = lfe_mag * sinf(c_phase);

    dstlb[2 * n    ] = lb_mag * cosf(bl_phase);
    dstlb[2 * n + 1] = lb_mag * sinf(bl_phase);

    dstrb[2 * n    ] = rb_mag * cosf(br_phase);
    dstrb[2 * n + 1] = rb_mag * sinf(br_phase);

    dstls[2 * n    ] = ls_mag * cosf(sl_phase);
    dstls[2 * n + 1] = ls_mag * sinf(sl_phase);

    dstrs[2 * n    ] = rs_mag * cosf(sr_phase);
    dstrs[2 * n + 1] = rs_mag * sinf(sr_phase);
}

static void upmix_7_1_5_1(AVFilterContext *ctx,
                          float c_re, float c_im,
                          float lfe_re, float lfe_im,
                          float mag_totall, float mag_totalr,
                          float fl_phase, float fr_phase,
                          float bl_phase, float br_phase,
                          float sl_phase, float sr_phase,
                          float xl, float yl,
                          float xr, float yr,
                          int n)
{
    float fl_mag, fr_mag, ls_mag, rs_mag, lb_mag, rb_mag;
    float *dstc, *dstl, *dstr, *dstls, *dstrs, *dstlb, *dstrb, *dstlfe;
    AudioSurroundContext *s = ctx->priv;

    dstl  = (float *)s->output->extended_data[0];
    dstr  = (float *)s->output->extended_data[1];
    dstc  = (float *)s->output->extended_data[2];
    dstlfe = (float *)s->output->extended_data[3];
    dstlb = (float *)s->output->extended_data[4];
    dstrb = (float *)s->output->extended_data[5];
    dstls = (float *)s->output->extended_data[6];
    dstrs = (float *)s->output->extended_data[7];

    fl_mag = powf(.5f * (xl + 1.f), s->fl_x) * powf((yl + 1.f) * .5f, s->fl_y) * mag_totall;
    fr_mag = powf(.5f * (xr + 1.f), s->fr_x) * powf((yr + 1.f) * .5f, s->fr_y) * mag_totalr;
    lb_mag = powf(.5f * (-xl + 1.f), s->bl_x) * powf((yl + 1.f) * .5f, s->bl_y) * mag_totall;
    rb_mag = powf(.5f * (-xr + 1.f), s->br_x) * powf((yr + 1.f) * .5f, s->br_y) * mag_totalr;
    ls_mag = powf(1.f - fabsf(xl), s->sl_x) * powf((yl + 1.f) * .5f, s->sl_y) * mag_totall;
<<<<<<< HEAD
    rs_mag = powf(1.f - fabsf(xr), s->sl_x) * powf((yr + 1.f) * .5f, s->sr_y) * mag_totalr;
=======
    rs_mag = powf(1.f - fabsf(xr), s->sr_x) * powf((yr + 1.f) * .5f, s->sr_y) * mag_totalr;
>>>>>>> bf85c589

    dstl[2 * n    ] = fl_mag * cosf(fl_phase);
    dstl[2 * n + 1] = fl_mag * sinf(fl_phase);

    dstr[2 * n    ] = fr_mag * cosf(fr_phase);
    dstr[2 * n + 1] = fr_mag * sinf(fr_phase);

    dstc[2 * n    ] = c_re;
    dstc[2 * n + 1] = c_im;

    dstlfe[2 * n    ] = lfe_re;
    dstlfe[2 * n + 1] = lfe_im;

    dstlb[2 * n    ] = lb_mag * cosf(bl_phase);
    dstlb[2 * n + 1] = lb_mag * sinf(bl_phase);

    dstrb[2 * n    ] = rb_mag * cosf(br_phase);
    dstrb[2 * n + 1] = rb_mag * sinf(br_phase);

    dstls[2 * n    ] = ls_mag * cosf(sl_phase);
    dstls[2 * n + 1] = ls_mag * sinf(sl_phase);

    dstrs[2 * n    ] = rs_mag * cosf(sr_phase);
    dstrs[2 * n + 1] = rs_mag * sinf(sr_phase);
}

static void filter_stereo(AVFilterContext *ctx)
{
    AudioSurroundContext *s = ctx->priv;
    float *srcl, *srcr;
    int n;

    srcl = (float *)s->input->extended_data[0];
    srcr = (float *)s->input->extended_data[1];

    for (n = 0; n < s->buf_size; n++) {
        float l_re = srcl[2 * n], r_re = srcr[2 * n];
        float l_im = srcl[2 * n + 1], r_im = srcr[2 * n + 1];
        float c_phase = atan2f(l_im + r_im, l_re + r_re);
        float l_mag = hypotf(l_re, l_im);
        float r_mag = hypotf(r_re, r_im);
        float l_phase = atan2f(l_im, l_re);
        float r_phase = atan2f(r_im, r_re);
        float phase_dif = fabsf(l_phase - r_phase);
        float mag_sum = l_mag + r_mag;
<<<<<<< HEAD
        float mag_dif = mag_sum < 0.000001 ? 0.f : (l_mag - r_mag) / mag_sum;
=======
        float mag_dif = mag_sum < 0.000001 ? FFDIFFSIGN(l_mag, r_mag) : (l_mag - r_mag) / mag_sum;
>>>>>>> bf85c589
        float mag_total = hypotf(l_mag, r_mag);
        float x, y;

        if (phase_dif > M_PI)
            phase_dif = 2 * M_PI - phase_dif;

        stereo_position(mag_dif, phase_dif, &x, &y);
        stereo_transform(&x, &y, s->angle);

        s->upmix_stereo(ctx, l_phase, r_phase, c_phase, mag_total, x, y, n);
    }
}

static void filter_surround(AVFilterContext *ctx)
{
    AudioSurroundContext *s = ctx->priv;
    float *srcl, *srcr, *srcc;
    int n;

    srcl = (float *)s->input->extended_data[0];
    srcr = (float *)s->input->extended_data[1];
    srcc = (float *)s->input->extended_data[2];

    for (n = 0; n < s->buf_size; n++) {
        float l_re = srcl[2 * n], r_re = srcr[2 * n];
        float l_im = srcl[2 * n + 1], r_im = srcr[2 * n + 1];
        float c_re = srcc[2 * n], c_im = srcc[2 * n + 1];
        float c_mag = hypotf(c_re, c_im);
        float c_phase = atan2f(c_im, c_re);
        float l_mag = hypotf(l_re, l_im);
        float r_mag = hypotf(r_re, r_im);
        float l_phase = atan2f(l_im, l_re);
        float r_phase = atan2f(r_im, r_re);
        float phase_dif = fabsf(l_phase - r_phase);
        float mag_sum = l_mag + r_mag;
<<<<<<< HEAD
        float mag_dif = mag_sum < 0.000001 ? 0.f : (l_mag - r_mag) / mag_sum;
=======
        float mag_dif = mag_sum < 0.000001 ? FFDIFFSIGN(l_mag, r_mag) : (l_mag - r_mag) / mag_sum;
>>>>>>> bf85c589
        float mag_total = hypotf(l_mag, r_mag);
        float x, y;

        if (phase_dif > M_PI)
            phase_dif = 2 * M_PI - phase_dif;

        stereo_position(mag_dif, phase_dif, &x, &y);
        stereo_transform(&x, &y, s->angle);

        s->upmix_3_0(ctx, l_phase, r_phase, c_phase, c_mag, mag_total, x, y, n);
    }
}

static void filter_2_1(AVFilterContext *ctx)
{
    AudioSurroundContext *s = ctx->priv;
    float *srcl, *srcr, *srclfe;
    int n;

    srcl = (float *)s->input->extended_data[0];
    srcr = (float *)s->input->extended_data[1];
    srclfe = (float *)s->input->extended_data[2];

    for (n = 0; n < s->buf_size; n++) {
        float l_re = srcl[2 * n], r_re = srcr[2 * n];
        float l_im = srcl[2 * n + 1], r_im = srcr[2 * n + 1];
        float lfe_re = srclfe[2 * n], lfe_im = srclfe[2 * n + 1];
        float c_phase = atan2f(l_im + r_im, l_re + r_re);
        float l_mag = hypotf(l_re, l_im);
        float r_mag = hypotf(r_re, r_im);
        float l_phase = atan2f(l_im, l_re);
        float r_phase = atan2f(r_im, r_re);
        float phase_dif = fabsf(l_phase - r_phase);
        float mag_sum = l_mag + r_mag;
<<<<<<< HEAD
        float mag_dif = mag_sum < 0.000001 ? 0.f : (l_mag - r_mag) / mag_sum;
=======
        float mag_dif = mag_sum < 0.000001 ? FFDIFFSIGN(l_mag, r_mag) : (l_mag - r_mag) / mag_sum;
>>>>>>> bf85c589
        float mag_total = hypotf(l_mag, r_mag);
        float x, y;

        if (phase_dif > M_PI)
            phase_dif = 2 * M_PI - phase_dif;

        stereo_position(mag_dif, phase_dif, &x, &y);
        stereo_transform(&x, &y, s->angle);

        s->upmix_2_1(ctx, l_phase, r_phase, c_phase, mag_total, lfe_re, lfe_im, x, y, n);
    }
}

static void filter_5_0_side(AVFilterContext *ctx)
{
    AudioSurroundContext *s = ctx->priv;
    float *srcl, *srcr, *srcc, *srcsl, *srcsr;
    int n;

    srcl = (float *)s->input->extended_data[0];
    srcr = (float *)s->input->extended_data[1];
    srcc = (float *)s->input->extended_data[2];
    srcsl = (float *)s->input->extended_data[3];
    srcsr = (float *)s->input->extended_data[4];

    for (n = 0; n < s->buf_size; n++) {
        float fl_re = srcl[2 * n], fr_re = srcr[2 * n];
        float fl_im = srcl[2 * n + 1], fr_im = srcr[2 * n + 1];
        float c_re = srcc[2 * n], c_im = srcc[2 * n + 1];
        float sl_re = srcsl[2 * n], sl_im = srcsl[2 * n + 1];
        float sr_re = srcsr[2 * n], sr_im = srcsr[2 * n + 1];
        float fl_mag = hypotf(fl_re, fl_im);
        float fr_mag = hypotf(fr_re, fr_im);
        float fl_phase = atan2f(fl_im, fl_re);
        float fr_phase = atan2f(fr_im, fr_re);
        float sl_mag = hypotf(sl_re, sl_im);
        float sr_mag = hypotf(sr_re, sr_im);
        float sl_phase = atan2f(sl_im, sl_re);
        float sr_phase = atan2f(sr_im, sr_re);
        float phase_difl = fabsf(fl_phase - sl_phase);
        float phase_difr = fabsf(fr_phase - sr_phase);
        float magl_sum = fl_mag + sl_mag;
        float magr_sum = fr_mag + sr_mag;
<<<<<<< HEAD
        float mag_difl = magl_sum < 0.000001 ? 0.f : (fl_mag - sl_mag) / magl_sum;
        float mag_difr = magr_sum < 0.000001 ? 0.f : (fr_mag - sr_mag) / magr_sum;
=======
        float mag_difl = magl_sum < 0.000001 ? FFDIFFSIGN(fl_mag, sl_mag) : (fl_mag - sl_mag) / magl_sum;
        float mag_difr = magr_sum < 0.000001 ? FFDIFFSIGN(fr_mag, sr_mag) : (fr_mag - sr_mag) / magr_sum;
>>>>>>> bf85c589
        float mag_totall = hypotf(fl_mag, sl_mag);
        float mag_totalr = hypotf(fr_mag, sr_mag);
        float bl_phase = atan2f(fl_im + sl_im, fl_re + sl_re);
        float br_phase = atan2f(fr_im + sr_im, fr_re + sr_re);
        float xl, yl;
        float xr, yr;

        if (phase_difl > M_PI)
            phase_difl = 2 * M_PI - phase_difl;

        if (phase_difr > M_PI)
            phase_difr = 2 * M_PI - phase_difr;

        stereo_position(mag_difl, phase_difl, &xl, &yl);
        stereo_position(mag_difr, phase_difr, &xr, &yr);

        s->upmix_5_0(ctx, c_re, c_im,
                     mag_totall, mag_totalr,
                     fl_phase, fr_phase,
                     bl_phase, br_phase,
                     sl_phase, sr_phase,
                     xl, yl, xr, yr, n);
    }
}

static void filter_5_1_side(AVFilterContext *ctx)
{
    AudioSurroundContext *s = ctx->priv;
    float *srcl, *srcr, *srcc, *srclfe, *srcsl, *srcsr;
    int n;

    srcl = (float *)s->input->extended_data[0];
    srcr = (float *)s->input->extended_data[1];
    srcc = (float *)s->input->extended_data[2];
    srclfe = (float *)s->input->extended_data[3];
    srcsl = (float *)s->input->extended_data[4];
    srcsr = (float *)s->input->extended_data[5];

    for (n = 0; n < s->buf_size; n++) {
        float fl_re = srcl[2 * n], fr_re = srcr[2 * n];
        float fl_im = srcl[2 * n + 1], fr_im = srcr[2 * n + 1];
        float c_re = srcc[2 * n], c_im = srcc[2 * n + 1];
        float lfe_re = srclfe[2 * n], lfe_im = srclfe[2 * n + 1];
        float sl_re = srcsl[2 * n], sl_im = srcsl[2 * n + 1];
        float sr_re = srcsr[2 * n], sr_im = srcsr[2 * n + 1];
        float fl_mag = hypotf(fl_re, fl_im);
        float fr_mag = hypotf(fr_re, fr_im);
        float fl_phase = atan2f(fl_im, fl_re);
        float fr_phase = atan2f(fr_im, fr_re);
        float sl_mag = hypotf(sl_re, sl_im);
        float sr_mag = hypotf(sr_re, sr_im);
        float sl_phase = atan2f(sl_im, sl_re);
        float sr_phase = atan2f(sr_im, sr_re);
        float phase_difl = fabsf(fl_phase - sl_phase);
        float phase_difr = fabsf(fr_phase - sr_phase);
        float magl_sum = fl_mag + sl_mag;
        float magr_sum = fr_mag + sr_mag;
<<<<<<< HEAD
        float mag_difl = magl_sum < 0.000001 ? 0.f : (fl_mag - sl_mag) / magl_sum;
        float mag_difr = magr_sum < 0.000001 ? 0.f : (fr_mag - sr_mag) / magr_sum;
=======
        float mag_difl = magl_sum < 0.000001 ? FFDIFFSIGN(fl_mag, sl_mag) : (fl_mag - sl_mag) / magl_sum;
        float mag_difr = magr_sum < 0.000001 ? FFDIFFSIGN(fr_mag, sr_mag) : (fr_mag - sr_mag) / magr_sum;
>>>>>>> bf85c589
        float mag_totall = hypotf(fl_mag, sl_mag);
        float mag_totalr = hypotf(fr_mag, sr_mag);
        float bl_phase = atan2f(fl_im + sl_im, fl_re + sl_re);
        float br_phase = atan2f(fr_im + sr_im, fr_re + sr_re);
        float xl, yl;
        float xr, yr;

        if (phase_difl > M_PI)
            phase_difl = 2 * M_PI - phase_difl;

        if (phase_difr > M_PI)
            phase_difr = 2 * M_PI - phase_difr;

        stereo_position(mag_difl, phase_difl, &xl, &yl);
        stereo_position(mag_difr, phase_difr, &xr, &yr);

        s->upmix_5_1(ctx, c_re, c_im, lfe_re, lfe_im,
                     mag_totall, mag_totalr,
                     fl_phase, fr_phase,
                     bl_phase, br_phase,
                     sl_phase, sr_phase,
                     xl, yl, xr, yr, n);
    }
}

static void filter_5_1_back(AVFilterContext *ctx)
{
    AudioSurroundContext *s = ctx->priv;
    float *srcl, *srcr, *srcc, *srclfe, *srcbl, *srcbr;
    int n;

    srcl = (float *)s->input->extended_data[0];
    srcr = (float *)s->input->extended_data[1];
    srcc = (float *)s->input->extended_data[2];
    srclfe = (float *)s->input->extended_data[3];
    srcbl = (float *)s->input->extended_data[4];
    srcbr = (float *)s->input->extended_data[5];

    for (n = 0; n < s->buf_size; n++) {
        float fl_re = srcl[2 * n], fr_re = srcr[2 * n];
        float fl_im = srcl[2 * n + 1], fr_im = srcr[2 * n + 1];
        float c_re = srcc[2 * n], c_im = srcc[2 * n + 1];
        float lfe_re = srclfe[2 * n], lfe_im = srclfe[2 * n + 1];
        float bl_re = srcbl[2 * n], bl_im = srcbl[2 * n + 1];
        float br_re = srcbr[2 * n], br_im = srcbr[2 * n + 1];
        float fl_mag = hypotf(fl_re, fl_im);
        float fr_mag = hypotf(fr_re, fr_im);
        float fl_phase = atan2f(fl_im, fl_re);
        float fr_phase = atan2f(fr_im, fr_re);
        float bl_mag = hypotf(bl_re, bl_im);
        float br_mag = hypotf(br_re, br_im);
        float bl_phase = atan2f(bl_im, bl_re);
        float br_phase = atan2f(br_im, br_re);
        float phase_difl = fabsf(fl_phase - bl_phase);
        float phase_difr = fabsf(fr_phase - br_phase);
        float magl_sum = fl_mag + bl_mag;
        float magr_sum = fr_mag + br_mag;
<<<<<<< HEAD
        float mag_difl = magl_sum < 0.000001 ? 0.f : (fl_mag - bl_mag) / magl_sum;
        float mag_difr = magr_sum < 0.000001 ? 0.f : (fr_mag - br_mag) / magr_sum;
=======
        float mag_difl = magl_sum < 0.000001 ? FFDIFFSIGN(fl_mag, bl_mag) : (fl_mag - bl_mag) / magl_sum;
        float mag_difr = magr_sum < 0.000001 ? FFDIFFSIGN(fr_mag, br_mag) : (fr_mag - br_mag) / magr_sum;
>>>>>>> bf85c589
        float mag_totall = hypotf(fl_mag, bl_mag);
        float mag_totalr = hypotf(fr_mag, br_mag);
        float sl_phase = atan2f(fl_im + bl_im, fl_re + bl_re);
        float sr_phase = atan2f(fr_im + br_im, fr_re + br_re);
        float xl, yl;
        float xr, yr;

        if (phase_difl > M_PI)
            phase_difl = 2 * M_PI - phase_difl;

        if (phase_difr > M_PI)
            phase_difr = 2 * M_PI - phase_difr;

        stereo_position(mag_difl, phase_difl, &xl, &yl);
        stereo_position(mag_difr, phase_difr, &xr, &yr);

        s->upmix_5_1(ctx, c_re, c_im, lfe_re, lfe_im,
                     mag_totall, mag_totalr,
                     fl_phase, fr_phase,
                     bl_phase, br_phase,
                     sl_phase, sr_phase,
                     xl, yl, xr, yr, n);
    }
}

static int init(AVFilterContext *ctx)
{
    AudioSurroundContext *s = ctx->priv;
    float overlap;
    int i;

    if (!(s->out_channel_layout = av_get_channel_layout(s->out_channel_layout_str))) {
        av_log(ctx, AV_LOG_ERROR, "Error parsing output channel layout '%s'.\n",
               s->out_channel_layout_str);
        return AVERROR(EINVAL);
    }

    if (!(s->in_channel_layout = av_get_channel_layout(s->in_channel_layout_str))) {
        av_log(ctx, AV_LOG_ERROR, "Error parsing input channel layout '%s'.\n",
               s->in_channel_layout_str);
        return AVERROR(EINVAL);
    }

    if (s->lowcutf >= s->highcutf) {
        av_log(ctx, AV_LOG_ERROR, "Low cut-off '%d' should be less than high cut-off '%d'.\n",
               s->lowcutf, s->highcutf);
        return AVERROR(EINVAL);
    }

    switch (s->in_channel_layout) {
    case AV_CH_LAYOUT_STEREO:
        s->filter = filter_stereo;
        switch (s->out_channel_layout) {
        case AV_CH_LAYOUT_MONO:
            s->upmix_stereo = upmix_1_0;
            break;
        case AV_CH_LAYOUT_STEREO:
            s->upmix_stereo = upmix_stereo;
            break;
        case AV_CH_LAYOUT_2POINT1:
            s->upmix_stereo = upmix_2_1;
            break;
        case AV_CH_LAYOUT_SURROUND:
            s->upmix_stereo = upmix_3_0;
            break;
        case AV_CH_LAYOUT_3POINT1:
            s->upmix_stereo = upmix_3_1;
            break;
        case AV_CH_LAYOUT_4POINT0:
            s->upmix_stereo = upmix_4_0;
            break;
        case AV_CH_LAYOUT_4POINT1:
            s->upmix_stereo = upmix_4_1;
            break;
        case AV_CH_LAYOUT_5POINT0_BACK:
            s->upmix_stereo = upmix_5_0_back;
            break;
        case AV_CH_LAYOUT_5POINT1_BACK:
            s->upmix_stereo = upmix_5_1_back;
            break;
        case AV_CH_LAYOUT_6POINT0:
            s->upmix_stereo = upmix_6_0;
            break;
        case AV_CH_LAYOUT_6POINT1:
            s->upmix_stereo = upmix_6_1;
            break;
        case AV_CH_LAYOUT_7POINT0:
            s->upmix_stereo = upmix_7_0;
            break;
        case AV_CH_LAYOUT_7POINT1:
            s->upmix_stereo = upmix_7_1;
            break;
        default:
            goto fail;
        }
        break;
    case AV_CH_LAYOUT_2POINT1:
        s->filter = filter_2_1;
        switch (s->out_channel_layout) {
        case AV_CH_LAYOUT_5POINT1_BACK:
            s->upmix_2_1 = upmix_5_1_back_2_1;
            break;
        default:
            goto fail;
        }
        break;
    case AV_CH_LAYOUT_SURROUND:
        s->filter = filter_surround;
        switch (s->out_channel_layout) {
        case AV_CH_LAYOUT_3POINT1:
            s->upmix_3_0 = upmix_3_1_surround;
            break;
        case AV_CH_LAYOUT_5POINT1_BACK:
            s->upmix_3_0 = upmix_5_1_back_surround;
            break;
        default:
            goto fail;
        }
        break;
    case AV_CH_LAYOUT_5POINT0:
        s->filter = filter_5_0_side;
        switch (s->out_channel_layout) {
        case AV_CH_LAYOUT_7POINT1:
            s->upmix_5_0 = upmix_7_1_5_0_side;
            break;
        default:
            goto fail;
        }
        break;
    case AV_CH_LAYOUT_5POINT1:
        s->filter = filter_5_1_side;
        switch (s->out_channel_layout) {
        case AV_CH_LAYOUT_7POINT1:
            s->upmix_5_1 = upmix_7_1_5_1;
            break;
        default:
            goto fail;
        }
        break;
    case AV_CH_LAYOUT_5POINT1_BACK:
        s->filter = filter_5_1_back;
        switch (s->out_channel_layout) {
        case AV_CH_LAYOUT_7POINT1:
            s->upmix_5_1 = upmix_7_1_5_1;
            break;
        default:
            goto fail;
        }
        break;
    default:
fail:
        av_log(ctx, AV_LOG_ERROR, "Unsupported upmix: '%s' -> '%s'.\n",
               s->in_channel_layout_str, s->out_channel_layout_str);
        return AVERROR(EINVAL);
    }

    s->buf_size = 1 << av_log2(s->win_size);
    s->pts = AV_NOPTS_VALUE;

    s->window_func_lut = av_calloc(s->buf_size, sizeof(*s->window_func_lut));
    if (!s->window_func_lut)
        return AVERROR(ENOMEM);

    generate_window_func(s->window_func_lut, s->buf_size, s->win_func, &overlap);
    if (s->overlap == 1)
        s->overlap = overlap;

    for (i = 0; i < s->buf_size; i++)
        s->window_func_lut[i] = sqrtf(s->window_func_lut[i] / s->buf_size);
    s->hop_size = s->buf_size * (1. - s->overlap);
    if (s->hop_size <= 0)
        return AVERROR(EINVAL);

    if (s->all_x >= 0.f)
        s->fc_x = s->fl_x = s->fr_x = s->bc_x = s->sl_x = s->sr_x = s->bl_x = s->br_x = s->all_x;
    if (s->all_y >= 0.f)
        s->fc_y = s->fl_y = s->fr_y = s->bc_y = s->sl_y = s->sr_y = s->bl_y = s->br_y = s->all_y;

    return 0;
}

static int fft_channel(AVFilterContext *ctx, void *arg, int ch, int nb_jobs)
{
    AudioSurroundContext *s = ctx->priv;
    const float level_in = s->input_levels[ch];
    float *dst;
    int n;

    memset(s->input->extended_data[ch] + s->buf_size * sizeof(float), 0, s->buf_size * sizeof(float));

    dst = (float *)s->input->extended_data[ch];
    for (n = 0; n < s->buf_size; n++) {
        dst[n] *= s->window_func_lut[n] * level_in;
    }

    av_rdft_calc(s->rdft[ch], (float *)s->input->extended_data[ch]);

    return 0;
}

static int ifft_channel(AVFilterContext *ctx, void *arg, int ch, int nb_jobs)
{
    AudioSurroundContext *s = ctx->priv;
    const float level_out = s->output_levels[ch];
    AVFrame *out = arg;
    float *dst, *ptr;
    int n;

    av_rdft_calc(s->irdft[ch], (float *)s->output->extended_data[ch]);

    dst = (float *)s->output->extended_data[ch];
    ptr = (float *)s->overlap_buffer->extended_data[ch];

    memmove(s->overlap_buffer->extended_data[ch],
            s->overlap_buffer->extended_data[ch] + s->hop_size * sizeof(float),
            s->buf_size * sizeof(float));
    memset(s->overlap_buffer->extended_data[ch] + s->buf_size * sizeof(float),
           0, s->hop_size * sizeof(float));

    for (n = 0; n < s->buf_size; n++) {
        ptr[n] += dst[n] * s->window_func_lut[n] * level_out;
    }

    ptr = (float *)s->overlap_buffer->extended_data[ch];
    dst = (float *)out->extended_data[ch];
    memcpy(dst, ptr, s->hop_size * sizeof(float));

    return 0;
}

static int filter_frame(AVFilterLink *inlink)
{
    AVFilterContext *ctx = inlink->dst;
    AVFilterLink *outlink = ctx->outputs[0];
    AudioSurroundContext *s = ctx->priv;
    AVFrame *out;
    int ret;

    ret = av_audio_fifo_peek(s->fifo, (void **)s->input->extended_data, s->buf_size);
    if (ret < 0)
        return ret;

    ctx->internal->execute(ctx, fft_channel, NULL, NULL, inlink->channels);

    s->filter(ctx);

    out = ff_get_audio_buffer(outlink, s->hop_size);
    if (!out)
        return AVERROR(ENOMEM);

    ctx->internal->execute(ctx, ifft_channel, out, NULL, outlink->channels);

    out->pts = s->pts;
    if (s->pts != AV_NOPTS_VALUE)
        s->pts += av_rescale_q(out->nb_samples, (AVRational){1, outlink->sample_rate}, outlink->time_base);
    av_audio_fifo_drain(s->fifo, FFMIN(av_audio_fifo_size(s->fifo), s->hop_size));

    return ff_filter_frame(outlink, out);
}

static int activate(AVFilterContext *ctx)
{
    AVFilterLink *inlink = ctx->inputs[0];
    AVFilterLink *outlink = ctx->outputs[0];
    AudioSurroundContext *s = ctx->priv;
    AVFrame *in = NULL;
    int ret = 0, status;
    int64_t pts;

    FF_FILTER_FORWARD_STATUS_BACK(outlink, inlink);

    if (!s->eof && av_audio_fifo_size(s->fifo) < s->buf_size) {
        ret = ff_inlink_consume_frame(inlink, &in);
        if (ret < 0)
            return ret;

        if (ret > 0) {
            ret = av_audio_fifo_write(s->fifo, (void **)in->extended_data,
                                      in->nb_samples);
            if (ret >= 0 && s->pts == AV_NOPTS_VALUE)
                s->pts = in->pts;

            av_frame_free(&in);
            if (ret < 0)
                return ret;
        }
    }

    if ((av_audio_fifo_size(s->fifo) >= s->buf_size) ||
        (av_audio_fifo_size(s->fifo) > 0 && s->eof)) {
        ret = filter_frame(inlink);
        if (av_audio_fifo_size(s->fifo) >= s->buf_size)
            ff_filter_set_ready(ctx, 100);
        return ret;
    }

    if (!s->eof && ff_inlink_acknowledge_status(inlink, &status, &pts)) {
        if (status == AVERROR_EOF) {
            s->eof = 1;
            if (av_audio_fifo_size(s->fifo) >= 0) {
                ff_filter_set_ready(ctx, 100);
                return 0;
            }
        }
    }

    if (s->eof && av_audio_fifo_size(s->fifo) <= 0) {
        ff_outlink_set_status(outlink, AVERROR_EOF, s->pts);
        return 0;
    }

    if (!s->eof)
        FF_FILTER_FORWARD_WANTED(outlink, inlink);

    return FFERROR_NOT_READY;
}

static av_cold void uninit(AVFilterContext *ctx)
{
    AudioSurroundContext *s = ctx->priv;
    int ch;

    av_frame_free(&s->input);
    av_frame_free(&s->output);
    av_frame_free(&s->overlap_buffer);

    for (ch = 0; ch < s->nb_in_channels; ch++) {
        av_rdft_end(s->rdft[ch]);
    }
    for (ch = 0; ch < s->nb_out_channels; ch++) {
        av_rdft_end(s->irdft[ch]);
    }
    av_freep(&s->input_levels);
    av_freep(&s->output_levels);
    av_freep(&s->rdft);
    av_freep(&s->irdft);
    av_audio_fifo_free(s->fifo);
    av_freep(&s->window_func_lut);
}

#define OFFSET(x) offsetof(AudioSurroundContext, x)
#define FLAGS AV_OPT_FLAG_AUDIO_PARAM|AV_OPT_FLAG_FILTERING_PARAM

static const AVOption surround_options[] = {
    { "chl_out",   "set output channel layout", OFFSET(out_channel_layout_str), AV_OPT_TYPE_STRING, {.str="5.1"}, 0,   0, FLAGS },
    { "chl_in",    "set input channel layout",  OFFSET(in_channel_layout_str),  AV_OPT_TYPE_STRING, {.str="stereo"},0, 0, FLAGS },
    { "level_in",  "set input level",           OFFSET(level_in),               AV_OPT_TYPE_FLOAT,  {.dbl=1},     0,  10, FLAGS },
    { "level_out", "set output level",          OFFSET(level_out),              AV_OPT_TYPE_FLOAT,  {.dbl=1},     0,  10, FLAGS },
    { "lfe",       "output LFE",                OFFSET(output_lfe),             AV_OPT_TYPE_BOOL,   {.i64=1},     0,   1, FLAGS },
    { "lfe_low",   "LFE low cut off",           OFFSET(lowcutf),                AV_OPT_TYPE_INT,    {.i64=128},   0, 256, FLAGS },
    { "lfe_high",  "LFE high cut off",          OFFSET(highcutf),               AV_OPT_TYPE_INT,    {.i64=256},   0, 512, FLAGS },
    { "lfe_mode",  "set LFE channel mode",      OFFSET(lfe_mode),               AV_OPT_TYPE_INT,    {.i64=0},     0,   1, FLAGS, "lfe_mode" },
    {  "add",      "just add LFE channel",                  0,                  AV_OPT_TYPE_CONST,  {.i64=0},     0,   1, FLAGS, "lfe_mode" },
    {  "sub",      "substract LFE channel with others",     0,                  AV_OPT_TYPE_CONST,  {.i64=1},     0,   1, FLAGS, "lfe_mode" },
<<<<<<< HEAD
=======
    { "angle",     "set soundfield transform angle",        OFFSET(angle),      AV_OPT_TYPE_FLOAT,  {.dbl=90},    0, 360, FLAGS },
>>>>>>> bf85c589
    { "fc_in",     "set front center channel input level",  OFFSET(fc_in),      AV_OPT_TYPE_FLOAT,  {.dbl=1},     0,  10, FLAGS },
    { "fc_out",    "set front center channel output level", OFFSET(fc_out),     AV_OPT_TYPE_FLOAT,  {.dbl=1},     0,  10, FLAGS },
    { "fl_in",     "set front left channel input level",    OFFSET(fl_in),      AV_OPT_TYPE_FLOAT,  {.dbl=1},     0,  10, FLAGS },
    { "fl_out",    "set front left channel output level",   OFFSET(fl_out),     AV_OPT_TYPE_FLOAT,  {.dbl=1},     0,  10, FLAGS },
    { "fr_in",     "set front right channel input level",   OFFSET(fr_in),      AV_OPT_TYPE_FLOAT,  {.dbl=1},     0,  10, FLAGS },
    { "fr_out",    "set front right channel output level",  OFFSET(fr_out),     AV_OPT_TYPE_FLOAT,  {.dbl=1},     0,  10, FLAGS },
    { "sl_in",     "set side left channel input level",     OFFSET(sl_in),      AV_OPT_TYPE_FLOAT,  {.dbl=1},     0,  10, FLAGS },
    { "sl_out",    "set side left channel output level",    OFFSET(sl_out),     AV_OPT_TYPE_FLOAT,  {.dbl=1},     0,  10, FLAGS },
    { "sr_in",     "set side right channel input level",    OFFSET(sr_in),      AV_OPT_TYPE_FLOAT,  {.dbl=1},     0,  10, FLAGS },
    { "sr_out",    "set side right channel output level",   OFFSET(sr_out),     AV_OPT_TYPE_FLOAT,  {.dbl=1},     0,  10, FLAGS },
    { "bl_in",     "set back left channel input level",     OFFSET(bl_in),      AV_OPT_TYPE_FLOAT,  {.dbl=1},     0,  10, FLAGS },
    { "bl_out",    "set back left channel output level",    OFFSET(bl_out),     AV_OPT_TYPE_FLOAT,  {.dbl=1},     0,  10, FLAGS },
    { "br_in",     "set back right channel input level",    OFFSET(br_in),      AV_OPT_TYPE_FLOAT,  {.dbl=1},     0,  10, FLAGS },
    { "br_out",    "set back right channel output level",   OFFSET(br_out),     AV_OPT_TYPE_FLOAT,  {.dbl=1},     0,  10, FLAGS },
    { "bc_in",     "set back center channel input level",   OFFSET(bc_in),      AV_OPT_TYPE_FLOAT,  {.dbl=1},     0,  10, FLAGS },
    { "bc_out",    "set back center channel output level",  OFFSET(bc_out),     AV_OPT_TYPE_FLOAT,  {.dbl=1},     0,  10, FLAGS },
    { "lfe_in",    "set lfe channel input level",  OFFSET(lfe_in),              AV_OPT_TYPE_FLOAT,  {.dbl=1},     0,  10, FLAGS },
    { "lfe_out",   "set lfe channel output level", OFFSET(lfe_out),             AV_OPT_TYPE_FLOAT,  {.dbl=1},     0,  10, FLAGS },
    { "allx",      "set all channel's x spread",         OFFSET(all_x),         AV_OPT_TYPE_FLOAT,  {.dbl=-1},   -1,  15, FLAGS },
    { "ally",      "set all channel's y spread",         OFFSET(all_y),         AV_OPT_TYPE_FLOAT,  {.dbl=-1},   -1,  15, FLAGS },
    { "fcx",       "set front center channel x spread",  OFFSET(fc_x),          AV_OPT_TYPE_FLOAT,  {.dbl=1},     0,  15, FLAGS },
    { "flx",       "set front left channel x spread",    OFFSET(fl_x),          AV_OPT_TYPE_FLOAT,  {.dbl=1},     0,  15, FLAGS },
    { "frx",       "set front right channel x spread",   OFFSET(fr_x),          AV_OPT_TYPE_FLOAT,  {.dbl=1},     0,  15, FLAGS },
    { "blx",       "set back left channel x spread",     OFFSET(bl_x),          AV_OPT_TYPE_FLOAT,  {.dbl=1},     0,  15, FLAGS },
    { "brx",       "set back right channel x spread",    OFFSET(br_x),          AV_OPT_TYPE_FLOAT,  {.dbl=1},     0,  15, FLAGS },
    { "slx",       "set side left channel x spread",     OFFSET(sl_x),          AV_OPT_TYPE_FLOAT,  {.dbl=1},     0,  15, FLAGS },
    { "srx",       "set side right channel x spread",    OFFSET(sr_x),          AV_OPT_TYPE_FLOAT,  {.dbl=1},     0,  15, FLAGS },
    { "bcx",       "set back center channel x spread",   OFFSET(bc_x),          AV_OPT_TYPE_FLOAT,  {.dbl=1},     0,  15, FLAGS },
    { "fcy",       "set front center channel y spread",  OFFSET(fc_y),          AV_OPT_TYPE_FLOAT,  {.dbl=1},     0,  15, FLAGS },
    { "fly",       "set front left channel y spread",    OFFSET(fl_y),          AV_OPT_TYPE_FLOAT,  {.dbl=1},     0,  15, FLAGS },
    { "fry",       "set front right channel y spread",   OFFSET(fr_y),          AV_OPT_TYPE_FLOAT,  {.dbl=1},     0,  15, FLAGS },
    { "bly",       "set back left channel y spread",     OFFSET(bl_y),          AV_OPT_TYPE_FLOAT,  {.dbl=1},     0,  15, FLAGS },
    { "bry",       "set back right channel y spread",    OFFSET(br_y),          AV_OPT_TYPE_FLOAT,  {.dbl=1},     0,  15, FLAGS },
    { "sly",       "set side left channel y spread",     OFFSET(sl_y),          AV_OPT_TYPE_FLOAT,  {.dbl=1},     0,  15, FLAGS },
    { "sry",       "set side right channel y spread",    OFFSET(sr_y),          AV_OPT_TYPE_FLOAT,  {.dbl=1},     0,  15, FLAGS },
    { "bcy",       "set back center channel y spread",   OFFSET(bc_y),          AV_OPT_TYPE_FLOAT,  {.dbl=1},     0,  15, FLAGS },
<<<<<<< HEAD
=======
    { "win_size", "set window size", OFFSET(win_size), AV_OPT_TYPE_INT, {.i64 = 4096}, 1024, 65536, FLAGS },
>>>>>>> bf85c589
    { "win_func", "set window function", OFFSET(win_func), AV_OPT_TYPE_INT, {.i64 = WFUNC_HANNING}, 0, NB_WFUNC-1, FLAGS, "win_func" },
        { "rect",     "Rectangular",      0, AV_OPT_TYPE_CONST, {.i64=WFUNC_RECT},     0, 0, FLAGS, "win_func" },
        { "bartlett", "Bartlett",         0, AV_OPT_TYPE_CONST, {.i64=WFUNC_BARTLETT}, 0, 0, FLAGS, "win_func" },
        { "hann",     "Hann",             0, AV_OPT_TYPE_CONST, {.i64=WFUNC_HANNING},  0, 0, FLAGS, "win_func" },
        { "hanning",  "Hanning",          0, AV_OPT_TYPE_CONST, {.i64=WFUNC_HANNING},  0, 0, FLAGS, "win_func" },
        { "hamming",  "Hamming",          0, AV_OPT_TYPE_CONST, {.i64=WFUNC_HAMMING},  0, 0, FLAGS, "win_func" },
        { "blackman", "Blackman",         0, AV_OPT_TYPE_CONST, {.i64=WFUNC_BLACKMAN}, 0, 0, FLAGS, "win_func" },
        { "welch",    "Welch",            0, AV_OPT_TYPE_CONST, {.i64=WFUNC_WELCH},    0, 0, FLAGS, "win_func" },
        { "flattop",  "Flat-top",         0, AV_OPT_TYPE_CONST, {.i64=WFUNC_FLATTOP},  0, 0, FLAGS, "win_func" },
        { "bharris",  "Blackman-Harris",  0, AV_OPT_TYPE_CONST, {.i64=WFUNC_BHARRIS},  0, 0, FLAGS, "win_func" },
        { "bnuttall", "Blackman-Nuttall", 0, AV_OPT_TYPE_CONST, {.i64=WFUNC_BNUTTALL}, 0, 0, FLAGS, "win_func" },
        { "bhann",    "Bartlett-Hann",    0, AV_OPT_TYPE_CONST, {.i64=WFUNC_BHANN},    0, 0, FLAGS, "win_func" },
        { "sine",     "Sine",             0, AV_OPT_TYPE_CONST, {.i64=WFUNC_SINE},     0, 0, FLAGS, "win_func" },
        { "nuttall",  "Nuttall",          0, AV_OPT_TYPE_CONST, {.i64=WFUNC_NUTTALL},  0, 0, FLAGS, "win_func" },
        { "lanczos",  "Lanczos",          0, AV_OPT_TYPE_CONST, {.i64=WFUNC_LANCZOS},  0, 0, FLAGS, "win_func" },
        { "gauss",    "Gauss",            0, AV_OPT_TYPE_CONST, {.i64=WFUNC_GAUSS},    0, 0, FLAGS, "win_func" },
        { "tukey",    "Tukey",            0, AV_OPT_TYPE_CONST, {.i64=WFUNC_TUKEY},    0, 0, FLAGS, "win_func" },
        { "dolph",    "Dolph-Chebyshev",  0, AV_OPT_TYPE_CONST, {.i64=WFUNC_DOLPH},    0, 0, FLAGS, "win_func" },
        { "cauchy",   "Cauchy",           0, AV_OPT_TYPE_CONST, {.i64=WFUNC_CAUCHY},   0, 0, FLAGS, "win_func" },
        { "parzen",   "Parzen",           0, AV_OPT_TYPE_CONST, {.i64=WFUNC_PARZEN},   0, 0, FLAGS, "win_func" },
        { "poisson",  "Poisson",          0, AV_OPT_TYPE_CONST, {.i64=WFUNC_POISSON},  0, 0, FLAGS, "win_func" },
        { "bohman",   "Bohman",           0, AV_OPT_TYPE_CONST, {.i64=WFUNC_BOHMAN},   0, 0, FLAGS, "win_func" },
    { "overlap", "set window overlap", OFFSET(overlap), AV_OPT_TYPE_FLOAT, {.dbl=0.5}, 0, 1, FLAGS },
    { NULL }
};

AVFILTER_DEFINE_CLASS(surround);

static const AVFilterPad inputs[] = {
    {
        .name         = "default",
        .type         = AVMEDIA_TYPE_AUDIO,
        .config_props = config_input,
    },
    { NULL }
};

static const AVFilterPad outputs[] = {
    {
        .name          = "default",
        .type          = AVMEDIA_TYPE_AUDIO,
        .config_props  = config_output,
    },
    { NULL }
};

AVFilter ff_af_surround = {
    .name           = "surround",
    .description    = NULL_IF_CONFIG_SMALL("Apply audio surround upmix filter."),
    .query_formats  = query_formats,
    .priv_size      = sizeof(AudioSurroundContext),
    .priv_class     = &surround_class,
    .init           = init,
    .uninit         = uninit,
    .activate       = activate,
    .inputs         = inputs,
    .outputs        = outputs,
    .flags          = AVFILTER_FLAG_SLICE_THREADS,
};<|MERGE_RESOLUTION|>--- conflicted
+++ resolved
@@ -57,11 +57,8 @@
     float lfe_in;
     float lfe_out;
     int   lfe_mode;
-<<<<<<< HEAD
-=======
     float angle;
     int   win_size;
->>>>>>> bf85c589
     int   win_func;
     float overlap;
 
@@ -662,10 +659,6 @@
     dstrs = (float *)s->output->extended_data[5];
 
     get_lfe(s->output_lfe, n, s->lowcut, s->highcut, &lfe_mag, &mag_total, s->lfe_mode);
-<<<<<<< HEAD
-
-    c_mag  = powf(1.f - fabsf(x),   s->fc_x) * powf((y + 1.f) * .5f, s->fc_y) * mag_total;
-=======
 
     c_mag  = powf(1.f - fabsf(x),   s->fc_x) * powf((y + 1.f) * .5f, s->fc_y) * mag_total;
     l_mag  = powf(.5f * ( x + 1.f), s->fl_x) * powf((y + 1.f) * .5f, s->fl_y) * mag_total;
@@ -759,7 +752,6 @@
 
     c_mag  = powf(1.f - fabsf(x),   s->fc_x) * powf((y + 1.f) * .5f, s->fc_y) * mag_total;
     b_mag  = powf(1.f - fabsf(x),   s->bc_x) * powf((1.f - y) * .5f, s->bc_y) * mag_total;
->>>>>>> bf85c589
     l_mag  = powf(.5f * ( x + 1.f), s->fl_x) * powf((y + 1.f) * .5f, s->fl_y) * mag_total;
     r_mag  = powf(.5f * (-x + 1.f), s->fr_x) * powf((y + 1.f) * .5f, s->fr_y) * mag_total;
     ls_mag = powf(.5f * ( x + 1.f), s->bl_x) * powf(1.f - ((y + 1.f) * .5f), s->bl_y) * mag_total;
@@ -1074,11 +1066,7 @@
     lb_mag = powf(.5f * (-xl + 1.f), s->bl_x) * powf((yl + 1.f) * .5f, s->bl_y) * mag_totall;
     rb_mag = powf(.5f * (-xr + 1.f), s->br_x) * powf((yr + 1.f) * .5f, s->br_y) * mag_totalr;
     ls_mag = powf(1.f - fabsf(xl), s->sl_x) * powf((yl + 1.f) * .5f, s->sl_y) * mag_totall;
-<<<<<<< HEAD
-    rs_mag = powf(1.f - fabsf(xr), s->sl_x) * powf((yr + 1.f) * .5f, s->sr_y) * mag_totalr;
-=======
     rs_mag = powf(1.f - fabsf(xr), s->sr_x) * powf((yr + 1.f) * .5f, s->sr_y) * mag_totalr;
->>>>>>> bf85c589
 
     dstl[2 * n    ] = fl_mag * cosf(fl_phase);
     dstl[2 * n + 1] = fl_mag * sinf(fl_phase);
@@ -1124,11 +1112,7 @@
         float r_phase = atan2f(r_im, r_re);
         float phase_dif = fabsf(l_phase - r_phase);
         float mag_sum = l_mag + r_mag;
-<<<<<<< HEAD
-        float mag_dif = mag_sum < 0.000001 ? 0.f : (l_mag - r_mag) / mag_sum;
-=======
         float mag_dif = mag_sum < 0.000001 ? FFDIFFSIGN(l_mag, r_mag) : (l_mag - r_mag) / mag_sum;
->>>>>>> bf85c589
         float mag_total = hypotf(l_mag, r_mag);
         float x, y;
 
@@ -1164,11 +1148,7 @@
         float r_phase = atan2f(r_im, r_re);
         float phase_dif = fabsf(l_phase - r_phase);
         float mag_sum = l_mag + r_mag;
-<<<<<<< HEAD
-        float mag_dif = mag_sum < 0.000001 ? 0.f : (l_mag - r_mag) / mag_sum;
-=======
         float mag_dif = mag_sum < 0.000001 ? FFDIFFSIGN(l_mag, r_mag) : (l_mag - r_mag) / mag_sum;
->>>>>>> bf85c589
         float mag_total = hypotf(l_mag, r_mag);
         float x, y;
 
@@ -1203,11 +1183,7 @@
         float r_phase = atan2f(r_im, r_re);
         float phase_dif = fabsf(l_phase - r_phase);
         float mag_sum = l_mag + r_mag;
-<<<<<<< HEAD
-        float mag_dif = mag_sum < 0.000001 ? 0.f : (l_mag - r_mag) / mag_sum;
-=======
         float mag_dif = mag_sum < 0.000001 ? FFDIFFSIGN(l_mag, r_mag) : (l_mag - r_mag) / mag_sum;
->>>>>>> bf85c589
         float mag_total = hypotf(l_mag, r_mag);
         float x, y;
 
@@ -1251,13 +1227,8 @@
         float phase_difr = fabsf(fr_phase - sr_phase);
         float magl_sum = fl_mag + sl_mag;
         float magr_sum = fr_mag + sr_mag;
-<<<<<<< HEAD
-        float mag_difl = magl_sum < 0.000001 ? 0.f : (fl_mag - sl_mag) / magl_sum;
-        float mag_difr = magr_sum < 0.000001 ? 0.f : (fr_mag - sr_mag) / magr_sum;
-=======
         float mag_difl = magl_sum < 0.000001 ? FFDIFFSIGN(fl_mag, sl_mag) : (fl_mag - sl_mag) / magl_sum;
         float mag_difr = magr_sum < 0.000001 ? FFDIFFSIGN(fr_mag, sr_mag) : (fr_mag - sr_mag) / magr_sum;
->>>>>>> bf85c589
         float mag_totall = hypotf(fl_mag, sl_mag);
         float mag_totalr = hypotf(fr_mag, sr_mag);
         float bl_phase = atan2f(fl_im + sl_im, fl_re + sl_re);
@@ -1315,13 +1286,8 @@
         float phase_difr = fabsf(fr_phase - sr_phase);
         float magl_sum = fl_mag + sl_mag;
         float magr_sum = fr_mag + sr_mag;
-<<<<<<< HEAD
-        float mag_difl = magl_sum < 0.000001 ? 0.f : (fl_mag - sl_mag) / magl_sum;
-        float mag_difr = magr_sum < 0.000001 ? 0.f : (fr_mag - sr_mag) / magr_sum;
-=======
         float mag_difl = magl_sum < 0.000001 ? FFDIFFSIGN(fl_mag, sl_mag) : (fl_mag - sl_mag) / magl_sum;
         float mag_difr = magr_sum < 0.000001 ? FFDIFFSIGN(fr_mag, sr_mag) : (fr_mag - sr_mag) / magr_sum;
->>>>>>> bf85c589
         float mag_totall = hypotf(fl_mag, sl_mag);
         float mag_totalr = hypotf(fr_mag, sr_mag);
         float bl_phase = atan2f(fl_im + sl_im, fl_re + sl_re);
@@ -1379,13 +1345,8 @@
         float phase_difr = fabsf(fr_phase - br_phase);
         float magl_sum = fl_mag + bl_mag;
         float magr_sum = fr_mag + br_mag;
-<<<<<<< HEAD
-        float mag_difl = magl_sum < 0.000001 ? 0.f : (fl_mag - bl_mag) / magl_sum;
-        float mag_difr = magr_sum < 0.000001 ? 0.f : (fr_mag - br_mag) / magr_sum;
-=======
         float mag_difl = magl_sum < 0.000001 ? FFDIFFSIGN(fl_mag, bl_mag) : (fl_mag - bl_mag) / magl_sum;
         float mag_difr = magr_sum < 0.000001 ? FFDIFFSIGN(fr_mag, br_mag) : (fr_mag - br_mag) / magr_sum;
->>>>>>> bf85c589
         float mag_totall = hypotf(fl_mag, bl_mag);
         float mag_totalr = hypotf(fr_mag, br_mag);
         float sl_phase = atan2f(fl_im + bl_im, fl_re + bl_re);
@@ -1740,10 +1701,7 @@
     { "lfe_mode",  "set LFE channel mode",      OFFSET(lfe_mode),               AV_OPT_TYPE_INT,    {.i64=0},     0,   1, FLAGS, "lfe_mode" },
     {  "add",      "just add LFE channel",                  0,                  AV_OPT_TYPE_CONST,  {.i64=0},     0,   1, FLAGS, "lfe_mode" },
     {  "sub",      "substract LFE channel with others",     0,                  AV_OPT_TYPE_CONST,  {.i64=1},     0,   1, FLAGS, "lfe_mode" },
-<<<<<<< HEAD
-=======
     { "angle",     "set soundfield transform angle",        OFFSET(angle),      AV_OPT_TYPE_FLOAT,  {.dbl=90},    0, 360, FLAGS },
->>>>>>> bf85c589
     { "fc_in",     "set front center channel input level",  OFFSET(fc_in),      AV_OPT_TYPE_FLOAT,  {.dbl=1},     0,  10, FLAGS },
     { "fc_out",    "set front center channel output level", OFFSET(fc_out),     AV_OPT_TYPE_FLOAT,  {.dbl=1},     0,  10, FLAGS },
     { "fl_in",     "set front left channel input level",    OFFSET(fl_in),      AV_OPT_TYPE_FLOAT,  {.dbl=1},     0,  10, FLAGS },
@@ -1780,10 +1738,7 @@
     { "sly",       "set side left channel y spread",     OFFSET(sl_y),          AV_OPT_TYPE_FLOAT,  {.dbl=1},     0,  15, FLAGS },
     { "sry",       "set side right channel y spread",    OFFSET(sr_y),          AV_OPT_TYPE_FLOAT,  {.dbl=1},     0,  15, FLAGS },
     { "bcy",       "set back center channel y spread",   OFFSET(bc_y),          AV_OPT_TYPE_FLOAT,  {.dbl=1},     0,  15, FLAGS },
-<<<<<<< HEAD
-=======
     { "win_size", "set window size", OFFSET(win_size), AV_OPT_TYPE_INT, {.i64 = 4096}, 1024, 65536, FLAGS },
->>>>>>> bf85c589
     { "win_func", "set window function", OFFSET(win_func), AV_OPT_TYPE_INT, {.i64 = WFUNC_HANNING}, 0, NB_WFUNC-1, FLAGS, "win_func" },
         { "rect",     "Rectangular",      0, AV_OPT_TYPE_CONST, {.i64=WFUNC_RECT},     0, 0, FLAGS, "win_func" },
         { "bartlett", "Bartlett",         0, AV_OPT_TYPE_CONST, {.i64=WFUNC_BARTLETT}, 0, 0, FLAGS, "win_func" },
