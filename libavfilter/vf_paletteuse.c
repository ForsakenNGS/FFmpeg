--- conflicted
+++ resolved
@@ -906,15 +906,9 @@
                           s->last_out, out, &x, &y, &w, &h);
     av_frame_unref(s->last_in);
     av_frame_unref(s->last_out);
-<<<<<<< HEAD
-    if (av_frame_ref(s->last_in, in) < 0 ||
-        av_frame_ref(s->last_out, out) < 0 ||
-        av_frame_make_writable(s->last_in) < 0) {
-=======
     if ((ret = av_frame_ref(s->last_in, in))       < 0 ||
         (ret = av_frame_ref(s->last_out, out))     < 0 ||
         (ret = av_frame_make_writable(s->last_in)) < 0) {
->>>>>>> 15a0ff81
         av_frame_free(&out);
         *outf = NULL;
         return ret;
