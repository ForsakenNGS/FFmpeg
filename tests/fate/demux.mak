--- conflicted
+++ resolved
@@ -7,14 +7,7 @@
 FATE_DEMUX += fate-bink-demux
 fate-bink-demux: CMD = crc -i $(SAMPLES)/bink/Snd0a7d9b58.dee -vn -acodec copy
 
-<<<<<<< HEAD
-FATE_DEMUX += fate-bink-demux-video
-fate-bink-demux-video: CMD = framecrc -i $(SAMPLES)/bink/hol2br.bik
-
 FATE_DEMUX += fate-bmv
-=======
-FATE_TESTS += fate-bmv
->>>>>>> a85ce653
 fate-bmv: CMD = framecrc -i $(SAMPLES)/bmv/SURFING-partial.BMV -pix_fmt rgb24
 
 FATE_DEMUX += fate-caf
@@ -74,14 +67,7 @@
 FATE_DEMUX += fate-redcode-demux
 fate-redcode-demux: CMD = framecrc -i $(SAMPLES)/r3d/4MB-sample.r3d -vcodec copy -acodec copy
 
-<<<<<<< HEAD
-FATE_DEMUX += fate-sierra-audio
-fate-sierra-audio: CMD = md5 -i $(SAMPLES)/sol/lsl7sample.sol -f s16le
-
 FATE_DEMUX += fate-sierra-vmd
-=======
-FATE_TESTS += fate-sierra-vmd
->>>>>>> a85ce653
 fate-sierra-vmd: CMD = framecrc -i $(SAMPLES)/vmd/12.vmd -vsync 0 -pix_fmt rgb24
 
 FATE_DEMUX += fate-siff
