--- conflicted
+++ resolved
@@ -58,22 +58,11 @@
 FATE_DEMUX += fate-redcode-demux
 fate-redcode-demux: CMD = framecrc -i $(SAMPLES)/r3d/4MB-sample.r3d -vcodec copy -acodec copy
 
-<<<<<<< HEAD
-FATE_DEMUX += fate-sierra-vmd
-fate-sierra-vmd: CMD = framecrc -i $(SAMPLES)/vmd/12.vmd -pix_fmt rgb24
-
 FATE_DEMUX += fate-siff
 fate-siff: CMD = framecrc -i $(SAMPLES)/SIFF/INTRO_B.VB -t 3 -pix_fmt rgb24
 
-FATE_DEMUX += fate-smjpeg
-fate-smjpeg: CMD = framecrc -i $(SAMPLES)/smjpeg/scenwin.mjpg -vcodec copy
-=======
-FATE_AVCONV += fate-siff
-fate-siff: CMD = framecrc -i $(SAMPLES)/SIFF/INTRO_B.VB -t 3 -pix_fmt rgb24
-
-FATE_AVCONV += fate-smjpeg-demux
+FATE_DEMUX += fate-smjpeg-demux
 fate-smjpeg-demux: CMD = framecrc -i $(SAMPLES)/smjpeg/scenwin.mjpg -c copy
->>>>>>> 0ff0af73
 
 FATE_DEMUX += fate-westwood-aud
 fate-westwood-aud: CMD = framecrc -i $(SAMPLES)/westwood-aud/excellent.aud -c copy
