--- conflicted
+++ resolved
@@ -1,8 +1,4 @@
-<<<<<<< HEAD
-653f8d1bd2909e27f1bc46ffccc2b603 *tests/data/fate/copy-psp.psp
-=======
 8578401522773d0832f538ac915ad0b0 *tests/data/fate/copy-psp.psp
->>>>>>> 15a0ff81
 2041445 tests/data/fate/copy-psp.psp
 #extradata 0:       51, 0xaf6d1012
 #extradata 1:        2, 0x00b200a1
