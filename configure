--- conflicted
+++ resolved
@@ -305,12 +305,8 @@
   --enable-mbedtls         enable mbedTLS, needed for https support
                            if openssl, gnutls or libtls is not used [no]
   --enable-mediacodec      enable Android MediaCodec support [no]
-<<<<<<< HEAD
   --enable-mediacodecndk   enable native Android MediaCodec support [no]
-  --enable-mf              enable decoding via MediaFoundation [no]
-=======
   --enable-mediafoundation enable encoding via MediaFoundation [auto]
->>>>>>> 15a0ff81
   --enable-libmysofa       enable libmysofa, needed for sofalizer filter [no]
   --enable-openal          enable OpenAL 1.1 capture support [no]
   --enable-opencl          enable OpenCL processing [no]
@@ -1877,11 +1873,7 @@
     libxcb_shape
     libxcb_xfixes
     lzma
-<<<<<<< HEAD
-    mf
-=======
     mediafoundation
->>>>>>> 15a0ff81
     schannel
     sdl2
     securetransport
@@ -2938,11 +2930,7 @@
 lscr_decoder_deps="zlib"
 magicyuv_decoder_select="llviddsp"
 magicyuv_encoder_select="llvidencdsp"
-<<<<<<< HEAD
-mdec_decoder_select="blockdsp idctdsp bswapdsp mpegvideo"
-=======
 mdec_decoder_select="blockdsp bswapdsp idctdsp mpegvideo"
->>>>>>> 15a0ff81
 metasound_decoder_select="lsp mdct sinewin"
 mimic_decoder_select="blockdsp bswapdsp hpeldsp idctdsp"
 mjpeg_decoder_select="blockdsp hpeldsp exif idctdsp jpegtables"
@@ -3197,13 +3185,10 @@
 vp9_nvdec_hwaccel_select="vp9_decoder"
 vp9_vaapi_hwaccel_deps="vaapi VADecPictureParameterBufferVP9_bit_depth"
 vp9_vaapi_hwaccel_select="vp9_decoder"
-<<<<<<< HEAD
-wmv1_mf_hwaccel_deps="mf"
-wmv2_mf_hwaccel_deps="mf"
-=======
+wmv1_mf_hwaccel_deps="mediafoundation"
+wmv2_mf_hwaccel_deps="mediafoundation"
 vp9_vdpau_hwaccel_deps="vdpau VdpPictureInfoVP9"
 vp9_vdpau_hwaccel_select="vp9_decoder"
->>>>>>> 15a0ff81
 wmv3_d3d11va_hwaccel_select="vc1_d3d11va_hwaccel"
 wmv3_d3d11va2_hwaccel_select="vc1_d3d11va2_hwaccel"
 wmv3_dxva2_hwaccel_select="vc1_dxva2_hwaccel"
@@ -3874,10 +3859,7 @@
 scale_vulkan_filter_deps="vulkan libglslang"
 vpp_qsv_filter_deps="libmfx"
 vpp_qsv_filter_select="qsvvpp"
-<<<<<<< HEAD
-=======
 xfade_opencl_filter_deps="opencl"
->>>>>>> 15a0ff81
 yadif_cuda_filter_deps="ffnvcodec"
 yadif_cuda_filter_deps_any="cuda_nvcc cuda_llvm"
 
@@ -6396,11 +6378,7 @@
 check_headers linux/perf_event.h
 check_headers libcrystalhd/libcrystalhd_if.h
 check_headers malloc.h
-<<<<<<< HEAD
-check_headers mftransform.h #PLEX
-=======
 check_headers mftransform.h
->>>>>>> 15a0ff81
 check_headers net/udplite.h
 check_headers poll.h
 check_headers sys/param.h
@@ -6483,25 +6461,6 @@
 else
     nvccflags="$nvccflags -S -nocudalib -nocudainc --cuda-device-only -include ${source_link}/compat/cuda/cuda_runtime.h"
     check_nvcc cuda_llvm
-<<<<<<< HEAD
-fi
-
-if [ -z "$nvccflags" ]; then
-    nvccflags=$nvccflags_default
-fi
-
-if enabled x86_64 || enabled ppc64 || enabled aarch64; then
-    nvccflags="$nvccflags -m64"
-else
-    nvccflags="$nvccflags -m32"
-fi
-
-if enabled cuda_llvm; then
-    nvccflags="$nvccflags -S -nocudalib -nocudainc --cuda-device-only -std=c++14 -include${source_link}/compat/cuda/cuda_runtime.h"
-else
-    nvccflags="$nvccflags -ptx"
-=======
->>>>>>> 15a0ff81
 fi
 
 if ! disabled ffnvcodec; then
@@ -6579,10 +6538,7 @@
 done
 
 # these are off by default, so fail if requested and not available
-<<<<<<< HEAD
-=======
 enabled avisynth          && require_headers "avisynth/avisynth_c.h"
->>>>>>> 15a0ff81
 enabled cuda_nvcc         && { check_nvcc cuda_nvcc || die "ERROR: failed checking for nvcc."; }
 enabled chromaprint       && require chromaprint chromaprint.h chromaprint_get_version -lchromaprint
 enabled decklink          && { require_headers DeckLinkAPI.h &&
