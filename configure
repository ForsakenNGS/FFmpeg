--- conflicted
+++ resolved
@@ -980,9 +980,9 @@
 
 PROGRAM_LIST="
     avconv
-    avplay
-    avprobe
-    avserver
+    ffplay
+    ffprobe
+    ffserver
     ffmpeg
 "
 
@@ -1003,14 +1003,6 @@
     dwt
     dxva2
     fastdiv
-<<<<<<< HEAD
-    ffmpeg
-    avconv
-    ffplay
-    ffprobe
-    ffserver
-=======
->>>>>>> d3b8bde2
     fft
     frei0r
     gnutls
@@ -1814,14 +1806,6 @@
 enable swresample
 enable swscale
 
-<<<<<<< HEAD
-enable ffmpeg
-enable ffplay
-enable ffprobe
-enable ffserver
-
-=======
->>>>>>> d3b8bde2
 enable asm
 enable debug
 enable doc
