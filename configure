#!/bin/sh
#
# FFmpeg configure script
#
# Copyright (c) 2000-2002 Fabrice Bellard
# Copyright (c) 2005-2008 Diego Biurrun
# Copyright (c) 2005-2008 Mans Rullgard
#

# Prevent locale nonsense from breaking basic text processing.
LC_ALL=C
export LC_ALL

# make sure we are running under a compatible shell
# try to make this part work with most shells

try_exec(){
    echo "Trying shell $1"
    type "$1" > /dev/null 2>&1 && exec "$@"
}

unset foo
(: ${foo%%bar}) 2> /dev/null
E1="$?"

(: ${foo?}) 2> /dev/null
E2="$?"

if test "$E1" != 0 || test "$E2" = 0; then
    echo "Broken shell detected.  Trying alternatives."
    export FF_CONF_EXEC
    if test "0$FF_CONF_EXEC" -lt 1; then
        FF_CONF_EXEC=1
        try_exec bash "$0" "$@"
    fi
    if test "0$FF_CONF_EXEC" -lt 2; then
        FF_CONF_EXEC=2
        try_exec ksh "$0" "$@"
    fi
    if test "0$FF_CONF_EXEC" -lt 3; then
        FF_CONF_EXEC=3
        try_exec /usr/xpg4/bin/sh "$0" "$@"
    fi
    echo "No compatible shell script interpreter found."
    echo "This configure script requires a POSIX-compatible shell"
    echo "such as bash or ksh."
    echo "THIS IS NOT A BUG IN FFMPEG, DO NOT REPORT IT AS SUCH."
    echo "Instead, install a working POSIX-compatible shell."
    echo "Disabling this configure test will create a broken FFmpeg."
    if test "$BASH_VERSION" = '2.04.0(1)-release'; then
        echo "This bash version ($BASH_VERSION) is broken on your platform."
        echo "Upgrade to a later version if available."
    fi
    exit 1
fi

test -d /usr/xpg4/bin && PATH=/usr/xpg4/bin:$PATH

show_help(){
    cat <<EOF
Usage: configure [options]
Options: [defaults in brackets after descriptions]

Help options:
  --help                   print this message
  --list-decoders          show all available decoders
  --list-encoders          show all available encoders
  --list-hwaccels          show all available hardware accelerators
  --list-demuxers          show all available demuxers
  --list-muxers            show all available muxers
  --list-parsers           show all available parsers
  --list-protocols         show all available protocols
  --list-bsfs              show all available bitstream filters
  --list-indevs            show all available input devices
  --list-outdevs           show all available output devices
  --list-filters           show all available filters

Standard options:
  --logfile=FILE           log tests and output to FILE [config.log]
  --disable-logging        do not log configure debug information
  --fatal-warnings         fail if any configure warning is generated
  --prefix=PREFIX          install in PREFIX [$prefix]
  --bindir=DIR             install binaries in DIR [PREFIX/bin]
  --datadir=DIR            install data files in DIR [PREFIX/share/ffmpeg]
  --docdir=DIR             install documentation in DIR [PREFIX/share/doc/ffmpeg]
  --libdir=DIR             install libs in DIR [PREFIX/lib]
  --shlibdir=DIR           install shared libs in DIR [LIBDIR]
  --incdir=DIR             install includes in DIR [PREFIX/include]
  --mandir=DIR             install man page in DIR [PREFIX/share/man]
  --pkgconfigdir=DIR       install pkg-config files in DIR [LIBDIR/pkgconfig]
  --enable-rpath           use rpath to allow installing libraries in paths
                           not part of the dynamic linker search path
                           use rpath when linking programs [USE WITH CARE]

Licensing options:
  --enable-gpl             allow use of GPL code, the resulting libs
                           and binaries will be under GPL [no]
  --enable-version3        upgrade (L)GPL to version 3 [no]
  --enable-nonfree         allow use of nonfree code, the resulting libs
                           and binaries will be unredistributable [no]

Configuration options:
  --disable-static         do not build static libraries [no]
  --enable-shared          build shared libraries [no]
  --enable-small           optimize for size instead of speed
  --disable-runtime-cpudetect disable detecting cpu capabilities at runtime (smaller binary)
  --enable-gray            enable full grayscale support (slower color)
  --disable-swscale-alpha  disable alpha channel support in swscale
  --disable-all            disable building components, libraries and programs
  --enable-incompatible-libav-abi enable incompatible Libav fork ABI [no]
  --enable-raise-major     increase major version numbers in sonames [no]

Program options:
  --disable-programs       do not build command line programs
  --disable-ffmpeg         disable ffmpeg build
  --disable-ffplay         disable ffplay build
  --disable-ffprobe        disable ffprobe build
  --disable-ffserver       disable ffserver build

Documentation options:
  --disable-doc            do not build documentation
  --disable-htmlpages      do not build HTML documentation pages
  --disable-manpages       do not build man documentation pages
  --disable-podpages       do not build POD documentation pages
  --disable-txtpages       do not build text documentation pages

Component options:
  --disable-avdevice       disable libavdevice build
  --disable-avcodec        disable libavcodec build
  --disable-avformat       disable libavformat build
  --disable-swresample     disable libswresample build
  --disable-swscale        disable libswscale build
  --disable-postproc       disable libpostproc build
  --disable-avfilter       disable libavfilter build
  --enable-avresample      enable libavresample build [no]
  --disable-pthreads       disable pthreads [autodetect]
  --disable-w32threads     disable Win32 threads [autodetect]
  --disable-os2threads     disable OS/2 threads [autodetect]
  --disable-network        disable network support [no]
  --disable-dct            disable DCT code
  --disable-dwt            disable DWT code
  --disable-error-resilience disable error resilience code
  --disable-lsp            disable LSP code
  --disable-lzo            disable LZO decoder code
  --disable-mdct           disable MDCT code
  --disable-rdft           disable RDFT code
  --disable-fft            disable FFT code
  --disable-faan           disable floating point AAN (I)DCT code
  --disable-pixelutils     disable pixel utils in libavutil

Hardware accelerators:
  --disable-d3d11va        disable D3D11VA code [autodetect]
  --disable-dxva2          disable DXVA2 code [autodetect]
  --disable-vaapi          disable VAAPI code [autodetect]
  --disable-vda            disable VDA code [autodetect]
  --disable-vdpau          disable VDPAU code [autodetect]
  --enable-videotoolbox    enable VideoToolbox code [autodetect]

Individual component options:
  --disable-everything     disable all components listed below
  --disable-encoder=NAME   disable encoder NAME
  --enable-encoder=NAME    enable encoder NAME
  --disable-encoders       disable all encoders
  --disable-decoder=NAME   disable decoder NAME
  --enable-decoder=NAME    enable decoder NAME
  --disable-decoders       disable all decoders
  --disable-hwaccel=NAME   disable hwaccel NAME
  --enable-hwaccel=NAME    enable hwaccel NAME
  --disable-hwaccels       disable all hwaccels
  --disable-muxer=NAME     disable muxer NAME
  --enable-muxer=NAME      enable muxer NAME
  --disable-muxers         disable all muxers
  --disable-demuxer=NAME   disable demuxer NAME
  --enable-demuxer=NAME    enable demuxer NAME
  --disable-demuxers       disable all demuxers
  --enable-parser=NAME     enable parser NAME
  --disable-parser=NAME    disable parser NAME
  --disable-parsers        disable all parsers
  --enable-bsf=NAME        enable bitstream filter NAME
  --disable-bsf=NAME       disable bitstream filter NAME
  --disable-bsfs           disable all bitstream filters
  --enable-protocol=NAME   enable protocol NAME
  --disable-protocol=NAME  disable protocol NAME
  --disable-protocols      disable all protocols
  --enable-indev=NAME      enable input device NAME
  --disable-indev=NAME     disable input device NAME
  --disable-indevs         disable input devices
  --enable-outdev=NAME     enable output device NAME
  --disable-outdev=NAME    disable output device NAME
  --disable-outdevs        disable output devices
  --disable-devices        disable all devices
  --enable-filter=NAME     enable filter NAME
  --disable-filter=NAME    disable filter NAME
  --disable-filters        disable all filters

External library support:
  --enable-avisynth        enable reading of AviSynth script files [no]
  --disable-bzlib          disable bzlib [autodetect]
  --enable-chromaprint     enable audio fingerprinting with chromaprint [no]
  --enable-fontconfig      enable fontconfig, useful for drawtext filter [no]
  --enable-frei0r          enable frei0r video filtering [no]
  --enable-gcrypt          enable gcrypt, needed for rtmp(t)e support
                           if openssl, librtmp or gmp is not used [no]
  --enable-gmp             enable gmp, needed for rtmp(t)e support
                           if openssl or librtmp is not used [no]
  --enable-gnutls          enable gnutls, needed for https support
                           if openssl is not used [no]
  --disable-iconv          disable iconv [autodetect]
  --enable-ladspa          enable LADSPA audio filtering [no]
  --enable-libass          enable libass subtitles rendering,
                           needed for subtitles and ass filter [no]
  --enable-libbluray       enable BluRay reading using libbluray [no]
  --enable-libbs2b         enable bs2b DSP library [no]
  --enable-libcaca         enable textual display using libcaca [no]
  --enable-libcelt         enable CELT decoding via libcelt [no]
  --enable-libcdio         enable audio CD grabbing with libcdio [no]
  --enable-libdc1394       enable IIDC-1394 grabbing using libdc1394
                           and libraw1394 [no]
  --enable-libdcadec       enable DCA decoding via libdcadec [no]
  --enable-libfaac         enable AAC encoding via libfaac [no]
  --enable-libfdk-aac      enable AAC de/encoding via libfdk-aac [no]
  --enable-libflite        enable flite (voice synthesis) support via libflite [no]
  --enable-libfreetype     enable libfreetype, needed for drawtext filter [no]
  --enable-libfribidi      enable libfribidi, improves drawtext filter [no]
  --enable-libgme          enable Game Music Emu via libgme [no]
  --enable-libgsm          enable GSM de/encoding via libgsm [no]
  --enable-libiec61883     enable iec61883 via libiec61883 [no]
  --enable-libilbc         enable iLBC de/encoding via libilbc [no]
  --enable-libkvazaar      enable HEVC encoding via libkvazaar [no]
  --enable-libmfx          enable HW acceleration through libmfx
  --enable-libmodplug      enable ModPlug via libmodplug [no]
  --enable-libmp3lame      enable MP3 encoding via libmp3lame [no]
  --enable-libnut          enable NUT (de)muxing via libnut,
                           native (de)muxer exists [no]
  --enable-libopencore-amrnb enable AMR-NB de/encoding via libopencore-amrnb [no]
  --enable-libopencore-amrwb enable AMR-WB decoding via libopencore-amrwb [no]
  --enable-libopencv       enable video filtering via libopencv [no]
  --enable-libopenh264     enable H.264 encoding via OpenH264 [no]
  --enable-libopenjpeg     enable JPEG 2000 de/encoding via OpenJPEG [no]
  --enable-libopus         enable Opus de/encoding via libopus [no]
  --enable-libpulse        enable Pulseaudio input via libpulse [no]
  --enable-librubberband   enable rubberband needed for rubberband filter [no]
  --enable-librtmp         enable RTMP[E] support via librtmp [no]
  --enable-libschroedinger enable Dirac de/encoding via libschroedinger [no]
  --enable-libshine        enable fixed-point MP3 encoding via libshine [no]
  --enable-libsmbclient    enable Samba protocol via libsmbclient [no]
  --enable-libsnappy       enable Snappy compression, needed for hap encoding [no]
  --enable-libsoxr         enable Include libsoxr resampling [no]
  --enable-libspeex        enable Speex de/encoding via libspeex [no]
  --enable-libssh          enable SFTP protocol via libssh [no]
  --enable-libtesseract    enable Tesseract, needed for ocr filter [no]
  --enable-libtheora       enable Theora encoding via libtheora [no]
  --enable-libtwolame      enable MP2 encoding via libtwolame [no]
  --enable-libutvideo      enable Ut Video encoding and decoding via libutvideo [no]
  --enable-libv4l2         enable libv4l2/v4l-utils [no]
  --enable-libvidstab      enable video stabilization using vid.stab [no]
  --enable-libvo-amrwbenc  enable AMR-WB encoding via libvo-amrwbenc [no]
  --enable-libvorbis       enable Vorbis en/decoding via libvorbis,
                           native implementation exists [no]
  --enable-libvpx          enable VP8 and VP9 de/encoding via libvpx [no]
  --enable-libwavpack      enable wavpack encoding via libwavpack [no]
  --enable-libwebp         enable WebP encoding via libwebp [no]
  --enable-libx264         enable H.264 encoding via x264 [no]
  --enable-libx265         enable HEVC encoding via x265 [no]
  --enable-libxavs         enable AVS encoding via xavs [no]
  --enable-libxcb          enable X11 grabbing using XCB [autodetect]
  --enable-libxcb-shm      enable X11 grabbing shm communication [autodetect]
  --enable-libxcb-xfixes   enable X11 grabbing mouse rendering [autodetect]
  --enable-libxcb-shape    enable X11 grabbing shape rendering [autodetect]
  --enable-libxvid         enable Xvid encoding via xvidcore,
                           native MPEG-4/Xvid encoder exists [no]
  --enable-libzimg         enable z.lib, needed for zscale filter [no]
  --enable-libzmq          enable message passing via libzmq [no]
  --enable-libzvbi         enable teletext support via libzvbi [no]
  --disable-lzma           disable lzma [autodetect]
  --enable-decklink        enable Blackmagic DeckLink I/O support [no]
  --enable-mmal            enable decoding via MMAL [no]
  --enable-netcdf          enable NetCDF, needed for sofalizer filter [no]
  --enable-nvenc           enable NVIDIA NVENC support [no]
  --enable-openal          enable OpenAL 1.1 capture support [no]
  --enable-opencl          enable OpenCL code
  --enable-opengl          enable OpenGL rendering [no]
  --enable-openssl         enable openssl, needed for https support
                           if gnutls is not used [no]
  --disable-schannel       disable SChannel SSP, needed for TLS support on
                           Windows if openssl and gnutls are not used [autodetect]
  --disable-sdl            disable sdl [autodetect]
  --disable-securetransport disable Secure Transport, needed for TLS support
                           on OSX if openssl and gnutls are not used [autodetect]
  --enable-x11grab         enable X11 grabbing (legacy) [no]
  --disable-xlib           disable xlib [autodetect]
  --disable-zlib           disable zlib [autodetect]

Toolchain options:
  --arch=ARCH              select architecture [$arch]
  --cpu=CPU                select the minimum required CPU (affects
                           instruction selection, may crash on older CPUs)
  --cross-prefix=PREFIX    use PREFIX for compilation tools [$cross_prefix]
  --progs-suffix=SUFFIX    program name suffix []
  --enable-cross-compile   assume a cross-compiler is used
  --sysroot=PATH           root of cross-build tree
  --sysinclude=PATH        location of cross-build system headers
  --target-os=OS           compiler targets OS [$target_os]
  --target-exec=CMD        command to run executables on target
  --target-path=DIR        path to view of build directory on target
  --target-samples=DIR     path to samples directory on target
  --tempprefix=PATH        force fixed dir/prefix instead of mktemp for checks
  --toolchain=NAME         set tool defaults according to NAME
  --nm=NM                  use nm tool NM [$nm_default]
  --ar=AR                  use archive tool AR [$ar_default]
  --as=AS                  use assembler AS [$as_default]
  --windres=WINDRES        use windows resource compiler WINDRES [$windres_default]
  --yasmexe=EXE            use yasm-compatible assembler EXE [$yasmexe_default]
  --cc=CC                  use C compiler CC [$cc_default]
  --cxx=CXX                use C compiler CXX [$cxx_default]
  --objcc=OCC              use ObjC compiler OCC [$cc_default]
  --dep-cc=DEPCC           use dependency generator DEPCC [$cc_default]
  --ld=LD                  use linker LD [$ld_default]
  --pkg-config=PKGCONFIG   use pkg-config tool PKGCONFIG [$pkg_config_default]
  --pkg-config-flags=FLAGS pass additional flags to pkgconf []
  --ranlib=RANLIB          use ranlib RANLIB [$ranlib_default]
  --doxygen=DOXYGEN        use DOXYGEN to generate API doc [$doxygen_default]
  --host-cc=HOSTCC         use host C compiler HOSTCC
  --host-cflags=HCFLAGS    use HCFLAGS when compiling for host
  --host-cppflags=HCPPFLAGS use HCPPFLAGS when compiling for host
  --host-ld=HOSTLD         use host linker HOSTLD
  --host-ldflags=HLDFLAGS  use HLDFLAGS when linking for host
  --host-libs=HLIBS        use libs HLIBS when linking for host
  --host-os=OS             compiler host OS [$target_os]
  --extra-cflags=ECFLAGS   add ECFLAGS to CFLAGS [$CFLAGS]
  --extra-cxxflags=ECFLAGS add ECFLAGS to CXXFLAGS [$CXXFLAGS]
  --extra-objcflags=FLAGS  add FLAGS to OBJCFLAGS [$CFLAGS]
  --extra-ldflags=ELDFLAGS add ELDFLAGS to LDFLAGS [$LDFLAGS]
  --extra-ldexeflags=ELDFLAGS add ELDFLAGS to LDEXEFLAGS [$LDEXEFLAGS]
  --extra-ldlibflags=ELDFLAGS add ELDFLAGS to LDLIBFLAGS [$LDLIBFLAGS]
  --extra-libs=ELIBS       add ELIBS [$ELIBS]
  --extra-version=STRING   version string suffix []
  --optflags=OPTFLAGS      override optimization-related compiler flags
  --build-suffix=SUFFIX    library name suffix []
  --enable-pic             build position-independent code
  --enable-thumb           compile for Thumb instruction set
  --enable-lto             use link-time optimization
  --env="ENV=override"     override the environment variables

Advanced options (experts only):
  --malloc-prefix=PREFIX   prefix malloc and related names with PREFIX
  --custom-allocator=NAME  use a supported custom allocator
  --disable-symver         disable symbol versioning
  --enable-hardcoded-tables use hardcoded tables instead of runtime generation
  --disable-safe-bitstream-reader
                           disable buffer boundary checking in bitreaders
                           (faster, but may crash)
  --enable-memalign-hack   emulate memalign, interferes with memory debuggers
  --sws-max-filter-size=N  the max filter size swscale uses [$sws_max_filter_size_default]

Optimization options (experts only):
  --disable-asm            disable all assembly optimizations
  --disable-altivec        disable AltiVec optimizations
  --disable-vsx            disable VSX optimizations
  --disable-power8         disable POWER8 optimizations
  --disable-amd3dnow       disable 3DNow! optimizations
  --disable-amd3dnowext    disable 3DNow! extended optimizations
  --disable-mmx            disable MMX optimizations
  --disable-mmxext         disable MMXEXT optimizations
  --disable-sse            disable SSE optimizations
  --disable-sse2           disable SSE2 optimizations
  --disable-sse3           disable SSE3 optimizations
  --disable-ssse3          disable SSSE3 optimizations
  --disable-sse4           disable SSE4 optimizations
  --disable-sse42          disable SSE4.2 optimizations
  --disable-avx            disable AVX optimizations
  --disable-xop            disable XOP optimizations
  --disable-fma3           disable FMA3 optimizations
  --disable-fma4           disable FMA4 optimizations
  --disable-avx2           disable AVX2 optimizations
  --disable-aesni          disable AESNI optimizations
  --disable-armv5te        disable armv5te optimizations
  --disable-armv6          disable armv6 optimizations
  --disable-armv6t2        disable armv6t2 optimizations
  --disable-vfp            disable VFP optimizations
  --disable-neon           disable NEON optimizations
  --disable-inline-asm     disable use of inline assembly
  --disable-yasm           disable use of nasm/yasm assembly
  --disable-mipsdsp        disable MIPS DSP ASE R1 optimizations
  --disable-mipsdspr2      disable MIPS DSP ASE R2 optimizations
  --disable-msa            disable MSA optimizations
  --disable-mipsfpu        disable floating point MIPS optimizations
  --disable-mmi            disable Loongson SIMD optimizations
  --disable-fast-unaligned consider unaligned accesses slow

Developer options (useful when working on FFmpeg itself):
  --disable-debug          disable debugging symbols
  --enable-debug=LEVEL     set the debug level [$debuglevel]
  --disable-optimizations  disable compiler optimizations
  --enable-extra-warnings  enable more compiler warnings
  --disable-stripping      disable stripping of executables and shared libraries
  --assert-level=level     0(default), 1 or 2, amount of assertion testing,
                           2 causes a slowdown at runtime.
  --enable-memory-poisoning fill heap uninitialized allocated space with arbitrary data
  --valgrind=VALGRIND      run "make fate" tests through valgrind to detect memory
                           leaks and errors, using the specified valgrind binary.
                           Cannot be combined with --target-exec
  --enable-ftrapv          Trap arithmetic overflows
  --samples=PATH           location of test samples for FATE, if not set use
                           \$FATE_SAMPLES at make invocation time.
  --enable-neon-clobber-test check NEON registers for clobbering (should be
                           used only for debugging purposes)
  --enable-xmm-clobber-test check XMM registers for clobbering (Win64-only;
                           should be used only for debugging purposes)
  --enable-random          randomly enable/disable components
  --disable-random
  --enable-random=LIST     randomly enable/disable specific components or
  --disable-random=LIST    component groups. LIST is a comma-separated list
                           of NAME[:PROB] entries where NAME is a component
                           (group) and PROB the probability associated with
                           NAME (default 0.5).
  --random-seed=VALUE      seed value for --enable/disable-random
  --disable-valgrind-backtrace do not print a backtrace under Valgrind
                           (only applies to --disable-optimizations builds)

NOTE: Object files are built at the place where configure is launched.
EOF
  exit 0
}

quotes='""'
if test -t 1 && which tput >/dev/null 2>&1; then
    ncolors=$(tput colors)
    if test -n "$ncolors" && test $ncolors -ge 8; then
        bold_color=$(tput bold)
        warn_color=$(tput setaf 3)
        error_color=$(tput setaf 1)
        reset_color=$(tput sgr0)
    fi
    # 72 used instead of 80 since that's the default of pr
    ncols=$(tput cols)
fi
: ${ncols:=72}

log(){
    echo "$@" >> $logfile
}

log_file(){
    log BEGIN $1
    pr -n -t $1 >> $logfile
    log END $1
}

warn(){
    log "WARNING: $*"
    WARNINGS="${WARNINGS}WARNING: $*\n"
}

die(){
    log "$@"
    echo "$error_color$bold_color$@$reset_color"
    cat <<EOF

If you think configure made a mistake, make sure you are using the latest
version from Git.  If the latest version fails, report the problem to the
ffmpeg-user@ffmpeg.org mailing list or IRC #ffmpeg on irc.freenode.net.
EOF
    if disabled logging; then
        cat <<EOF
Rerun configure with logging enabled (do not use --disable-logging), and
include the log this produces with your report.
EOF
    else
        cat <<EOF
Include the log file "$logfile" produced by configure as this will help
solve the problem.
EOF
    fi
    exit 1
}

# Avoid locale weirdness, besides we really just want to translate ASCII.
toupper(){
    echo "$@" | tr abcdefghijklmnopqrstuvwxyz ABCDEFGHIJKLMNOPQRSTUVWXYZ
}

tolower(){
    echo "$@" | tr ABCDEFGHIJKLMNOPQRSTUVWXYZ abcdefghijklmnopqrstuvwxyz
}

c_escape(){
    echo "$*" | sed 's/["\\]/\\\0/g'
}

sh_quote(){
    v=$(echo "$1" | sed "s/'/'\\\\''/g")
    test "x$v" = "x${v#*[!A-Za-z0-9_/.+-]}" || v="'$v'"
    echo "$v"
}

cleanws(){
    echo "$@" | sed 's/^ *//;s/[[:space:]][[:space:]]*/ /g;s/ *$//'
}

filter(){
    pat=$1
    shift
    for v; do
        eval "case $v in $pat) echo $v ;; esac"
    done
}

filter_out(){
    pat=$1
    shift
    for v; do
        eval "case $v in $pat) ;; *) echo $v ;; esac"
    done
}

map(){
    m=$1
    shift
    for v; do eval $m; done
}

add_suffix(){
    suffix=$1
    shift
    for v; do echo ${v}${suffix}; done
}

set_all(){
    value=$1
    shift
    for var in $*; do
        eval $var=$value
    done
}

set_weak(){
    value=$1
    shift
    for var; do
        eval : \${$var:=$value}
    done
}

sanitize_var_name(){
    echo $@ | sed 's/[^A-Za-z0-9_]/_/g'
}

set_safe(){
    var=$1
    shift
    eval $(sanitize_var_name "$var")='$*'
}

get_safe(){
    eval echo \$$(sanitize_var_name "$1")
}

pushvar(){
    for pvar in $*; do
        eval level=\${${pvar}_level:=0}
        eval ${pvar}_${level}="\$$pvar"
        eval ${pvar}_level=$(($level+1))
    done
}

popvar(){
    for pvar in $*; do
        eval level=\${${pvar}_level:-0}
        test $level = 0 && continue
        eval level=$(($level-1))
        eval $pvar="\${${pvar}_${level}}"
        eval ${pvar}_level=$level
        eval unset ${pvar}_${level}
    done
}

enable(){
    set_all yes $*
}

disable(){
    set_all no $*
}

enable_weak(){
    set_weak yes $*
}

disable_weak(){
    set_weak no $*
}

enable_safe(){
    for var; do
        enable $(echo "$var" | sed 's/[^A-Za-z0-9_]/_/g')
    done
}

disable_safe(){
    for var; do
        disable $(echo "$var" | sed 's/[^A-Za-z0-9_]/_/g')
    done
}

do_enable_deep(){
    for var; do
        enabled $var && continue
        eval sel="\$${var}_select"
        eval sgs="\$${var}_suggest"
        pushvar var sgs
        enable_deep $sel
        popvar sgs
        enable_deep_weak $sgs
        popvar var
    done
}

enable_deep(){
    do_enable_deep $*
    enable $*
}

enable_deep_weak(){
    for var; do
        disabled $var && continue
        pushvar var
        do_enable_deep $var
        popvar var
        enable_weak $var
    done
}

enabled(){
    test "${1#!}" = "$1" && op='=' || op=!=
    eval test "x\$${1#!}" $op "xyes"
}

disabled(){
    test "${1#!}" = "$1" && op='=' || op=!=
    eval test "x\$${1#!}" $op "xno"
}

enabled_all(){
    for opt; do
        enabled $opt || return 1
    done
}

disabled_all(){
    for opt; do
        disabled $opt || return 1
    done
}

enabled_any(){
    for opt; do
        enabled $opt && return 0
    done
}

disabled_any(){
    for opt; do
        disabled $opt && return 0
    done
    return 1
}

set_default(){
    for opt; do
        eval : \${$opt:=\$${opt}_default}
    done
}

is_in(){
    value=$1
    shift
    for var in $*; do
        [ $var = $value ] && return 0
    done
    return 1
}

do_check_deps(){
    for cfg; do
        cfg="${cfg#!}"
        enabled ${cfg}_checking && die "Circular dependency for $cfg."
        disabled ${cfg}_checking && continue
        enable ${cfg}_checking
        append allopts $cfg

        eval dep_all="\$${cfg}_deps"
        eval dep_any="\$${cfg}_deps_any"
        eval dep_sel="\$${cfg}_select"
        eval dep_sgs="\$${cfg}_suggest"
        eval dep_ifa="\$${cfg}_if"
        eval dep_ifn="\$${cfg}_if_any"

        pushvar cfg dep_all dep_any dep_sel dep_sgs dep_ifa dep_ifn
        do_check_deps $dep_all $dep_any $dep_sel $dep_sgs $dep_ifa $dep_ifn
        popvar cfg dep_all dep_any dep_sel dep_sgs dep_ifa dep_ifn

        [ -n "$dep_ifa" ] && { enabled_all $dep_ifa && enable_weak $cfg; }
        [ -n "$dep_ifn" ] && { enabled_any $dep_ifn && enable_weak $cfg; }
        enabled_all  $dep_all || disable $cfg
        enabled_any  $dep_any || disable $cfg
        disabled_any $dep_sel && disable $cfg

        if enabled $cfg; then
            enable_deep $dep_sel
            enable_deep_weak $dep_sgs
        fi

        disable ${cfg}_checking
    done
}

check_deps(){
    unset allopts

    do_check_deps "$@"

    for cfg in $allopts; do
        enabled $cfg || continue
        eval dep_extralibs="\$${cfg}_extralibs"
        test -n "$dep_extralibs" && add_extralibs $dep_extralibs
    done
}

print_config(){
    pfx=$1
    files=$2
    shift 2
    map 'eval echo "$v \${$v:-no}"' "$@" |
    awk "BEGIN { split(\"$files\", files) }
        {
            c = \"$pfx\" toupper(\$1);
            v = \$2;
            sub(/yes/, 1, v);
            sub(/no/,  0, v);
            for (f in files) {
                file = files[f];
                if (file ~ /\\.h\$/) {
                    printf(\"#define %s %d\\n\", c, v) >>file;
                } else if (file ~ /\\.asm\$/) {
                    printf(\"%%define %s %d\\n\", c, v) >>file;
                } else if (file ~ /\\.mak\$/) {
                    n = -v ? \"\" : \"!\";
                    printf(\"%s%s=yes\\n\", n, c) >>file;
                } else if (file ~ /\\.texi\$/) {
                    pre = -v ? \"\" : \"@c \";
                    yesno = \$2;
                    c2 = tolower(c);
                    gsub(/_/, \"-\", c2);
                    printf(\"%s@set %s %s\\n\", pre, c2, yesno) >>file;
                }
            }
        }"
}

print_enabled(){
    suf=$1
    shift
    for v; do
        enabled $v && printf "%s\n" ${v%$suf};
    done
}

append(){
    var=$1
    shift
    eval "$var=\"\$$var $*\""
}

prepend(){
    var=$1
    shift
    eval "$var=\"$* \$$var\""
}

unique(){
    var=$1
    uniq_list=""
    for tok in $(eval echo \$$var); do
        uniq_list="$(filter_out $tok $uniq_list) $tok"
    done
    eval "$var=\"${uniq_list}\""
}

add_cppflags(){
    append CPPFLAGS "$@"
}

add_cflags(){
    append CFLAGS $($cflags_filter "$@")
}

add_cxxflags(){
    append CXXFLAGS $($cflags_filter "$@")
}

add_asflags(){
    append ASFLAGS $($asflags_filter "$@")
}

add_objcflags(){
    append OBJCFLAGS $($objcflags_filter "$@")
}

add_ldflags(){
    append LDFLAGS $($ldflags_filter "$@")
}

add_ldexeflags(){
    append LDEXEFLAGS $($ldflags_filter "$@")
}

add_ldlibflags(){
    append LDLIBFLAGS $($ldflags_filter "$@")
}

add_stripflags(){
    append ASMSTRIPFLAGS "$@"
}

add_extralibs(){
    prepend extralibs $($ldflags_filter "$@")
}

add_host_cppflags(){
    append host_cppflags "$@"
}

add_host_cflags(){
    append host_cflags $($host_cflags_filter "$@")
}

add_host_ldflags(){
    append host_ldflags $($host_ldflags_filter "$@")
}

add_compat(){
    append compat_objs $1
    shift
    map 'add_cppflags -D$v' "$@"
}

check_cmd(){
    log "$@"
    "$@" >> $logfile 2>&1
}

check_stat(){
    log check_stat "$@"
    stat "$1" >> $logfile 2>&1
}

cc_o(){
    eval printf '%s\\n' $CC_O
}

cc_e(){
    eval printf '%s\\n' $CC_E
}

check_cc(){
    log check_cc "$@"
    cat > $TMPC
    log_file $TMPC
    check_cmd $cc $CPPFLAGS $CFLAGS "$@" $CC_C $(cc_o $TMPO) $TMPC
}

check_cxx(){
    log check_cxx "$@"
    cat > $TMPCPP
    log_file $TMPCPP
    check_cmd $cxx $CPPFLAGS $CFLAGS $CXXFLAGS "$@" $CXX_C -o $TMPO $TMPCPP
}

check_objcc(){
    log check_objcc "$@"
    cat > $TMPM
    log_file $TMPM
    check_cmd $objcc -Werror=missing-prototypes $CPPFLAGS $CFLAGS $OBJCFLAGS "$@" $OBJCC_C $(cc_o $TMPO) $TMPM
}

check_cpp(){
    log check_cpp "$@"
    cat > $TMPC
    log_file $TMPC
    check_cmd $cc $CPPFLAGS $CFLAGS "$@" $(cc_e $TMPO) $TMPC
}

as_o(){
    eval printf '%s\\n' $AS_O
}

check_as(){
    log check_as "$@"
    cat > $TMPS
    log_file $TMPS
    check_cmd $as $CPPFLAGS $ASFLAGS "$@" $AS_C $(as_o $TMPO) $TMPS
}

check_inline_asm(){
    log check_inline_asm "$@"
    name="$1"
    code="$2"
    shift 2
    disable $name
    check_cc "$@" <<EOF && enable $name
void foo(void){ __asm__ volatile($code); }
EOF
}

check_insn(){
    log check_insn "$@"
    check_inline_asm ${1}_inline "\"$2\""
    echo "$2" | check_as && enable ${1}_external || disable ${1}_external
}

check_yasm(){
    log check_yasm "$@"
    echo "$1" > $TMPS
    log_file $TMPS
    shift 1
    check_cmd $yasmexe $YASMFLAGS -Werror "$@" -o $TMPO $TMPS
}

ld_o(){
    eval printf '%s\\n' $LD_O
}

check_ld(){
    log check_ld "$@"
    type=$1
    shift 1
    flags=$(filter_out '-l*|*.so' $@)
    libs=$(filter '-l*|*.so' $@)
    check_$type $($cflags_filter $flags) || return
    flags=$($ldflags_filter $flags)
    libs=$($ldflags_filter $libs)
    check_cmd $ld $LDFLAGS $flags $(ld_o $TMPE) $TMPO $libs $extralibs
}

print_include(){
    hdr=$1
    test "${hdr%.h}" = "${hdr}" &&
        echo "#include $hdr"    ||
        echo "#include <$hdr>"
}

check_code(){
    log check_code "$@"
    check=$1
    headers=$2
    code=$3
    shift 3
    {
        for hdr in $headers; do
            print_include $hdr
        done
        echo "int main(void) { $code; return 0; }"
    } | check_$check "$@"
}

check_cppflags(){
    log check_cppflags "$@"
    check_cc "$@" <<EOF && append CPPFLAGS "$@"
int x;
EOF
}

test_cflags(){
    log test_cflags "$@"
    set -- $($cflags_filter "$@")
    check_cc "$@" <<EOF
int x;
EOF
}

check_cflags(){
    log check_cflags "$@"
    test_cflags "$@" && add_cflags "$@"
}

check_cxxflags(){
    log check_cxxflags "$@"
    set -- $($cflags_filter "$@")
    check_cxx "$@" <<EOF && append CXXFLAGS "$@"
int x;
EOF
}

test_objcflags(){
    log test_cflags "$@"
    set -- $($cflags_filter "$@")
    check_objcc "$@" <<EOF
int x;
EOF
}

check_objcflags(){
    log check_cflags "$@"
    test_objcflags "$@" && add_objcflags "$@"
}

test_ldflags(){
    log test_ldflags "$@"
    check_ld "cc" "$@" <<EOF
int main(void){ return 0; }
EOF
}

check_ldflags(){
    log check_ldflags "$@"
    test_ldflags "$@" && add_ldflags "$@"
}

test_stripflags(){
    log test_stripflags "$@"
    # call check_cc to get a fresh TMPO
    check_cc <<EOF
int main(void) { return 0; }
EOF
    check_cmd $strip $ASMSTRIPFLAGS "$@" $TMPO
}

check_stripflags(){
    log check_stripflags "$@"
    test_stripflags "$@" && add_stripflags "$@"
}

check_header(){
    log check_header "$@"
    header=$1
    shift
    disable_safe $header
    check_cpp "$@" <<EOF && enable_safe $header
#include <$header>
int x;
EOF
}

check_header_objcc(){
    log check_header_objcc "$@"
    rm -f -- "$TMPO"
    header=$1
    shift
    disable_safe $header
    {
       echo "#include <$header>"
       echo "int main(void) { return 0; }"
    } | check_objcc && check_stat "$TMPO" && enable_safe $headers
}

check_func(){
    log check_func "$@"
    func=$1
    shift
    disable $func
    check_ld "cc" "$@" <<EOF && enable $func
extern int $func();
int main(void){ $func(); }
EOF
}

check_complexfunc(){
    log check_complexfunc "$@"
    func=$1
    narg=$2
    shift 2
    test $narg = 2 && args="f, g" || args="f * I"
    disable $func
    check_ld "cc" "$@" <<EOF && enable $func
#include <complex.h>
#include <math.h>
float foo(complex float f, complex float g) { return $func($args); }
int main(void){ return (int) foo; }
EOF
}

check_mathfunc(){
    log check_mathfunc "$@"
    func=$1
    narg=$2
    shift 2
    test $narg = 2 && args="f, g" || args="f"
    disable $func
    check_ld "cc" "$@" <<EOF && enable $func
#include <math.h>
float foo(float f, float g) { return $func($args); }
int main(void){ return (int) foo; }
EOF
}

check_func_headers(){
    log check_func_headers "$@"
    headers=$1
    funcs=$2
    shift 2
    {
        for hdr in $headers; do
            print_include $hdr
        done
        for func in $funcs; do
            echo "long check_$func(void) { return (long) $func; }"
        done
        echo "int main(void) { return 0; }"
    } | check_ld "cc" "$@" && enable $funcs && enable_safe $headers
}

check_class_headers_cpp(){
    log check_class_headers_cpp "$@"
    headers=$1
    classes=$2
    shift 2
    {
        for hdr in $headers; do
            echo "#include <$hdr>"
        done
        echo "int main(void) { "
        i=1
        for class in $classes; do
            echo "$class obj$i;"
            i=$(expr $i + 1)
        done
        echo "return 0; }"
    } | check_ld "cxx" "$@" && enable $funcs && enable_safe $headers
}

check_cpp_condition(){
    log check_cpp_condition "$@"
    header=$1
    condition=$2
    shift 2
    check_cpp "$@" <<EOF
#include <$header>
#if !($condition)
#error "unsatisfied condition: $condition"
#endif
EOF
}

check_lib(){
    log check_lib "$@"
    header="$1"
    func="$2"
    shift 2
    check_header $header && check_func $func "$@" && add_extralibs "$@"
}

check_lib2(){
    log check_lib2 "$@"
    headers="$1"
    funcs="$2"
    shift 2
    check_func_headers "$headers" "$funcs" "$@" && add_extralibs "$@"
}

check_lib_cpp(){
    log check_lib_cpp "$@"
    headers="$1"
    classes="$2"
    shift 2
    check_class_headers_cpp "$headers" "$classes" "$@" && add_extralibs "$@"
}

check_pkg_config(){
    log check_pkg_config "$@"
    pkgandversion="$1"
    pkg="${1%% *}"
    headers="$2"
    funcs="$3"
    shift 3
    check_cmd $pkg_config --exists --print-errors $pkgandversion || return
    pkg_cflags=$($pkg_config --cflags $pkg_config_flags $pkg)
    pkg_libs=$($pkg_config --libs $pkg_config_flags $pkg)
    check_func_headers "$headers" "$funcs" $pkg_cflags $pkg_libs "$@" &&
        set_safe "${pkg}_cflags" $pkg_cflags   &&
        set_safe "${pkg}_libs"   $pkg_libs
}

check_exec(){
    check_ld "cc" "$@" && { enabled cross_compile || $TMPE >> $logfile 2>&1; }
}

check_exec_crash(){
    code=$(cat)

    # exit() is not async signal safe.  _Exit (C99) and _exit (POSIX)
    # are safe but may not be available everywhere.  Thus we use
    # raise(SIGTERM) instead.  The check is run in a subshell so we
    # can redirect the "Terminated" message from the shell.  SIGBUS
    # is not defined by standard C so it is used conditionally.

    (check_exec "$@") >> $logfile 2>&1 <<EOF
#include <signal.h>
static void sighandler(int sig){
    raise(SIGTERM);
}
int foo(void){
    $code
}
int (*func_ptr)(void) = foo;
int main(void){
    signal(SIGILL, sighandler);
    signal(SIGFPE, sighandler);
    signal(SIGSEGV, sighandler);
#ifdef SIGBUS
    signal(SIGBUS, sighandler);
#endif
    return func_ptr();
}
EOF
}

check_type(){
    log check_type "$@"
    headers=$1
    type=$2
    shift 2
    disable_safe "$type"
    check_code cc "$headers" "$type v" "$@" && enable_safe "$type"
}

check_struct(){
    log check_struct "$@"
    headers=$1
    struct=$2
    member=$3
    shift 3
    disable_safe "${struct}_${member}"
    check_code cc "$headers" "const void *p = &(($struct *)0)->$member" "$@" &&
        enable_safe "${struct}_${member}"
}

check_builtin(){
    log check_builtin "$@"
    name=$1
    headers=$2
    builtin=$3
    shift 3
    disable "$name"
    check_code ld "$headers" "$builtin" "cc" "$@" && enable "$name"
}

check_compile_assert(){
    log check_compile_assert "$@"
    name=$1
    headers=$2
    condition=$3
    shift 3
    disable "$name"
    check_code cc "$headers" "char c[2 * !!($condition) - 1]" "$@" && enable "$name"
}

require(){
    name="$1"
    header="$2"
    func="$3"
    shift 3
    check_lib $header $func "$@" || die "ERROR: $name not found"
}

require2(){
    name="$1"
    headers="$2"
    func="$3"
    shift 3
    check_lib2 "$headers" $func "$@" || die "ERROR: $name not found"
}

require_cpp(){
    name="$1"
    headers="$2"
    classes="$3"
    shift 3
    check_lib_cpp "$headers" "$classes" "$@" || die "ERROR: $name not found"
}

use_pkg_config(){
    pkg="$1"
    check_pkg_config "$@" || return 1
    add_cflags    $(get_safe "${pkg}_cflags")
    add_extralibs $(get_safe "${pkg}_libs")
}

require_pkg_config(){
    use_pkg_config "$@" || die "ERROR: $pkg not found using pkg-config$pkg_config_fail_message"
}

require_libfreetype(){
    log require_libfreetype "$@"
    pkg="freetype2"
    check_cmd $pkg_config --exists --print-errors $pkg \
      || die "ERROR: $pkg not found"
    pkg_cflags=$($pkg_config --cflags $pkg_config_flags $pkg)
    pkg_libs=$($pkg_config --libs $pkg_config_flags $pkg)
    {
        echo "#include <ft2build.h>"
        echo "#include FT_FREETYPE_H"
        echo "long check_func(void) { return (long) FT_Init_FreeType; }"
        echo "int main(void) { return 0; }"
    } | check_ld "cc" $pkg_cflags $pkg_libs \
      && set_safe "${pkg}_cflags" $pkg_cflags \
      && set_safe "${pkg}_libs"   $pkg_libs \
      || die "ERROR: $pkg not found"
    add_cflags    $(get_safe "${pkg}_cflags")
    add_extralibs $(get_safe "${pkg}_libs")
}

hostcc_e(){
    eval printf '%s\\n' $HOSTCC_E
}

hostcc_o(){
    eval printf '%s\\n' $HOSTCC_O
}

check_host_cc(){
    log check_host_cc "$@"
    cat > $TMPC
    log_file $TMPC
    check_cmd $host_cc $host_cflags "$@" $HOSTCC_C $(hostcc_o $TMPO) $TMPC
}

check_host_cpp(){
    log check_host_cpp "$@"
    cat > $TMPC
    log_file $TMPC
    check_cmd $host_cc $host_cppflags $host_cflags "$@" $(hostcc_e $TMPO) $TMPC
}

check_host_cppflags(){
    log check_host_cppflags "$@"
    check_host_cc "$@" <<EOF && append host_cppflags "$@"
int x;
EOF
}

check_host_cflags(){
    log check_host_cflags "$@"
    set -- $($host_cflags_filter "$@")
    check_host_cc "$@" <<EOF && append host_cflags "$@"
int x;
EOF
}

check_host_cpp_condition(){
    log check_host_cpp_condition "$@"
    header=$1
    condition=$2
    shift 2
    check_host_cpp "$@" <<EOF
#include <$header>
#if !($condition)
#error "unsatisfied condition: $condition"
#endif
EOF
}

cp_if_changed(){
    cmp -s "$1" "$2" && echo "$2 is unchanged" && return
    mkdir -p "$(dirname $2)"
    $cp_f "$1" "$2"
}

# CONFIG_LIST contains configurable options, while HAVE_LIST is for
# system-dependent things.

AVCODEC_COMPONENTS="
    bsfs
    decoders
    encoders
    hwaccels
    parsers
"

AVDEVICE_COMPONENTS="
    indevs
    outdevs
"
AVFILTER_COMPONENTS="
    filters
"
AVFORMAT_COMPONENTS="
    demuxers
    muxers
    protocols
"

AVRESAMPLE_COMPONENTS=""
AVUTIL_COMPONENTS=""

COMPONENT_LIST="
    $AVCODEC_COMPONENTS
    $AVDEVICE_COMPONENTS
    $AVFILTER_COMPONENTS
    $AVFORMAT_COMPONENTS
    $AVRESAMPLE_COMPONENTS
    $AVUTIL_COMPONENTS
"

EXAMPLE_LIST="
    avio_reading_example
    avio_dir_cmd_example
    decoding_encoding_example
    demuxing_decoding_example
    extract_mvs_example
    filter_audio_example
    filtering_audio_example
    filtering_video_example
    metadata_example
    muxing_example
    qsvdec_example
    remuxing_example
    resampling_audio_example
    scaling_video_example
    transcode_aac_example
    transcoding_example
"

EXTERNAL_LIBRARY_LIST="
    avisynth
    bzlib
    chromaprint
    crystalhd
    decklink
    frei0r
    gcrypt
    gmp
    gnutls
    iconv
    ladspa
    libass
    libbluray
    libbs2b
    libcaca
    libcdio
    libcelt
    libdc1394
    libdcadec
    libfaac
    libfdk_aac
    libflite
    libfontconfig
    libfreetype
    libfribidi
    libgme
    libgsm
    libiec61883
    libilbc
    libkvazaar
    libmfx
    libmodplug
    libmp3lame
    libnut
    libopencore_amrnb
    libopencore_amrwb
    libopencv
    libopenh264
    libopenjpeg
    libopus
    libpulse
    librtmp
    librubberband
    libschroedinger
    libshine
    libsmbclient
    libsnappy
    libsoxr
    libspeex
    libssh
    libtesseract
    libtheora
    libtwolame
    libutvideo
    libv4l2
    libvidstab
    libvo_amrwbenc
    libvorbis
    libvpx
    libwavpack
    libwebp
    libx264
    libx265
    libxavs
    libxcb
    libxcb_shm
    libxcb_shape
    libxcb_xfixes
    libxvid
    libzimg
    libzmq
    libzvbi
    lzma
    mmal
    netcdf
    nvenc
    openal
    opencl
    opengl
    openssl
    schannel
    sdl
    securetransport
    x11grab
    xlib
    zlib
"

DOCUMENT_LIST="
    doc
    htmlpages
    manpages
    podpages
    txtpages
"

FEATURE_LIST="
    ftrapv
    gray
    hardcoded_tables
    runtime_cpudetect
    safe_bitstream_reader
    shared
    small
    static
    swscale_alpha
"

HWACCEL_LIST="
    d3d11va
    dxva2
    vaapi
    vda
    vdpau
    videotoolbox
    xvmc
"

LIBRARY_LIST="
    avcodec
    avdevice
    avfilter
    avformat
    avresample
    avutil
    postproc
    swresample
    swscale
"

LICENSE_LIST="
    gpl
    nonfree
    version3
"

PROGRAM_LIST="
    ffplay
    ffprobe
    ffserver
    ffmpeg
"

SUBSYSTEM_LIST="
    dct
    dwt
    error_resilience
    faan
    fast_unaligned
    fft
    lsp
    lzo
    mdct
    pixelutils
    network
    rdft
"

CONFIG_LIST="
    $COMPONENT_LIST
    $DOCUMENT_LIST
    $EXAMPLE_LIST
    $EXTERNAL_LIBRARY_LIST
    $FEATURE_LIST
    $HWACCEL_LIST
    $LICENSE_LIST
    $LIBRARY_LIST
    $PROGRAM_LIST
    $SUBSYSTEM_LIST
    fontconfig
    incompatible_libav_abi
    memalign_hack
    memory_poisoning
    neon_clobber_test
    pic
    pod2man
    raise_major
    thumb
    valgrind_backtrace
    xmm_clobber_test
"

THREADS_LIST="
    pthreads
    os2threads
    w32threads
"

ATOMICS_LIST="
    atomics_gcc
    atomics_suncc
    atomics_win32
"

ARCH_LIST="
    aarch64
    alpha
    arm
    avr32
    avr32_ap
    avr32_uc
    bfin
    ia64
    m68k
    mips
    mips64
    parisc
    ppc
    ppc64
    s390
    sh4
    sparc
    sparc64
    tilegx
    tilepro
    tomi
    x86
    x86_32
    x86_64
"

ARCH_EXT_LIST_ARM="
    armv5te
    armv6
    armv6t2
    armv8
    neon
    vfp
    vfpv3
    setend
"

ARCH_EXT_LIST_MIPS="
    mipsfpu
    mips32r2
    mips64r2
    mips32r6
    mips64r6
    mipsdsp
    mipsdspr2
    msa
"

ARCH_EXT_LIST_LOONGSON="
    loongson2
    loongson3
    mmi
"

ARCH_EXT_LIST_X86_SIMD="
    aesni
    amd3dnow
    amd3dnowext
    avx
    avx2
    fma3
    fma4
    mmx
    mmxext
    sse
    sse2
    sse3
    sse4
    sse42
    ssse3
    xop
"

ARCH_EXT_LIST_PPC="
    altivec
    dcbzl
    ldbrx
    power8
    ppc4xx
    vsx
"

ARCH_EXT_LIST_X86="
    $ARCH_EXT_LIST_X86_SIMD
    cpunop
    i686
"

ARCH_EXT_LIST="
    $ARCH_EXT_LIST_ARM
    $ARCH_EXT_LIST_PPC
    $ARCH_EXT_LIST_X86
    $ARCH_EXT_LIST_MIPS
    $ARCH_EXT_LIST_LOONGSON
"

ARCH_FEATURES="
    aligned_stack
    fast_64bit
    fast_clz
    fast_cmov
    local_aligned_8
    local_aligned_16
    local_aligned_32
    simd_align_16
"

BUILTIN_LIST="
    atomic_cas_ptr
    atomic_compare_exchange
    machine_rw_barrier
    MemoryBarrier
    mm_empty
    rdtsc
    sarestart
    sync_val_compare_and_swap
"
HAVE_LIST_CMDLINE="
    inline_asm
    symver
    yasm
"

HAVE_LIST_PUB="
    bigendian
    fast_unaligned
    incompatible_libav_abi
"

HEADERS_LIST="
    alsa_asoundlib_h
    altivec_h
    arpa_inet_h
    asm_types_h
    cdio_paranoia_h
    cdio_paranoia_paranoia_h
    dev_bktr_ioctl_bt848_h
    dev_bktr_ioctl_meteor_h
    dev_ic_bt8xx_h
    dev_video_bktr_ioctl_bt848_h
    dev_video_meteor_ioctl_meteor_h
    direct_h
    dirent_h
    dlfcn_h
    d3d11_h
    dxva_h
    ES2_gl_h
    gsm_h
    io_h
    mach_mach_time_h
    machine_ioctl_bt848_h
    machine_ioctl_meteor_h
    malloc_h
    opencv2_core_core_c_h
    openjpeg_2_1_openjpeg_h
    openjpeg_2_0_openjpeg_h
    openjpeg_1_5_openjpeg_h
    OpenGL_gl3_h
    poll_h
    sndio_h
    soundcard_h
    sys_mman_h
    sys_param_h
    sys_resource_h
    sys_select_h
    sys_soundcard_h
    sys_time_h
    sys_un_h
    sys_videoio_h
    termios_h
    udplite_h
    unistd_h
    valgrind_valgrind_h
    windows_h
    winsock2_h
"

INTRINSICS_LIST="
    intrinsics_neon
"

COMPLEX_FUNCS="
    cabs
    cexp
"

MATH_FUNCS="
    atanf
    atan2f
    cbrt
    cbrtf
    copysign
    cosf
    erf
    exp2
    exp2f
    expf
    hypot
    isfinite
    isinf
    isnan
    ldexpf
    llrint
    llrintf
    log2
    log2f
    log10f
    lrint
    lrintf
    powf
    rint
    round
    roundf
    sinf
    trunc
    truncf
"

SYSTEM_FUNCS="
    access
    aligned_malloc
    arc4random
    clock_gettime
    closesocket
    CommandLineToArgvW
    CoTaskMemFree
    CryptGenRandom
    dlopen
    fcntl
    flt_lim
    fork
    getaddrinfo
    gethrtime
    getopt
    GetProcessAffinityMask
    GetProcessMemoryInfo
    GetProcessTimes
    getrusage
    GetSystemTimeAsFileTime
    gettimeofday
    glob
    glXGetProcAddress
    gmtime_r
    inet_aton
    isatty
    jack_port_get_latency_range
    kbhit
    localtime_r
    lstat
    lzo1x_999_compress
    mach_absolute_time
    MapViewOfFile
    memalign
    mkstemp
    mmap
    mprotect
    nanosleep
    PeekNamedPipe
    posix_memalign
    pthread_cancel
    sched_getaffinity
    SetConsoleTextAttribute
    SetConsoleCtrlHandler
    setmode
    setrlimit
    Sleep
    strerror_r
    sysconf
    sysctl
    usleep
    UTGetOSTypeFromString
    VirtualAlloc
    wglGetProcAddress
"

TOOLCHAIN_FEATURES="
    as_dn_directive
    as_func
    as_object_arch
    asm_mod_q
    attribute_may_alias
    attribute_packed
    ebp_available
    ebx_available
    gnu_as
    gnu_windres
    ibm_asm
    inline_asm_direct_symbol_refs
    inline_asm_labels
    inline_asm_nonlocal_labels
    pragma_deprecated
    rsync_contimeout
    symver_asm_label
    symver_gnu_asm
    vfp_args
    xform_asm
    xmm_clobbers
"

TYPES_LIST="
    CONDITION_VARIABLE_Ptr
    socklen_t
    struct_addrinfo
    struct_group_source_req
    struct_ip_mreq_source
    struct_ipv6_mreq
    struct_pollfd
    struct_rusage_ru_maxrss
    struct_sctp_event_subscribe
    struct_sockaddr_in6
    struct_sockaddr_sa_len
    struct_sockaddr_storage
    struct_stat_st_mtim_tv_nsec
    struct_v4l2_frmivalenum_discrete
"

HAVE_LIST="
    $ARCH_EXT_LIST
    $(add_suffix _external $ARCH_EXT_LIST)
    $(add_suffix _inline   $ARCH_EXT_LIST)
    $ARCH_FEATURES
    $ATOMICS_LIST
    $BUILTIN_LIST
    $COMPLEX_FUNCS
    $HAVE_LIST_CMDLINE
    $HAVE_LIST_PUB
    $HEADERS_LIST
    $INTRINSICS_LIST
    $MATH_FUNCS
    $SYSTEM_FUNCS
    $THREADS_LIST
    $TOOLCHAIN_FEATURES
    $TYPES_LIST
    atomics_native
    dos_paths
    dxva2_lib
    dxva2api_cobj
    libc_msvcrt
    libdc1394_1
    libdc1394_2
    makeinfo
    makeinfo_html
    perl
    pod2man
    sdl
    section_data_rel_ro
    texi2html
    threads
    vaapi_x11
    vdpau_x11
    winrt
    xlib
"

# options emitted with CONFIG_ prefix but not available on the command line
CONFIG_EXTRA="
    aandcttables
    ac3dsp
    audio_frame_queue
    audiodsp
    blockdsp
    bswapdsp
    cabac
    dirac_parse
    dvprofile
    exif
    faandct
    faanidct
    fdctdsp
    flacdsp
    fmtconvert
    frame_thread_encoder
    g722dsp
    golomb
    gplv3
    h263dsp
    h264chroma
    h264dsp
    h264pred
    h264qpel
    hpeldsp
    huffman
    huffyuvdsp
    huffyuvencdsp
    idctdsp
    iirfilter
    imdct15
    intrax8
    ividsp
    jpegtables
    lgplv3
    libx262
    llauddsp
    llviddsp
    lpc
    lzf
    me_cmp
    mpeg_er
    mpegaudio
    mpegaudiodsp
    mpegvideo
    mpegvideoenc
    mss34dsp
    pixblockdsp
    qpeldsp
    qsv
    qsvdec
    qsvenc
    rangecoder
    riffdec
    riffenc
    rtpdec
    rtpenc_chain
    rv34dsp
    sinewin
    snappy
    startcode
    texturedsp
    texturedspenc
    tpeldsp
    videodsp
    vp3dsp
    vp56dsp
    vp8dsp
    wma_freqs
    wmv2dsp
"

CMDLINE_SELECT="
    $ARCH_EXT_LIST
    $CONFIG_LIST
    $HAVE_LIST_CMDLINE
    $THREADS_LIST
    asm
    cross_compile
    debug
    extra_warnings
    logging
    lto
    optimizations
    rpath
    stripping
"

PATHS_LIST="
    bindir
    datadir
    docdir
    incdir
    libdir
    mandir
    pkgconfigdir
    prefix
    shlibdir
"

CMDLINE_SET="
    $PATHS_LIST
    ar
    arch
    as
    assert_level
    build_suffix
    cc
    objcc
    cpu
    cross_prefix
    custom_allocator
    cxx
    dep_cc
    doxygen
    env
    extra_version
    gas
    host_cc
    host_cflags
    host_ld
    host_ldflags
    host_libs
    host_os
    install
    ld
    logfile
    malloc_prefix
    nm
    optflags
    pkg_config
    pkg_config_flags
    progs_suffix
    random_seed
    ranlib
    samples
    strip
    sws_max_filter_size
    sysinclude
    sysroot
    target_exec
    target_os
    target_path
    target_samples
    tempprefix
    toolchain
    valgrind
    yasmexe
"

CMDLINE_APPEND="
    extra_cflags
    extra_cxxflags
    extra_objcflags
    host_cppflags
"

# code dependency declarations

# architecture extensions

armv5te_deps="arm"
armv6_deps="arm"
armv6t2_deps="arm"
armv8_deps="aarch64"
neon_deps_any="aarch64 arm"
intrinsics_neon_deps="neon"
vfp_deps_any="aarch64 arm"
vfpv3_deps="vfp"
setend_deps="arm"

map 'eval ${v}_inline_deps=inline_asm' $ARCH_EXT_LIST_ARM

mipsfpu_deps="mips"
mipsdsp_deps="mips"
mipsdspr2_deps="mips"
mips32r2_deps="mips"
mips32r6_deps="mips"
mips64r2_deps="mips"
mips64r6_deps="mips"
msa_deps="mips"
mmi_deps="mips"

altivec_deps="ppc"
dcbzl_deps="ppc"
ldbrx_deps="ppc"
ppc4xx_deps="ppc"
vsx_deps="altivec"
power8_deps="vsx"

cpunop_deps="i686"
x86_64_select="i686"
x86_64_suggest="fast_cmov"

amd3dnow_deps="mmx"
amd3dnowext_deps="amd3dnow"
i686_deps="x86"
mmx_deps="x86"
mmxext_deps="mmx"
sse_deps="mmxext"
sse2_deps="sse"
sse3_deps="sse2"
ssse3_deps="sse3"
sse4_deps="ssse3"
sse42_deps="sse4"
aesni_deps="sse42"
avx_deps="sse42"
xop_deps="avx"
fma3_deps="avx"
fma4_deps="avx"
avx2_deps="avx"

mmx_external_deps="yasm"
mmx_inline_deps="inline_asm"
mmx_suggest="mmx_external mmx_inline"

for ext in $(filter_out mmx $ARCH_EXT_LIST_X86_SIMD); do
    eval dep=\$${ext}_deps
    eval ${ext}_external_deps='"${dep}_external"'
    eval ${ext}_inline_deps='"${dep}_inline"'
    eval ${ext}_suggest='"${ext}_external ${ext}_inline"'
done

aligned_stack_if_any="aarch64 ppc x86"
fast_64bit_if_any="aarch64 alpha ia64 mips64 parisc64 ppc64 sparc64 x86_64"
fast_clz_if_any="aarch64 alpha avr32 mips ppc x86"
fast_unaligned_if_any="aarch64 ppc x86"
simd_align_16_if_any="altivec neon sse"

# system capabilities
symver_if_any="symver_asm_label symver_gnu_asm"
valgrind_backtrace_deps="!optimizations valgrind_valgrind_h"

# threading support
atomics_gcc_if_any="sync_val_compare_and_swap atomic_compare_exchange"
atomics_suncc_if="atomic_cas_ptr machine_rw_barrier"
atomics_win32_if="MemoryBarrier"
atomics_native_if_any="$ATOMICS_LIST"
w32threads_deps="atomics_native"
threads_if_any="$THREADS_LIST"

# subsystems
dct_select="rdft"
dirac_parse_select="golomb"
error_resilience_select="me_cmp"
faandct_deps="faan fdctdsp"
faanidct_deps="faan idctdsp"
frame_thread_encoder_deps="encoders threads"
intrax8_select="error_resilience"
mdct_select="fft"
me_cmp_select="fdctdsp idctdsp pixblockdsp"
mpeg_er_select="error_resilience"
mpegaudio_select="mpegaudiodsp"
mpegaudiodsp_select="dct"
mpegvideo_select="blockdsp h264chroma hpeldsp idctdsp me_cmp mpeg_er videodsp"
mpegvideoenc_select="me_cmp mpegvideo pixblockdsp qpeldsp"
qsvdec_select="qsv"
qsvenc_select="qsv"
rdft_select="fft"

# decoders / encoders
aac_decoder_select="imdct15 mdct sinewin"
aac_fixed_decoder_select="mdct sinewin"
aac_encoder_select="audio_frame_queue iirfilter lpc mdct sinewin"
aac_latm_decoder_select="aac_decoder aac_latm_parser"
ac3_decoder_select="ac3_parser ac3dsp bswapdsp fmtconvert mdct"
ac3_fixed_decoder_select="ac3_parser ac3dsp bswapdsp mdct"
ac3_encoder_select="ac3dsp audiodsp mdct me_cmp"
ac3_fixed_encoder_select="ac3dsp audiodsp mdct me_cmp"
adpcm_g722_decoder_select="g722dsp"
adpcm_g722_encoder_select="g722dsp"
aic_decoder_select="golomb idctdsp"
alac_encoder_select="lpc"
als_decoder_select="bswapdsp"
amrnb_decoder_select="lsp"
amrwb_decoder_select="lsp"
amv_decoder_select="sp5x_decoder exif"
amv_encoder_select="aandcttables jpegtables mpegvideoenc"
ape_decoder_select="bswapdsp llauddsp"
apng_decoder_select="zlib"
apng_encoder_select="huffyuvencdsp zlib"
asv1_decoder_select="blockdsp bswapdsp idctdsp"
asv1_encoder_select="bswapdsp fdctdsp pixblockdsp"
asv2_decoder_select="blockdsp bswapdsp idctdsp"
asv2_encoder_select="bswapdsp fdctdsp pixblockdsp"
atrac1_decoder_select="mdct sinewin"
atrac3_decoder_select="mdct"
atrac3p_decoder_select="mdct sinewin"
avrn_decoder_select="exif jpegtables"
bink_decoder_select="blockdsp hpeldsp"
binkaudio_dct_decoder_select="mdct rdft dct sinewin wma_freqs"
binkaudio_rdft_decoder_select="mdct rdft sinewin wma_freqs"
cavs_decoder_select="blockdsp golomb h264chroma idctdsp qpeldsp videodsp"
cllc_decoder_select="bswapdsp"
comfortnoise_encoder_select="lpc"
cook_decoder_select="audiodsp mdct sinewin"
cscd_decoder_select="lzo"
cscd_decoder_suggest="zlib"
dca_decoder_select="mdct"
dds_decoder_select="texturedsp"
dirac_decoder_select="dirac_parse dwt golomb videodsp mpegvideoenc"
dnxhd_decoder_select="blockdsp idctdsp"
dnxhd_encoder_select="aandcttables blockdsp fdctdsp idctdsp mpegvideoenc pixblockdsp"
dvvideo_decoder_select="dvprofile idctdsp"
dvvideo_encoder_select="dvprofile fdctdsp me_cmp pixblockdsp"
dxa_decoder_select="zlib"
dxv_decoder_select="lzf texturedsp"
eac3_decoder_select="ac3_decoder"
eac3_encoder_select="ac3_encoder"
eamad_decoder_select="aandcttables blockdsp bswapdsp idctdsp mpegvideo"
eatgq_decoder_select="aandcttables"
eatqi_decoder_select="aandcttables blockdsp bswapdsp idctdsp mpeg1video_decoder"
exr_decoder_select="zlib"
ffv1_decoder_select="golomb rangecoder"
ffv1_encoder_select="rangecoder"
ffvhuff_decoder_select="huffyuv_decoder"
ffvhuff_encoder_select="huffyuv_encoder"
fic_decoder_select="golomb"
flac_decoder_select="flacdsp golomb"
flac_encoder_select="bswapdsp flacdsp golomb lpc"
flashsv2_decoder_select="zlib"
flashsv2_encoder_select="zlib"
flashsv_decoder_select="zlib"
flashsv_encoder_select="zlib"
flv_decoder_select="h263_decoder"
flv_encoder_select="h263_encoder"
fourxm_decoder_select="blockdsp bswapdsp"
fraps_decoder_select="bswapdsp huffman"
g2m_decoder_select="blockdsp idctdsp jpegtables zlib"
g729_decoder_select="audiodsp"
h261_decoder_select="mpegvideo"
h261_encoder_select="aandcttables mpegvideoenc"
h263_decoder_select="h263_parser h263dsp mpegvideo qpeldsp"
h263_encoder_select="aandcttables h263dsp mpegvideoenc"
h263i_decoder_select="h263_decoder"
h263p_decoder_select="h263_decoder"
h263p_encoder_select="h263_encoder"
h264_decoder_select="cabac golomb h264chroma h264dsp h264pred h264qpel startcode videodsp"
h264_decoder_suggest="error_resilience"
h264_qsv_decoder_deps="libmfx"
h264_qsv_decoder_select="h264_mp4toannexb_bsf h264_parser qsvdec h264_qsv_hwaccel"
h264_qsv_encoder_deps="libmfx"
h264_qsv_encoder_select="qsvenc"
hap_decoder_select="snappy texturedsp"
hap_encoder_deps="libsnappy"
hap_encoder_select="texturedspenc"
hevc_decoder_select="bswapdsp cabac golomb videodsp"
hevc_qsv_decoder_deps="libmfx"
hevc_qsv_decoder_select="hevc_mp4toannexb_bsf hevc_parser qsvdec hevc_qsv_hwaccel"
hevc_qsv_encoder_deps="libmfx"
hevc_qsv_encoder_select="qsvenc"
huffyuv_decoder_select="bswapdsp huffyuvdsp llviddsp"
huffyuv_encoder_select="bswapdsp huffman huffyuvencdsp llviddsp"
iac_decoder_select="imc_decoder"
imc_decoder_select="bswapdsp fft mdct sinewin"
indeo3_decoder_select="hpeldsp"
indeo4_decoder_select="ividsp"
indeo5_decoder_select="ividsp"
interplay_video_decoder_select="hpeldsp"
jpegls_decoder_select="golomb mjpeg_decoder"
jpegls_encoder_select="golomb"
jv_decoder_select="blockdsp"
lagarith_decoder_select="huffyuvdsp"
ljpeg_encoder_select="aandcttables idctdsp jpegtables"
loco_decoder_select="golomb"
mdec_decoder_select="blockdsp idctdsp mpegvideo"
metasound_decoder_select="lsp mdct sinewin"
mimic_decoder_select="blockdsp bswapdsp hpeldsp idctdsp"
mjpeg_decoder_select="blockdsp hpeldsp exif idctdsp jpegtables"
mjpeg_encoder_select="aandcttables jpegtables mpegvideoenc"
mjpegb_decoder_select="mjpeg_decoder"
mlp_decoder_select="mlp_parser"
motionpixels_decoder_select="bswapdsp"
mp1_decoder_select="mpegaudio"
mp1float_decoder_select="mpegaudio"
mp2_decoder_select="mpegaudio"
mp2float_decoder_select="mpegaudio"
mp3_decoder_select="mpegaudio"
mp3adu_decoder_select="mpegaudio"
mp3adufloat_decoder_select="mpegaudio"
mp3float_decoder_select="mpegaudio"
mp3on4_decoder_select="mpegaudio"
mp3on4float_decoder_select="mpegaudio"
mpc7_decoder_select="bswapdsp mpegaudiodsp"
mpc8_decoder_select="mpegaudiodsp"
mpeg_xvmc_decoder_deps="X11_extensions_XvMClib_h"
mpeg_xvmc_decoder_select="mpeg2video_decoder"
mpegvideo_decoder_select="mpegvideo"
mpeg1video_decoder_select="mpegvideo"
mpeg1video_encoder_select="aandcttables mpegvideoenc h263dsp"
mpeg2video_decoder_select="mpegvideo"
mpeg2video_encoder_select="aandcttables mpegvideoenc h263dsp"
mpeg2_qsv_decoder_deps="libmfx"
mpeg2_qsv_decoder_select="qsvdec mpeg2_qsv_hwaccel"
mpeg2_qsv_encoder_deps="libmfx"
mpeg2_qsv_encoder_select="qsvenc"
mpeg4_decoder_select="h263_decoder mpeg4video_parser"
mpeg4_encoder_select="h263_encoder"
msa1_decoder_select="mss34dsp"
msmpeg4v1_decoder_select="h263_decoder"
msmpeg4v2_decoder_select="h263_decoder"
msmpeg4v2_encoder_select="h263_encoder"
msmpeg4v3_decoder_select="h263_decoder"
msmpeg4v3_encoder_select="h263_encoder"
mss2_decoder_select="vc1_decoder"
mts2_decoder_select="mss34dsp"
mxpeg_decoder_select="mjpeg_decoder"
nellymoser_decoder_select="mdct sinewin"
nellymoser_encoder_select="audio_frame_queue mdct sinewin"
nuv_decoder_select="idctdsp lzo"
on2avc_decoder_select="mdct"
opus_decoder_deps="swresample"
opus_decoder_select="imdct15"
png_decoder_select="zlib"
png_encoder_select="huffyuvencdsp zlib"
prores_decoder_select="blockdsp idctdsp"
prores_encoder_select="fdctdsp"
qcelp_decoder_select="lsp"
qdm2_decoder_select="mdct rdft mpegaudiodsp"
ra_144_decoder_select="audiodsp"
ra_144_encoder_select="audio_frame_queue lpc audiodsp"
ralf_decoder_select="golomb"
rawvideo_decoder_select="bswapdsp"
rscc_decoder_select="zlib"
rtjpeg_decoder_select="me_cmp"
rv10_decoder_select="h263_decoder"
rv10_encoder_select="h263_encoder"
rv20_decoder_select="h263_decoder"
rv20_encoder_select="h263_encoder"
rv30_decoder_select="golomb h264pred h264qpel mpegvideo rv34dsp"
rv40_decoder_select="golomb h264pred h264qpel mpegvideo rv34dsp"
screenpresso_decoder_select="zlib"
shorten_decoder_select="golomb"
sipr_decoder_select="lsp"
snow_decoder_select="dwt h264qpel hpeldsp me_cmp rangecoder videodsp"
snow_encoder_select="aandcttables dwt h264qpel hpeldsp me_cmp mpegvideoenc rangecoder"
sonic_decoder_select="golomb rangecoder"
sonic_encoder_select="golomb rangecoder"
sonic_ls_encoder_select="golomb rangecoder"
sp5x_decoder_select="mjpeg_decoder"
svq1_decoder_select="hpeldsp"
svq1_encoder_select="aandcttables hpeldsp me_cmp mpegvideoenc"
svq3_decoder_select="h264_decoder hpeldsp tpeldsp"
svq3_decoder_suggest="zlib"
tak_decoder_select="audiodsp"
tdsc_decoder_select="zlib mjpeg_decoder"
theora_decoder_select="vp3_decoder"
thp_decoder_select="mjpeg_decoder"
tiff_decoder_suggest="zlib lzma"
tiff_encoder_suggest="zlib"
truehd_decoder_select="mlp_parser"
truemotion2_decoder_select="bswapdsp"
truespeech_decoder_select="bswapdsp"
tscc_decoder_select="zlib"
twinvq_decoder_select="mdct lsp sinewin"
txd_decoder_select="texturedsp"
utvideo_decoder_select="bswapdsp"
utvideo_encoder_select="bswapdsp huffman huffyuvencdsp"
vble_decoder_select="huffyuvdsp"
vc1_decoder_select="blockdsp h263_decoder h264qpel intrax8 qpeldsp startcode"
vc1_qsv_decoder_deps="libmfx"
vc1_qsv_decoder_select="qsvdec vc1_qsv_hwaccel"
vc1image_decoder_select="vc1_decoder"
vorbis_decoder_select="mdct"
vorbis_encoder_select="mdct"
vp3_decoder_select="hpeldsp vp3dsp videodsp"
vp5_decoder_select="h264chroma hpeldsp videodsp vp3dsp vp56dsp"
vp6_decoder_select="h264chroma hpeldsp huffman videodsp vp3dsp vp56dsp"
vp6a_decoder_select="vp6_decoder"
vp6f_decoder_select="vp6_decoder"
vp7_decoder_select="h264pred videodsp vp8dsp"
vp8_decoder_select="h264pred videodsp vp8dsp"
vp9_decoder_select="videodsp vp9_parser"
webp_decoder_select="vp8_decoder exif"
wmalossless_decoder_select="llauddsp"
wmapro_decoder_select="mdct sinewin wma_freqs"
wmav1_decoder_select="mdct sinewin wma_freqs"
wmav1_encoder_select="mdct sinewin wma_freqs"
wmav2_decoder_select="mdct sinewin wma_freqs"
wmav2_encoder_select="mdct sinewin wma_freqs"
wmavoice_decoder_select="lsp rdft dct mdct sinewin"
wmv1_decoder_select="h263_decoder"
wmv1_encoder_select="h263_encoder"
wmv2_decoder_select="blockdsp h263_decoder idctdsp intrax8 videodsp wmv2dsp"
wmv2_encoder_select="h263_encoder wmv2dsp"
wmv3_decoder_select="vc1_decoder"
wmv3image_decoder_select="wmv3_decoder"
xma1_decoder_select="wmapro_decoder"
xma2_decoder_select="wmapro_decoder"
zerocodec_decoder_select="zlib"
zlib_decoder_select="zlib"
zlib_encoder_select="zlib"
zmbv_decoder_select="zlib"
zmbv_encoder_select="zlib"

# hardware accelerators
crystalhd_deps="libcrystalhd_libcrystalhd_if_h"
d3d11va_deps="d3d11_h dxva_h ID3D11VideoDecoder ID3D11VideoContext"
dxva2_deps="dxva2api_h DXVA2_ConfigPictureDecode"
vaapi_deps="va_va_h"
vda_deps="VideoDecodeAcceleration_VDADecoder_h pthreads"
vda_extralibs="-framework CoreFoundation -framework VideoDecodeAcceleration -framework QuartzCore"
vdpau_deps="vdpau_vdpau_h vdpau_vdpau_x11_h"
videotoolbox_deps="VideoToolbox_VideoToolbox_h pthreads"
videotoolbox_extralibs="-framework CoreFoundation -framework VideoToolbox -framework CoreMedia -framework QuartzCore -framework CoreVideo"
xvmc_deps="X11_extensions_XvMClib_h"

h263_vaapi_hwaccel_deps="vaapi"
h263_vaapi_hwaccel_select="h263_decoder"
h263_videotoolbox_hwaccel_deps="videotoolbox"
h263_videotoolbox_hwaccel_select="h263_decoder"
h264_crystalhd_decoder_select="crystalhd h264_mp4toannexb_bsf h264_parser"
h264_d3d11va_hwaccel_deps="d3d11va"
h264_d3d11va_hwaccel_select="h264_decoder"
h264_dxva2_hwaccel_deps="dxva2"
h264_dxva2_hwaccel_select="h264_decoder"
h264_mmal_decoder_deps="mmal"
h264_mmal_decoder_select="mmal"
h264_mmal_hwaccel_deps="mmal"
h264_qsv_hwaccel_deps="libmfx"
h264_vaapi_hwaccel_deps="vaapi"
h264_vaapi_hwaccel_select="h264_decoder"
h264_vda_decoder_deps="vda"
h264_vda_decoder_select="h264_decoder"
h264_vda_hwaccel_deps="vda"
h264_vda_hwaccel_select="h264_decoder"
h264_vda_old_hwaccel_deps="vda"
h264_vda_old_hwaccel_select="h264_decoder"
h264_vdpau_decoder_deps="vdpau"
h264_vdpau_decoder_select="h264_decoder"
h264_vdpau_hwaccel_deps="vdpau"
h264_vdpau_hwaccel_select="h264_decoder"
h264_videotoolbox_hwaccel_deps="videotoolbox"
h264_videotoolbox_hwaccel_select="h264_decoder"
hevc_d3d11va_hwaccel_deps="d3d11va DXVA_PicParams_HEVC"
hevc_d3d11va_hwaccel_select="hevc_decoder"
hevc_dxva2_hwaccel_deps="dxva2 DXVA_PicParams_HEVC"
hevc_dxva2_hwaccel_select="hevc_decoder"
hevc_qsv_hwaccel_deps="libmfx"
hevc_vaapi_hwaccel_deps="vaapi VAPictureParameterBufferHEVC"
hevc_vaapi_hwaccel_select="hevc_decoder"
hevc_vdpau_hwaccel_deps="vdpau VdpPictureInfoHEVC"
hevc_vdpau_hwaccel_select="hevc_decoder"
mpeg_vdpau_decoder_deps="vdpau"
mpeg_vdpau_decoder_select="mpeg2video_decoder"
mpeg_xvmc_hwaccel_deps="xvmc"
mpeg_xvmc_hwaccel_select="mpeg2video_decoder"
mpeg1_vdpau_decoder_deps="vdpau"
mpeg1_vdpau_decoder_select="mpeg1video_decoder"
mpeg1_vdpau_hwaccel_deps="vdpau"
mpeg1_vdpau_hwaccel_select="mpeg1video_decoder"
mpeg1_videotoolbox_hwaccel_deps="videotoolbox"
mpeg1_videotoolbox_hwaccel_select="mpeg1video_decoder"
mpeg1_xvmc_hwaccel_deps="xvmc"
mpeg1_xvmc_hwaccel_select="mpeg1video_decoder"
mpeg2_crystalhd_decoder_select="crystalhd"
mpeg2_d3d11va_hwaccel_deps="d3d11va"
mpeg2_d3d11va_hwaccel_select="mpeg2video_decoder"
mpeg2_dxva2_hwaccel_deps="dxva2"
mpeg2_dxva2_hwaccel_select="mpeg2video_decoder"
mpeg2_mmal_decoder_deps="mmal"
mpeg2_mmal_decoder_select="mmal"
mpeg2_mmal_hwaccel_deps="mmal"
mpeg2_qsv_hwaccel_deps="libmfx"
mpeg2_qsv_hwaccel_select="qsvdec_mpeg2"
mpeg2_vaapi_hwaccel_deps="vaapi"
mpeg2_vaapi_hwaccel_select="mpeg2video_decoder"
mpeg2_vdpau_hwaccel_deps="vdpau"
mpeg2_vdpau_hwaccel_select="mpeg2video_decoder"
mpeg2_videotoolbox_hwaccel_deps="videotoolbox"
mpeg2_videotoolbox_hwaccel_select="mpeg2video_decoder"
mpeg2_xvmc_hwaccel_deps="xvmc"
mpeg2_xvmc_hwaccel_select="mpeg2video_decoder"
mpeg4_crystalhd_decoder_select="crystalhd"
mpeg4_mmal_decoder_deps="mmal"
mpeg4_mmal_decoder_select="mmal"
mpeg4_mmal_hwaccel_deps="mmal"
mpeg4_vaapi_hwaccel_deps="vaapi"
mpeg4_vaapi_hwaccel_select="mpeg4_decoder"
mpeg4_vdpau_decoder_deps="vdpau"
mpeg4_vdpau_decoder_select="mpeg4_decoder"
mpeg4_vdpau_hwaccel_deps="vdpau"
mpeg4_vdpau_hwaccel_select="mpeg4_decoder"
mpeg4_videotoolbox_hwaccel_deps="videotoolbox"
mpeg4_videotoolbox_hwaccel_select="mpeg4_decoder"
msmpeg4_crystalhd_decoder_select="crystalhd"
vc1_crystalhd_decoder_select="crystalhd"
vc1_d3d11va_hwaccel_deps="d3d11va"
vc1_d3d11va_hwaccel_select="vc1_decoder"
vc1_dxva2_hwaccel_deps="dxva2"
vc1_dxva2_hwaccel_select="vc1_decoder"
vc1_mmal_decoder_deps="mmal"
vc1_mmal_decoder_select="mmal"
vc1_mmal_hwaccel_deps="mmal"
vc1_qsv_hwaccel_deps="libmfx"
vc1_qsv_hwaccel_select="qsvdec_vc1"
vc1_vaapi_hwaccel_deps="vaapi"
vc1_vaapi_hwaccel_select="vc1_decoder"
vc1_vdpau_decoder_deps="vdpau"
vc1_vdpau_decoder_select="vc1_decoder"
vc1_vdpau_hwaccel_deps="vdpau"
vc1_vdpau_hwaccel_select="vc1_decoder"
vp9_d3d11va_hwaccel_deps="d3d11va DXVA_PicParams_VP9"
vp9_d3d11va_hwaccel_select="vp9_decoder"
vp9_dxva2_hwaccel_deps="dxva2 DXVA_PicParams_VP9"
vp9_dxva2_hwaccel_select="vp9_decoder"
vp9_vaapi_hwaccel_deps="vaapi VADecPictureParameterBufferVP9"
vp9_vaapi_hwaccel_select="vp9_decoder"
wmv3_crystalhd_decoder_select="crystalhd"
wmv3_d3d11va_hwaccel_select="vc1_d3d11va_hwaccel"
wmv3_dxva2_hwaccel_select="vc1_dxva2_hwaccel"
wmv3_vaapi_hwaccel_select="vc1_vaapi_hwaccel"
wmv3_vdpau_decoder_select="vc1_vdpau_decoder"
wmv3_vdpau_hwaccel_select="vc1_vdpau_hwaccel"

# parsers
h264_parser_select="h264_decoder"
hevc_parser_select="golomb"
mpegvideo_parser_select="mpegvideo"
mpeg4video_parser_select="h263dsp mpegvideo qpeldsp"
vc1_parser_select="mpegvideo startcode vc1_decoder"

# bitstream_filters
mjpeg2jpeg_bsf_select="jpegtables"

# external libraries
chromaprint_muxer_deps="chromaprint"
libcelt_decoder_deps="libcelt"
libdcadec_decoder_deps="libdcadec"
libfaac_encoder_deps="libfaac"
libfaac_encoder_select="audio_frame_queue"
libfdk_aac_decoder_deps="libfdk_aac"
libfdk_aac_encoder_deps="libfdk_aac"
libfdk_aac_encoder_select="audio_frame_queue"
libgme_demuxer_deps="libgme"
libgsm_decoder_deps="libgsm"
libgsm_encoder_deps="libgsm"
libgsm_ms_decoder_deps="libgsm"
libgsm_ms_encoder_deps="libgsm"
libilbc_decoder_deps="libilbc"
libilbc_encoder_deps="libilbc"
libkvazaar_encoder_deps="libkvazaar"
libmodplug_demuxer_deps="libmodplug"
libmp3lame_encoder_deps="libmp3lame"
libmp3lame_encoder_select="audio_frame_queue"
libopencore_amrnb_decoder_deps="libopencore_amrnb"
libopencore_amrnb_encoder_deps="libopencore_amrnb"
libopencore_amrnb_encoder_select="audio_frame_queue"
libopencore_amrwb_decoder_deps="libopencore_amrwb"
libopenh264_encoder_deps="libopenh264"
libopenjpeg_decoder_deps="libopenjpeg"
libopenjpeg_encoder_deps="libopenjpeg"
libopus_decoder_deps="libopus"
libopus_encoder_deps="libopus"
libopus_encoder_select="audio_frame_queue"
libschroedinger_decoder_deps="libschroedinger"
libschroedinger_encoder_deps="libschroedinger"
libshine_encoder_deps="libshine"
libshine_encoder_select="audio_frame_queue"
libspeex_decoder_deps="libspeex"
libspeex_encoder_deps="libspeex"
libspeex_encoder_select="audio_frame_queue"
libtheora_encoder_deps="libtheora"
libtwolame_encoder_deps="libtwolame"
libutvideo_decoder_deps="libutvideo"
libutvideo_encoder_deps="libutvideo"
libvo_amrwbenc_encoder_deps="libvo_amrwbenc"
libvorbis_decoder_deps="libvorbis"
libvorbis_encoder_deps="libvorbis"
libvorbis_encoder_select="audio_frame_queue"
libvpx_vp8_decoder_deps="libvpx"
libvpx_vp8_encoder_deps="libvpx"
libvpx_vp9_decoder_deps="libvpx"
libvpx_vp9_encoder_deps="libvpx"
libwavpack_encoder_deps="libwavpack"
libwebp_encoder_deps="libwebp"
libwebp_anim_encoder_deps="libwebp"
libx262_encoder_deps="libx262"
libx264_encoder_deps="libx264"
libx264rgb_encoder_deps="libx264"
libx264rgb_encoder_select="libx264_encoder"
libx265_encoder_deps="libx265"
libxavs_encoder_deps="libxavs"
libxvid_encoder_deps="libxvid"
libzvbi_teletext_decoder_deps="libzvbi"
nvenc_encoder_deps="nvenc"
nvenc_h264_encoder_deps="nvenc"
nvenc_hevc_encoder_deps="nvenc"

# demuxers / muxers
ac3_demuxer_select="ac3_parser"
asf_demuxer_select="riffdec"
asf_o_demuxer_select="riffdec"
asf_muxer_select="riffenc"
asf_stream_muxer_select="asf_muxer"
avi_demuxer_select="riffdec exif"
avi_muxer_select="riffenc"
avisynth_demuxer_deps="avisynth"
avisynth_demuxer_select="riffdec"
caf_demuxer_select="riffdec"
dash_muxer_select="mp4_muxer"
dirac_demuxer_select="dirac_parser"
dts_demuxer_select="dca_parser"
dtshd_demuxer_select="dca_parser"
dv_demuxer_select="dvprofile"
dv_muxer_select="dvprofile"
dxa_demuxer_select="riffdec"
eac3_demuxer_select="ac3_parser"
f4v_muxer_select="mov_muxer"
flac_demuxer_select="flac_parser"
hds_muxer_select="flv_muxer"
hls_muxer_select="mpegts_muxer"
image2_alias_pix_demuxer_select="image2_demuxer"
image2_brender_pix_demuxer_select="image2_demuxer"
ipod_muxer_select="mov_muxer"
ismv_muxer_select="mov_muxer"
libnut_demuxer_deps="libnut"
libnut_muxer_deps="libnut"
matroska_audio_muxer_select="matroska_muxer"
matroska_demuxer_select="riffdec"
matroska_demuxer_suggest="bzlib lzo zlib"
matroska_muxer_select="riffenc"
mmf_muxer_select="riffenc"
mov_demuxer_select="riffdec"
mov_demuxer_suggest="zlib"
mov_muxer_select="riffenc rtpenc_chain"
mp3_demuxer_select="mpegaudio_parser"
mp4_muxer_select="mov_muxer"
mpegts_muxer_select="adts_muxer latm_muxer"
mpegtsraw_demuxer_select="mpegts_demuxer"
mxf_d10_muxer_select="mxf_muxer"
mxf_opatom_muxer_select="mxf_muxer"
nut_muxer_select="riffenc"
nuv_demuxer_select="riffdec"
oga_muxer_select="ogg_muxer"
ogg_demuxer_select="dirac_parse"
opus_muxer_select="ogg_muxer"
psp_muxer_select="mov_muxer"
rtp_demuxer_select="sdp_demuxer"
rtpdec_select="asf_demuxer jpegtables mov_demuxer mpegts_demuxer rm_demuxer rtp_protocol"
rtsp_demuxer_select="http_protocol rtpdec"
rtsp_muxer_select="rtp_muxer http_protocol rtp_protocol rtpenc_chain"
sap_demuxer_select="sdp_demuxer"
sap_muxer_select="rtp_muxer rtp_protocol rtpenc_chain"
sdp_demuxer_select="rtpdec"
smoothstreaming_muxer_select="ismv_muxer"
spdif_muxer_select="aac_parser"
spx_muxer_select="ogg_muxer"
swf_demuxer_suggest="zlib"
tak_demuxer_select="tak_parser"
tg2_muxer_select="mov_muxer"
tgp_muxer_select="mov_muxer"
vobsub_demuxer_select="mpegps_demuxer"
w64_demuxer_select="wav_demuxer"
w64_muxer_select="wav_muxer"
wav_demuxer_select="riffdec"
wav_muxer_select="riffenc"
webm_muxer_select="riffenc"
wtv_demuxer_select="riffdec"
wtv_muxer_select="riffenc"
xmv_demuxer_select="riffdec"
xwma_demuxer_select="riffdec"

# indevs / outdevs
alsa_indev_deps="alsa_asoundlib_h snd_pcm_htimestamp"
alsa_outdev_deps="alsa_asoundlib_h"
avfoundation_indev_extralibs="-framework CoreVideo -framework Foundation -framework AVFoundation -framework CoreMedia"
avfoundation_indev_select="avfoundation"
bktr_indev_deps_any="dev_bktr_ioctl_bt848_h machine_ioctl_bt848_h dev_video_bktr_ioctl_bt848_h dev_ic_bt8xx_h"
caca_outdev_deps="libcaca"
decklink_indev_deps="decklink pthreads"
decklink_indev_extralibs="-lstdc++"
decklink_outdev_deps="decklink pthreads"
decklink_outdev_extralibs="-lstdc++"
dshow_indev_deps="IBaseFilter"
dshow_indev_extralibs="-lpsapi -lole32 -lstrmiids -luuid -loleaut32 -lshlwapi"
dv1394_indev_deps="dv1394"
dv1394_indev_select="dv_demuxer"
fbdev_indev_deps="linux_fb_h"
fbdev_outdev_deps="linux_fb_h"
gdigrab_indev_deps="CreateDIBSection"
gdigrab_indev_extralibs="-lgdi32"
gdigrab_indev_select="bmp_decoder"
iec61883_indev_deps="libiec61883"
jack_indev_deps="jack_jack_h sem_timedwait"
lavfi_indev_deps="avfilter"
libcdio_indev_deps="libcdio"
libdc1394_indev_deps="libdc1394"
libv4l2_indev_deps="libv4l2"
openal_indev_deps="openal"
opengl_outdev_deps="opengl"
oss_indev_deps_any="soundcard_h sys_soundcard_h"
oss_outdev_deps_any="soundcard_h sys_soundcard_h"
pulse_indev_deps="libpulse"
pulse_outdev_deps="libpulse"
qtkit_indev_extralibs="-framework QTKit -framework Foundation -framework QuartzCore"
qtkit_indev_select="qtkit"
sdl_outdev_deps="sdl"
sndio_indev_deps="sndio_h"
sndio_outdev_deps="sndio_h"
v4l_indev_deps="linux_videodev_h"
v4l2_indev_deps_any="linux_videodev2_h sys_videoio_h"
v4l2_outdev_deps_any="linux_videodev2_h sys_videoio_h"
vfwcap_indev_deps="capCreateCaptureWindow vfwcap_defines"
vfwcap_indev_extralibs="-lavicap32"
x11grab_indev_deps="x11grab"
x11grab_xcb_indev_deps="libxcb"
xv_outdev_deps="X11_extensions_Xvlib_h XvGetPortAttribute"
xv_outdev_extralibs="-lXv -lX11 -lXext"

# protocols
async_protocol_deps="threads"
bluray_protocol_deps="libbluray"
ffrtmpcrypt_protocol_deps="!librtmp_protocol"
ffrtmpcrypt_protocol_deps_any="gcrypt gmp openssl"
ffrtmpcrypt_protocol_select="tcp_protocol"
ffrtmphttp_protocol_deps="!librtmp_protocol"
ffrtmphttp_protocol_select="http_protocol"
ftp_protocol_select="tcp_protocol"
gopher_protocol_select="network"
http_protocol_select="tcp_protocol"
httpproxy_protocol_select="tcp_protocol"
https_protocol_select="tls_protocol"
icecast_protocol_select="http_protocol"
librtmp_protocol_deps="librtmp"
librtmpe_protocol_deps="librtmp"
librtmps_protocol_deps="librtmp"
librtmpt_protocol_deps="librtmp"
librtmpte_protocol_deps="librtmp"
libsmbclient_protocol_deps="libsmbclient gplv3"
libssh_protocol_deps="libssh"
mmsh_protocol_select="http_protocol"
mmst_protocol_select="network"
rtmp_protocol_deps="!librtmp_protocol"
rtmp_protocol_select="tcp_protocol"
rtmpe_protocol_select="ffrtmpcrypt_protocol"
rtmps_protocol_deps="!librtmp_protocol"
rtmps_protocol_select="tls_protocol"
rtmpt_protocol_select="ffrtmphttp_protocol"
rtmpte_protocol_select="ffrtmpcrypt_protocol ffrtmphttp_protocol"
rtmpts_protocol_select="ffrtmphttp_protocol https_protocol"
rtp_protocol_select="udp_protocol"
sctp_protocol_deps="struct_sctp_event_subscribe"
sctp_protocol_select="network"
srtp_protocol_select="rtp_protocol"
tcp_protocol_select="network"
tls_gnutls_protocol_deps="gnutls !tls_schannel_protocol !tls_securetransport_protocol"
tls_gnutls_protocol_select="tcp_protocol"
tls_openssl_protocol_deps="openssl !tls_schannel_protocol !tls_securetransport_protocol !tls_gnutls_protocol"
tls_openssl_protocol_select="tcp_protocol"
tls_schannel_protocol_deps="schannel"
tls_schannel_protocol_select="tcp_protocol"
tls_securetransport_protocol_deps="securetransport"
tls_securetransport_protocol_select="tcp_protocol"
tls_protocol_deps_any="tls_schannel_protocol tls_securetransport_protocol tls_gnutls_protocol tls_openssl_protocol"
udp_protocol_select="network"
udplite_protocol_select="network"
unix_protocol_deps="sys_un_h"
unix_protocol_select="network"

# filters
afftfilt_filter_deps="avcodec"
afftfilt_filter_select="fft"
amovie_filter_deps="avcodec avformat"
aresample_filter_deps="swresample"
ass_filter_deps="libass"
asyncts_filter_deps="avresample"
atempo_filter_deps="avcodec"
atempo_filter_select="rdft"
azmq_filter_deps="libzmq"
blackframe_filter_deps="gpl"
boxblur_filter_deps="gpl"
bs2b_filter_deps="libbs2b"
colormatrix_filter_deps="gpl"
cover_rect_filter_deps="avcodec avformat gpl"
cropdetect_filter_deps="gpl"
delogo_filter_deps="gpl"
deshake_filter_select="pixelutils"
drawtext_filter_deps="libfreetype"
ebur128_filter_deps="gpl"
eq_filter_deps="gpl"
fftfilt_filter_deps="avcodec"
fftfilt_filter_select="rdft"
find_rect_filter_deps="avcodec avformat gpl"
flite_filter_deps="libflite"
frei0r_filter_deps="frei0r dlopen"
frei0r_src_filter_deps="frei0r dlopen"
fspp_filter_deps="gpl"
geq_filter_deps="gpl"
histeq_filter_deps="gpl"
hqdn3d_filter_deps="gpl"
interlace_filter_deps="gpl"
kerndeint_filter_deps="gpl"
ladspa_filter_deps="ladspa dlopen"
mcdeint_filter_deps="avcodec gpl"
movie_filter_deps="avcodec avformat"
mpdecimate_filter_deps="gpl"
mpdecimate_filter_select="pixelutils"
mptestsrc_filter_deps="gpl"
negate_filter_deps="lut_filter"
nnedi_filter_deps="gpl"
ocr_filter_deps="libtesseract"
ocv_filter_deps="libopencv"
owdenoise_filter_deps="gpl"
pan_filter_deps="swresample"
perspective_filter_deps="gpl"
phase_filter_deps="gpl"
pp7_filter_deps="gpl"
pp_filter_deps="gpl postproc"
pullup_filter_deps="gpl"
removelogo_filter_deps="avcodec avformat swscale"
repeatfields_filter_deps="gpl"
resample_filter_deps="avresample"
rubberband_filter_deps="librubberband"
sab_filter_deps="gpl swscale"
scale2ref_filter_deps="swscale"
scale_filter_deps="swscale"
select_filter_select="pixelutils"
showcqt_filter_deps="avcodec avformat swscale"
showcqt_filter_select="fft"
showfreqs_filter_deps="avcodec"
showfreqs_filter_select="fft"
showspectrum_filter_deps="avcodec"
showspectrum_filter_select="fft"
showspectrumpic_filter_deps="avcodec"
showspectrumpic_filter_select="fft"
smartblur_filter_deps="gpl swscale"
sofalizer_filter_deps="netcdf avcodec"
sofalizer_filter_select="fft"
spectrumsynth_filter_deps="avcodec"
spectrumsynth_filter_select="fft"
spp_filter_deps="gpl avcodec"
spp_filter_select="fft idctdsp fdctdsp me_cmp pixblockdsp"
stereo3d_filter_deps="gpl"
subtitles_filter_deps="avformat avcodec libass"
super2xsai_filter_deps="gpl"
pixfmts_super2xsai_test_deps="super2xsai_filter"
tinterlace_filter_deps="gpl"
tinterlace_merge_test_deps="tinterlace_filter"
tinterlace_pad_test_deps="tinterlace_filter"
uspp_filter_deps="gpl avcodec"
vidstabdetect_filter_deps="libvidstab"
vidstabtransform_filter_deps="libvidstab"
zmq_filter_deps="libzmq"
zoompan_filter_deps="swscale"
zscale_filter_deps="libzimg"

# examples
avcodec_example_deps="avcodec avutil"
avio_dir_cmd="avformat avutil"
avio_reading="avformat avcodec avutil"
decoding_encoding_example_deps="avcodec avformat avutil"
demuxing_decoding_example_deps="avcodec avformat avutil"
extract_mvs_example_deps="avcodec avformat avutil"
filter_audio_example_deps="avfilter avutil"
filtering_audio_example_deps="avfilter avcodec avformat avutil"
filtering_video_example_deps="avfilter avcodec avformat avutil"
metadata_example_deps="avformat avutil"
muxing_example_deps="avcodec avformat avutil swscale"
qsvdec_example_deps="avcodec avutil libmfx h264_qsv_decoder vaapi_x11"
remuxing_example_deps="avcodec avformat avutil"
resampling_audio_example_deps="avutil swresample"
scaling_video_example_deps="avutil swscale"
transcode_aac_example_deps="avcodec avformat swresample"
transcoding_example_deps="avfilter avcodec avformat avutil"

# libraries, in linking order
avcodec_deps="avutil"
avdevice_deps="avformat avcodec avutil"
avfilter_deps="avutil"
avformat_deps="avcodec avutil"
avresample_deps="avutil"
postproc_deps="avutil gpl"
swresample_deps="avutil"
swscale_deps="avutil"

# programs
ffmpeg_deps="avcodec avfilter avformat swresample"
ffmpeg_select="aformat_filter anull_filter atrim_filter format_filter
               null_filter
               setpts_filter trim_filter"
ffplay_deps="avcodec avformat swscale swresample sdl"
ffplay_libs='$sdl_libs'
ffplay_select="rdft crop_filter transpose_filter hflip_filter vflip_filter rotate_filter"
ffprobe_deps="avcodec avformat"
ffserver_deps="avformat fork sarestart"
ffserver_select="ffm_muxer rtp_protocol rtsp_demuxer"

# documentation
podpages_deps="perl"
manpages_deps="perl pod2man"
htmlpages_deps="perl"
htmlpages_deps_any="makeinfo_html texi2html"
txtpages_deps="perl makeinfo"
doc_deps_any="manpages htmlpages podpages txtpages"

# default parameters

logfile="config.log"

# installation paths
prefix_default="/usr/local"
bindir_default='${prefix}/bin'
datadir_default='${prefix}/share/ffmpeg'
docdir_default='${prefix}/share/doc/ffmpeg'
incdir_default='${prefix}/include'
libdir_default='${prefix}/lib'
mandir_default='${prefix}/share/man'

# toolchain
ar_default="ar"
cc_default="gcc"
cxx_default="g++"
host_cc_default="gcc"
cp_f="cp -f"
doxygen_default="doxygen"
install="install"
ln_s="ln -s -f"
nm_default="nm -g"
objformat="elf"
pkg_config_default=pkg-config
ranlib_default="ranlib"
strip_default="strip"
yasmexe_default="yasm"
windres_default="windres"

# OS
target_os_default=$(tolower $(uname -s))
host_os=$target_os_default

# machine
if test "$target_os_default" = aix; then
    arch_default=$(uname -p)
    strip_default="strip -X32_64"
else
    arch_default=$(uname -m)
fi
cpu="generic"
intrinsics="none"

# configurable options
enable $PROGRAM_LIST
enable $DOCUMENT_LIST
enable $EXAMPLE_LIST
enable $(filter_out avresample $LIBRARY_LIST)
enable stripping

enable asm
enable debug
enable doc
enable faan faandct faanidct
enable optimizations
enable runtime_cpudetect
enable safe_bitstream_reader
enable static
enable swscale_alpha
enable valgrind_backtrace

sws_max_filter_size_default=256
set_default sws_max_filter_size

# Enable hwaccels by default.
enable d3d11va dxva2 vaapi vda vdpau videotoolbox xvmc
enable xlib

# build settings
SHFLAGS='-shared -Wl,-soname,$$(@F)'
LIBPREF="lib"
LIBSUF=".a"
FULLNAME='$(NAME)$(BUILDSUF)'
LIBNAME='$(LIBPREF)$(FULLNAME)$(LIBSUF)'
SLIBPREF="lib"
SLIBSUF=".so"
SLIBNAME='$(SLIBPREF)$(FULLNAME)$(SLIBSUF)'
SLIBNAME_WITH_VERSION='$(SLIBNAME).$(LIBVERSION)'
SLIBNAME_WITH_MAJOR='$(SLIBNAME).$(LIBMAJOR)'
LIB_INSTALL_EXTRA_CMD='$$(RANLIB) "$(LIBDIR)/$(LIBNAME)"'
SLIB_INSTALL_NAME='$(SLIBNAME_WITH_VERSION)'
SLIB_INSTALL_LINKS='$(SLIBNAME_WITH_MAJOR) $(SLIBNAME)'

asflags_filter=echo
cflags_filter=echo
ldflags_filter=echo

AS_C='-c'
AS_O='-o $@'
CC_C='-c'
CC_E='-E -o $@'
CC_O='-o $@'
CXX_C='-c'
CXX_O='-o $@'
OBJCC_C='-c'
OBJCC_E='-E -o $@'
OBJCC_O='-o $@'
LD_O='-o $@'
LD_LIB='-l%'
LD_PATH='-L'
HOSTCC_C='-c'
HOSTCC_E='-E -o $@'
HOSTCC_O='-o $@'
HOSTLD_O='-o $@'

host_libs='-lm'
host_cflags_filter=echo
host_ldflags_filter=echo

target_path='$(CURDIR)'

# since the object filename is not given with the -MM flag, the compiler
# is only able to print the basename, and we must add the path ourselves
DEPCMD='$(DEP$(1)) $(DEP$(1)FLAGS) $($(1)DEP_FLAGS) $< 2>/dev/null | sed -e "/^\#.*/d" -e "s,^[[:space:]]*$(@F),$(@D)/$(@F)," > $(@:.o=.d)'
DEPFLAGS='-MM'

# find source path
if test -f configure; then
    source_path=.
else
    source_path=$(cd $(dirname "$0"); pwd)
    case "$source_path" in
        *[[:blank:]]*) die "Out of tree builds are impossible with whitespace in source path." ;;
    esac
    test -e "$source_path/config.h" &&
        die "Out of tree builds are impossible with config.h in source dir."
fi

for v in "$@"; do
    r=${v#*=}
    l=${v%"$r"}
    r=$(sh_quote "$r")
    FFMPEG_CONFIGURATION="${FFMPEG_CONFIGURATION# } ${l}${r}"
done

find_things(){
    thing=$1
    pattern=$2
    file=$source_path/$3
    sed -n "s/^[^#]*$pattern.*([^,]*, *\([^,]*\)\(,.*\)*).*/\1_$thing/p" "$file"
}

ENCODER_LIST=$(find_things  encoder  ENC      libavcodec/allcodecs.c)
DECODER_LIST=$(find_things  decoder  DEC      libavcodec/allcodecs.c)
HWACCEL_LIST=$(find_things  hwaccel  HWACCEL  libavcodec/allcodecs.c)
PARSER_LIST=$(find_things   parser   PARSER   libavcodec/allcodecs.c)
BSF_LIST=$(find_things      bsf      BSF      libavcodec/allcodecs.c)
MUXER_LIST=$(find_things    muxer    _MUX     libavformat/allformats.c)
DEMUXER_LIST=$(find_things  demuxer  DEMUX    libavformat/allformats.c)
OUTDEV_LIST=$(find_things   outdev   OUTDEV   libavdevice/alldevices.c)
INDEV_LIST=$(find_things    indev    _IN      libavdevice/alldevices.c)
PROTOCOL_LIST=$(find_things protocol PROTOCOL libavformat/allformats.c)
FILTER_LIST=$(find_things   filter   FILTER   libavfilter/allfilters.c)

ALL_COMPONENTS="
    $BSF_LIST
    $DECODER_LIST
    $DEMUXER_LIST
    $ENCODER_LIST
    $FILTER_LIST
    $HWACCEL_LIST
    $INDEV_LIST
    $MUXER_LIST
    $OUTDEV_LIST
    $PARSER_LIST
    $PROTOCOL_LIST
"

for n in $COMPONENT_LIST; do
    v=$(toupper ${n%s})_LIST
    eval enable \$$v
    eval ${n}_if_any="\$$v"
done

enable $ARCH_EXT_LIST

die_unknown(){
    echo "Unknown option \"$1\"."
    echo "See $0 --help for available options."
    exit 1
}

print_in_columns() {
    cols=$(expr $ncols / 24)
    cat | tr ' ' '\n' | sort | pr -r "-$cols" -w $ncols -t
}

show_list() {
    suffix=_$1
    shift
    echo $* | sed s/$suffix//g | print_in_columns
    exit 0
}

rand_list(){
    IFS=', '
    set -- $*
    unset IFS
    for thing; do
        comp=${thing%:*}
        prob=${thing#$comp}
        prob=${prob#:}
        is_in ${comp} $COMPONENT_LIST && eval comp=\$$(toupper ${comp%s})_LIST
        echo "prob ${prob:-0.5}"
        printf '%s\n' $comp
    done
}

do_random(){
    action=$1
    shift
    random_seed=$(awk "BEGIN { srand($random_seed); print srand() }")
    $action $(rand_list "$@" | awk "BEGIN { srand($random_seed) } \$1 == \"prob\" { prob = \$2; next } rand() < prob { print }")
}

for opt do
    optval="${opt#*=}"
    case "$opt" in
        --extra-ldflags=*)
            add_ldflags $optval
        ;;
        --extra-ldexeflags=*)
            add_ldexeflags $optval
        ;;
        --extra-ldlibflags=*)
            add_ldlibflags $optval
        ;;
        --extra-libs=*)
            add_extralibs $optval
        ;;
        --disable-devices)
            disable $INDEV_LIST $OUTDEV_LIST
        ;;
        --enable-debug=*)
            debuglevel="$optval"
        ;;
        --disable-programs)
            disable $PROGRAM_LIST
        ;;
        --disable-everything)
            map 'eval unset \${$(toupper ${v%s})_LIST}' $COMPONENT_LIST
        ;;
        --disable-all)
            map 'eval unset \${$(toupper ${v%s})_LIST}' $COMPONENT_LIST
            disable $LIBRARY_LIST $PROGRAM_LIST doc
            enable avutil
        ;;
        --enable-random|--disable-random)
            action=${opt%%-random}
            do_random ${action#--} $COMPONENT_LIST
        ;;
        --enable-random=*|--disable-random=*)
            action=${opt%%-random=*}
            do_random ${action#--} $optval
        ;;
        --enable-*=*|--disable-*=*)
            eval $(echo "${opt%%=*}" | sed 's/--/action=/;s/-/ thing=/')
            is_in "${thing}s" $COMPONENT_LIST || die_unknown "$opt"
            eval list=\$$(toupper $thing)_LIST
            name=$(echo "${optval}" | sed "s/,/_${thing}|/g")_${thing}
            list=$(filter "$name" $list)
            [ "$list" = "" ] && warn "Option $opt did not match anything"
            $action $list
        ;;
        --enable-?*|--disable-?*)
            eval $(echo "$opt" | sed 's/--/action=/;s/-/ option=/;s/-/_/g')
            if is_in $option $COMPONENT_LIST; then
                test $action = disable && action=unset
                eval $action \$$(toupper ${option%s})_LIST
            elif is_in $option $CMDLINE_SELECT; then
                $action $option
            else
                die_unknown $opt
            fi
        ;;
        --list-*)
            NAME="${opt#--list-}"
            is_in $NAME $COMPONENT_LIST || die_unknown $opt
            NAME=${NAME%s}
            eval show_list $NAME \$$(toupper $NAME)_LIST
        ;;
        --help|-h) show_help
        ;;
        --fatal-warnings) enable fatal_warnings
        ;;
        *)
            optname="${opt%%=*}"
            optname="${optname#--}"
            optname=$(echo "$optname" | sed 's/-/_/g')
            if is_in $optname $CMDLINE_SET; then
                eval $optname='$optval'
            elif is_in $optname $CMDLINE_APPEND; then
                append $optname "$optval"
            else
                die_unknown $opt
            fi
        ;;
    esac
done

for e in $env; do
    eval "export $e"
done

disabled logging && logfile=/dev/null

# Disable all the library-specific components if the library itself
# is disabled, see AVCODEC_LIST and following _LIST variables.

disable_components(){
    disabled ${1} && disable $(
        eval components="\$$(toupper ${1})_COMPONENTS"
        map 'eval echo \${$(toupper ${v%s})_LIST}' $components
    )
}

map 'disable_components $v' $LIBRARY_LIST

echo "# $0 $FFMPEG_CONFIGURATION" > $logfile
set >> $logfile

test -n "$valgrind" && toolchain="valgrind-memcheck"

case "$toolchain" in
    *-asan)
        cc_default="${toolchain%-asan}"
        add_cflags  -fsanitize=address
        add_ldflags -fsanitize=address
    ;;
    *-tsan)
        cc_default="${toolchain%-tsan}"
        add_cflags  -fsanitize=thread -pie
        add_ldflags -fsanitize=thread -pie
        case "$toolchain" in
            gcc-tsan)
                add_cflags  -fPIC
                add_ldflags -fPIC
                ;;
        esac
    ;;
<<<<<<< HEAD
    clang-usan)
        cc_default="clang"
        add_cflags  -fsanitize=undefined
        add_ldflags -fsanitize=undefined
    ;;
    gcc-asan)
        cc_default="gcc"
        add_cflags  -fsanitize=address
        add_ldflags -fsanitize=address
    ;;
    gcc-tsan)
        cc_default="gcc"
        add_cflags  -fsanitize=thread -pie -fPIC
        add_ldflags -fsanitize=thread -pie -fPIC
    ;;
    gcc-usan)
        cc_default="gcc"
=======
    *-usan)
        cc_default="${toolchain%-usan}"
>>>>>>> 34c9eba9
        add_cflags  -fsanitize=undefined
        add_ldflags -fsanitize=undefined
        case "$toolchain" in
            clang-usan)
                add_cflags -O1
                ;;
        esac
    ;;
<<<<<<< HEAD
    valgrind-massif)
        target_exec_default=${valgrind:-"valgrind"}
        target_exec_args="--tool=massif --alloc-fn=av_malloc --alloc-fn=av_mallocz --alloc-fn=av_calloc --alloc-fn=av_fast_padded_malloc --alloc-fn=av_fast_malloc --alloc-fn=av_realloc_f --alloc-fn=av_fast_realloc --alloc-fn=av_realloc"
    ;;
    valgrind-memcheck)
        target_exec_default=${valgrind:-"valgrind"}
        target_exec_args="--error-exitcode=1 --malloc-fill=0x2a --track-origins=yes --leak-check=full --gen-suppressions=all --suppressions=$source_path/tests/fate-valgrind.supp"
=======
    valgrind-*)
        target_exec_default="valgrind"
        case "$toolchain" in
            valgrind-massif)
                target_exec_args="--alloc-fn=av_malloc --alloc-fn=av_mallocz"
                ;;
            valgrind-memcheck)
                target_exec_args="--track-origins=yes --leak-check=full"
                ;;
        esac
>>>>>>> 34c9eba9
    ;;
    msvc)
        # Check whether the current MSVC version needs the C99 converter.
        # From MSVC 2013 (compiler major version 18) onwards, it does actually
        # support enough of C99 to build ffmpeg. Default to the new
        # behaviour if the regexp was unable to match anything, since this
        # successfully parses the version number of existing supported
        # versions that require the converter (MSVC 2010 and 2012).
        cl_major_ver=$(cl 2>&1 | sed -n 's/.*Version \([[:digit:]]\{1,\}\)\..*/\1/p')
        if [ -z "$cl_major_ver" ] || [ $cl_major_ver -ge 18 ]; then
            cc_default="cl"
        else
            cc_default="c99wrap cl"
        fi
        ld_default="$source_path/compat/windows/mslink"
        nm_default="dumpbin -symbols"
        ar_default="lib"
        case "$arch" in
        arm*)
            as_default="armasm"
            ;;
        esac
        target_os_default="win32"
        # Use a relative path for TMPDIR. This makes sure all the
        # ffconf temp files are written with a relative path, avoiding
        # issues with msys/win32 path conversion for MSVC parameters
        # such as -Fo<file> or -out:<file>.
        TMPDIR=.
    ;;
    icl)
        cc_default="icl"
        ld_default="xilink"
        nm_default="dumpbin -symbols"
        ar_default="xilib"
        target_os_default="win32"
        TMPDIR=.
    ;;
    gcov)
        add_cflags  -fprofile-arcs -ftest-coverage
        add_ldflags -fprofile-arcs -ftest-coverage
    ;;
    hardened)
        add_cppflags -U_FORTIFY_SOURCE -D_FORTIFY_SOURCE=2
        add_cflags   -fno-strict-overflow -fstack-protector-all
        add_ldflags  -Wl,-z,relro -Wl,-z,now
    ;;
    ?*)
        die "Unknown toolchain $toolchain"
    ;;
esac

test -n "$cross_prefix" && enable cross_compile

if enabled cross_compile; then
    test -n "$arch" && test -n "$target_os" ||
        die "Must specify target arch and OS when cross-compiling"
fi

ar_default="${cross_prefix}${ar_default}"
cc_default="${cross_prefix}${cc_default}"
cxx_default="${cross_prefix}${cxx_default}"
nm_default="${cross_prefix}${nm_default}"
pkg_config_default="${cross_prefix}${pkg_config_default}"
if ${cross_prefix}${ranlib_default} 2>&1 | grep -q "\-D "; then
    ranlib_default="${cross_prefix}${ranlib_default} -D"
else
    ranlib_default="${cross_prefix}${ranlib_default}"
fi
strip_default="${cross_prefix}${strip_default}"
windres_default="${cross_prefix}${windres_default}"

sysinclude_default="${sysroot}/usr/include"

set_default arch cc cxx doxygen pkg_config ranlib strip sysinclude \
    target_exec target_os yasmexe
enabled cross_compile || host_cc_default=$cc
set_default host_cc

pkg_config_fail_message=""
if ! $pkg_config --version >/dev/null 2>&1; then
    warn "$pkg_config not found, library detection may fail."
    pkg_config=false
elif is_in -static $cc $LDFLAGS && ! is_in --static $pkg_config $pkg_config_flags; then
    pkg_config_fail_message="
Note: When building a static binary, add --pkg-config-flags=\"--static\"."
fi

if test $doxygen != $doxygen_default && \
  ! $doxygen --version >/dev/null 2>&1; then
    warn "Specified doxygen \"$doxygen\" not found, API documentation will fail to build."
fi

exesuf() {
    case $1 in
        mingw32*|mingw64*|win32|win64|cygwin*|*-dos|freedos|opendos|os/2*|symbian) echo .exe ;;
    esac
}

EXESUF=$(exesuf $target_os)
HOSTEXESUF=$(exesuf $host_os)

# set temporary file name
: ${TMPDIR:=$TEMPDIR}
: ${TMPDIR:=$TMP}
: ${TMPDIR:=/tmp}

if [ -n "$tempprefix" ] ; then
    mktemp(){
        echo $tempprefix.${HOSTNAME}.${UID}
    }
elif ! check_cmd mktemp -u XXXXXX; then
    # simple replacement for missing mktemp
    # NOT SAFE FOR GENERAL USE
    mktemp(){
        echo "${2%%XXX*}.${HOSTNAME}.${UID}.$$"
    }
fi

tmpfile(){
    tmp=$(mktemp -u "${TMPDIR}/ffconf.XXXXXXXX")$2 &&
        (set -C; exec > $tmp) 2>/dev/null ||
        die "Unable to create temporary file in $TMPDIR."
    append TMPFILES $tmp
    eval $1=$tmp
}

trap 'rm -f -- $TMPFILES' EXIT

tmpfile TMPASM .asm
tmpfile TMPC   .c
tmpfile TMPCPP .cpp
tmpfile TMPE   $EXESUF
tmpfile TMPH   .h
tmpfile TMPM   .m
tmpfile TMPO   .o
tmpfile TMPS   .S
tmpfile TMPSH  .sh
tmpfile TMPV   .ver

unset -f mktemp

chmod +x $TMPE

# make sure we can execute files in $TMPDIR
cat > $TMPSH 2>> $logfile <<EOF
#! /bin/sh
EOF
chmod +x $TMPSH >> $logfile 2>&1
if ! $TMPSH >> $logfile 2>&1; then
    cat <<EOF
Unable to create and execute files in $TMPDIR.  Set the TMPDIR environment
variable to another directory and make sure that it is not mounted noexec.
EOF
    die "Sanity test failed."
fi

armasm_flags(){
    for flag; do
        case $flag in
            # Filter out MSVC cl.exe options from cflags that shouldn't
            # be passed to gas-preprocessor
            -M[TD]*)                                            ;;
            *)                  echo $flag                      ;;
        esac
   done
}

ccc_flags(){
    for flag; do
        case $flag in
            -std=c99)           echo -c99                       ;;
            -mcpu=*)            echo -arch ${flag#*=}           ;;
            -mieee)             echo -ieee                      ;;
            -O*|-fast)          echo $flag                      ;;
            -fno-math-errno)    echo -assume nomath_errno       ;;
            -g)                 echo -g3                        ;;
            -Wall)              echo -msg_enable level2         ;;
            -Wno-pointer-sign)  echo -msg_disable ptrmismatch1  ;;
            -Wl,*)              echo $flag                      ;;
            -f*|-W*)                                            ;;
            *)                  echo $flag                      ;;
        esac
   done
}

cparser_flags(){
    for flag; do
        case $flag in
            -Wno-switch)             echo -Wno-switch-enum ;;
            -Wno-format-zero-length) ;;
            -Wdisabled-optimization) ;;
            -Wno-pointer-sign)       echo -Wno-other ;;
            *)                       echo $flag ;;
        esac
    done
}

msvc_common_flags(){
    for flag; do
        case $flag in
            # In addition to specifying certain flags under the compiler
            # specific filters, they must be specified here as well or else the
            # generic catch all at the bottom will print the original flag.
            -Wall)                ;;
            -std=c99)             ;;
            # Common flags
            -fomit-frame-pointer) ;;
            -g)                   echo -Z7 ;;
            -fno-math-errno)      ;;
            -fno-common)          ;;
            -fno-signed-zeros)    ;;
            -fPIC)                ;;
            -mthumb)              ;;
            -march=*)             ;;
            -lz)                  echo zlib.lib ;;
            -lavifil32)           echo vfw32.lib ;;
            -lavicap32)           echo vfw32.lib user32.lib ;;
            -lx264)               echo libx264.lib ;;
            -l*)                  echo ${flag#-l}.lib ;;
            -LARGEADDRESSAWARE)   echo $flag ;;
            -L*)                  echo -libpath:${flag#-L} ;;
            *)                    echo $flag ;;
        esac
    done
}

msvc_flags(){
    msvc_common_flags "$@"
    for flag; do
        case $flag in
            -Wall)                echo -W4 -wd4244 -wd4127 -wd4018 -wd4389     \
                                       -wd4146 -wd4057 -wd4204 -wd4706 -wd4305 \
                                       -wd4152 -wd4324 -we4013 -wd4100 -wd4214 \
                                       -wd4307 \
                                       -wd4273 -wd4554 -wd4701 ;;
        esac
    done
}

icl_flags(){
    msvc_common_flags "$@"
    for flag; do
        case $flag in
            # Despite what Intel's documentation says -Wall, which is supported
            # on Windows, does enable remarks so disable them here.
            -Wall)                echo $flag -Qdiag-disable:remark ;;
            -std=c99)             echo -Qstd=c99 ;;
            -flto)                echo -ipo ;;
        esac
    done
}

icc_flags(){
    for flag; do
        case $flag in
            -flto)                echo -ipo ;;
            *)                    echo $flag ;;
        esac
    done
}

pgi_flags(){
    for flag; do
        case $flag in
            -flto)                echo -Mipa=fast,libopt,libinline,vestigial ;;
            -fomit-frame-pointer) echo -Mnoframe ;;
            -g)                   echo -gopt ;;
            *)                    echo $flag ;;
        esac
    done
}

suncc_flags(){
    for flag; do
        case $flag in
            -march=*|-mcpu=*)
                case "${flag#*=}" in
                    native)                   echo -xtarget=native       ;;
                    v9|niagara)               echo -xarch=sparc          ;;
                    ultrasparc)               echo -xarch=sparcvis       ;;
                    ultrasparc3|niagara2)     echo -xarch=sparcvis2      ;;
                    i586|pentium)             echo -xchip=pentium        ;;
                    i686|pentiumpro|pentium2) echo -xtarget=pentium_pro  ;;
                    pentium3*|c3-2)           echo -xtarget=pentium3     ;;
                    pentium-m)          echo -xarch=sse2 -xchip=pentium3 ;;
                    pentium4*)          echo -xtarget=pentium4           ;;
                    prescott|nocona)    echo -xarch=sse3 -xchip=pentium4 ;;
                    *-sse3)             echo -xarch=sse3                 ;;
                    core2)              echo -xarch=ssse3 -xchip=core2   ;;
                    bonnell)                   echo -xarch=ssse3         ;;
                    corei7|nehalem)            echo -xtarget=nehalem     ;;
                    westmere)                  echo -xtarget=westmere    ;;
                    silvermont)                echo -xarch=sse4_2        ;;
                    corei7-avx|sandybridge)    echo -xtarget=sandybridge ;;
                    core-avx*|ivybridge|haswell|broadwell)
                                               echo -xarch=avx           ;;
                    amdfam10|barcelona)        echo -xtarget=barcelona   ;;
                    btver1)                    echo -xarch=amdsse4a      ;;
                    btver2|bdver*)             echo -xarch=avx           ;;
                    athlon-4|athlon-[mx]p)     echo -xarch=ssea          ;;
                    k8|opteron|athlon64|athlon-fx)
                                               echo -xarch=sse2a         ;;
                    athlon*)                   echo -xarch=pentium_proa  ;;
                esac
                ;;
            -std=c99)             echo -xc99              ;;
            -fomit-frame-pointer) echo -xregs=frameptr    ;;
            -fPIC)                echo -KPIC -xcode=pic32 ;;
            -W*,*)                echo $flag              ;;
            -f*-*|-W*|-mimpure-text)                      ;;
            -shared)              echo -G                 ;;
            *)                    echo $flag              ;;
        esac
    done
}

tms470_flags(){
    for flag; do
        case $flag in
            -march=*|-mcpu=*)
                case "${flag#*=}" in
                    armv7-a|cortex-a*)      echo -mv=7a8 ;;
                    armv7-r|cortex-r*)      echo -mv=7r4 ;;
                    armv7-m|cortex-m*)      echo -mv=7m3 ;;
                    armv6*|arm11*)          echo -mv=6   ;;
                    armv5*e|arm[79]*e*|arm9[24]6*|arm96*|arm102[26])
                                            echo -mv=5e  ;;
                    armv4*|arm7*|arm9[24]*) echo -mv=4   ;;
                esac
                ;;
            -mfpu=neon)     echo --float_support=vfpv3 --neon ;;
            -mfpu=vfp)      echo --float_support=vfpv2        ;;
            -mfpu=vfpv3)    echo --float_support=vfpv3        ;;
            -mfpu=vfpv3-d16) echo --float_support=vfpv3d16    ;;
            -msoft-float)   echo --float_support=vfplib       ;;
            -O[0-3]|-mf=*)  echo $flag                        ;;
            -g)             echo -g -mn                       ;;
            -pds=*)         echo $flag                        ;;
            -D*|-I*)        echo $flag                        ;;
            --gcc|--abi=*)  echo $flag                        ;;
            -me)            echo $flag                        ;;
        esac
    done
}

probe_cc(){
    pfx=$1
    _cc=$2
    first=$3

    unset _type _ident _cc_c _cc_e _cc_o _flags _cflags
    unset _ld_o _ldflags _ld_lib _ld_path
    unset _depflags _DEPCMD _DEPFLAGS
    _flags_filter=echo

    if $_cc --version 2>&1 | grep -q '^GNU assembler'; then
        true # no-op to avoid reading stdin in following checks
    elif $_cc -v 2>&1 | grep -q '^gcc.*LLVM'; then
        _type=llvm_gcc
        gcc_extra_ver=$(expr "$($_cc --version 2>/dev/null | head -n1)" : '.*\((.*)\)')
        _ident="llvm-gcc $($_cc -dumpversion 2>/dev/null) $gcc_extra_ver"
        _depflags='-MMD -MF $(@:.o=.d) -MT $@'
        _cflags_speed='-O3'
        _cflags_size='-Os'
    elif $_cc -v 2>&1 | grep -qi ^gcc; then
        _type=gcc
        gcc_version=$($_cc --version | head -n1)
        gcc_basever=$($_cc -dumpversion)
        gcc_pkg_ver=$(expr "$gcc_version" : '[^ ]* \(([^)]*)\)')
        gcc_ext_ver=$(expr "$gcc_version" : ".*$gcc_pkg_ver $gcc_basever \\(.*\\)")
        _ident=$(cleanws "gcc $gcc_basever $gcc_pkg_ver $gcc_ext_ver")
        case $gcc_basever in
            2) ;;
            2.*) ;;
            *) _depflags='-MMD -MF $(@:.o=.d) -MT $@' ;;
        esac
        if [ "$first" = true ]; then
            case $gcc_basever in
                4.2*)
                warn "gcc 4.2 is outdated and may miscompile FFmpeg. Please use a newer compiler." ;;
            esac
        fi
        _cflags_speed='-O3'
        _cflags_size='-Os'
    elif $_cc --version 2>/dev/null | grep -q ^icc; then
        _type=icc
        _ident=$($_cc --version | head -n1)
        _depflags='-MMD'
        _cflags_speed='-O3'
        _cflags_size='-Os'
        _cflags_noopt='-O1'
        _flags_filter=icc_flags
    elif $_cc -v 2>&1 | grep -q xlc; then
        _type=xlc
        _ident=$($_cc -qversion 2>/dev/null | head -n1)
        _cflags_speed='-O5'
        _cflags_size='-O5 -qcompact'
    elif $_cc -V 2>/dev/null | grep -q Compaq; then
        _type=ccc
        _ident=$($_cc -V | head -n1 | cut -d' ' -f1-3)
        _DEPFLAGS='-M'
        _cflags_speed='-fast'
        _cflags_size='-O1'
        _flags_filter=ccc_flags
    elif $_cc --vsn 2>/dev/null | grep -Eq "ARM (C/C\+\+ )?Compiler"; then
        test -d "$sysroot" || die "No valid sysroot specified."
        _type=armcc
        _ident=$($_cc --vsn | grep -i build | head -n1 | sed 's/.*: //')
        armcc_conf="$PWD/armcc.conf"
        $_cc --arm_linux_configure                 \
             --arm_linux_config_file="$armcc_conf" \
             --configure_sysroot="$sysroot"        \
             --configure_cpp_headers="$sysinclude" >>$logfile 2>&1 ||
             die "Error creating armcc configuration file."
        $_cc --vsn | grep -q RVCT && armcc_opt=rvct || armcc_opt=armcc
        _flags="--arm_linux_config_file=$armcc_conf --translate_gcc"
        as_default="${cross_prefix}gcc"
        _depflags='-MMD'
        _cflags_speed='-O3'
        _cflags_size='-Os'
    elif $_cc -version 2>/dev/null | grep -Eq 'TMS470|TI ARM'; then
        _type=tms470
        _ident=$($_cc -version | head -n1 | tr -s ' ')
        _flags='--gcc --abi=eabi -me'
        _cc_e='-ppl -fe=$@'
        _cc_o='-fe=$@'
        _depflags='-ppa -ppd=$(@:.o=.d)'
        _cflags_speed='-O3 -mf=5'
        _cflags_size='-O3 -mf=2'
        _flags_filter=tms470_flags
    elif $_cc -v 2>&1 | grep -q clang; then
        _type=clang
        _ident=$($_cc --version 2>/dev/null | head -n1)
        _depflags='-MMD -MF $(@:.o=.d) -MT $@'
        _cflags_speed='-O3'
        _cflags_size='-Os'
    elif $_cc -V 2>&1 | grep -q Sun; then
        _type=suncc
        _ident=$($_cc -V 2>&1 | head -n1 | cut -d' ' -f 2-)
        _DEPCMD='$(DEP$(1)) $(DEP$(1)FLAGS) $($(1)DEP_FLAGS) $< | sed -e "1s,^.*: ,$@: ," -e "\$$!s,\$$, \\\," -e "1!s,^.*: , ," > $(@:.o=.d)'
        _DEPFLAGS='-xM1 -xc99'
        _ldflags='-std=c99'
        _cflags_speed='-O5'
        _cflags_size='-O5 -xspace'
        _flags_filter=suncc_flags
    elif $_cc -v 2>&1 | grep -q 'PathScale\|Path64'; then
        _type=pathscale
        _ident=$($_cc -v 2>&1 | head -n1 | tr -d :)
        _depflags='-MMD -MF $(@:.o=.d) -MT $@'
        _cflags_speed='-O2'
        _cflags_size='-Os'
        _flags_filter='filter_out -Wdisabled-optimization'
    elif $_cc -v 2>&1 | grep -q Open64; then
        _type=open64
        _ident=$($_cc -v 2>&1 | head -n1 | tr -d :)
        _depflags='-MMD -MF $(@:.o=.d) -MT $@'
        _cflags_speed='-O2'
        _cflags_size='-Os'
        _flags_filter='filter_out -Wdisabled-optimization|-Wtype-limits|-fno-signed-zeros'
    elif $_cc -V 2>&1 | grep -q Portland; then
        _type=pgi
        _ident="PGI $($_cc -V 2>&1 | awk '/^pgcc/ { print $2; exit }')"
        opt_common='-alias=ansi -Mdse -Mlre -Mpre'
        _cflags_speed="-O3 -Mautoinline -Munroll=c:4 $opt_common"
        _cflags_size="-O2 -Munroll=c:1 $opt_common"
        _cflags_noopt="-O"
        _flags_filter=pgi_flags
    elif $_cc 2>&1 | grep -q 'Microsoft.*ARM.*Assembler'; then
        _type=armasm
        _ident=$($_cc | head -n1)
        # 4509: "This form of conditional instruction is deprecated"
        _flags="-nologo -ignore 4509"
        _flags_filter=armasm_flags
    elif $_cc 2>&1 | grep -q Intel; then
        _type=icl
        _ident=$($_cc 2>&1 | head -n1)
        _depflags='-QMMD -QMF$(@:.o=.d) -QMT$@'
        # Not only is O3 broken on 13.x+ but it is slower on all previous
        # versions (tested) as well.
        _cflags_speed="-O2"
        _cflags_size="-O1 -Oi" # -O1 without -Oi miscompiles stuff
        if $_cc 2>&1 | grep -q Linker; then
            _ld_o='-out:$@'
        else
            _ld_o='-Fe$@'
        fi
        _cc_o='-Fo$@'
        _cc_e='-P'
        _flags_filter=icl_flags
        _ld_lib='lib%.a'
        _ld_path='-libpath:'
        # -Qdiag-error to make icl error when seeing certain unknown arguments
        _flags='-nologo -Qdiag-error:4044,10157'
        # -Qvec- -Qsimd- to prevent miscompilation, -GS, fp:precise for consistency
        # with MSVC which enables it by default.
        _cflags='-D_USE_MATH_DEFINES -Qms0 -Qvec- -Qsimd- -GS -fp:precise'
        disable stripping
    elif $_cc -nologo- 2>&1 | grep -q Microsoft; then
        _type=msvc
        _ident=$($_cc 2>&1 | head -n1)
        _DEPCMD='$(DEP$(1)) $(DEP$(1)FLAGS) $($(1)DEP_FLAGS) $< 2>&1 | awk '\''/including/ { sub(/^.*file: */, ""); gsub(/\\/, "/"); if (!match($$0, / /)) print "$@:", $$0 }'\'' > $(@:.o=.d)'
        _DEPFLAGS='$(CPPFLAGS) $(CFLAGS) -showIncludes -Zs'
        _cflags_speed="-O2"
        _cflags_size="-O1"
        if $_cc -nologo- 2>&1 | grep -q Linker; then
            _ld_o='-out:$@'
        else
            _ld_o='-Fe$@'
        fi
        _cc_o='-Fo$@'
        _cc_e='-P -Fi$@'
        _flags_filter=msvc_flags
        _ld_lib='lib%.a'
        _ld_path='-libpath:'
        _flags='-nologo'
        _cflags='-D_USE_MATH_DEFINES -D_CRT_SECURE_NO_WARNINGS -D_CRT_NONSTDC_NO_WARNINGS'
        disable stripping
    elif $_cc --version 2>/dev/null | grep -q ^cparser; then
        _type=cparser
        _ident=$($_cc --version | head -n1)
        _depflags='-MMD'
        _cflags_speed='-O4'
        _cflags_size='-O2'
        _flags_filter=cparser_flags
    fi

    eval ${pfx}_type=\$_type
    eval ${pfx}_ident=\$_ident
}

set_ccvars(){
    eval ${1}_C=\${_cc_c-\${${1}_C}}
    eval ${1}_E=\${_cc_e-\${${1}_E}}
    eval ${1}_O=\${_cc_o-\${${1}_O}}

    if [ -n "$_depflags" ]; then
        eval ${1}_DEPFLAGS=\$_depflags
    else
        eval ${1}DEP=\${_DEPCMD:-\$DEPCMD}
        eval ${1}DEP_FLAGS=\${_DEPFLAGS:-\$DEPFLAGS}
        eval DEP${1}FLAGS=\$_flags
    fi
}

probe_cc cc "$cc" "true"
cflags_filter=$_flags_filter
cflags_speed=$_cflags_speed
cflags_size=$_cflags_size
cflags_noopt=$_cflags_noopt
add_cflags $_flags $_cflags
cc_ldflags=$_ldflags
set_ccvars CC

probe_cc hostcc "$host_cc"
host_cflags_filter=$_flags_filter
add_host_cflags  $_flags $_cflags
set_ccvars HOSTCC

test -n "$cc_type" && enable $cc_type ||
    warn "Unknown C compiler $cc, unable to select optimal CFLAGS"

: ${as_default:=$cc}
: ${objcc_default:=$cc}
: ${dep_cc_default:=$cc}
: ${ld_default:=$cc}
: ${host_ld_default:=$host_cc}
set_default ar as objcc dep_cc ld host_ld windres

probe_cc as "$as"
asflags_filter=$_flags_filter
add_asflags $_flags $_cflags
set_ccvars AS

probe_cc objcc "$objcc"
objcflags_filter=$_flags_filter
add_objcflags $_flags $_cflags
set_ccvars OBJC

probe_cc ld "$ld"
ldflags_filter=$_flags_filter
add_ldflags $_flags $_ldflags
test "$cc_type" != "$ld_type" && add_ldflags $cc_ldflags
LD_O=${_ld_o-$LD_O}
LD_LIB=${_ld_lib-$LD_LIB}
LD_PATH=${_ld_path-$LD_PATH}

probe_cc hostld "$host_ld"
host_ldflags_filter=$_flags_filter
add_host_ldflags $_flags $_ldflags
HOSTLD_O=${_ld_o-$HOSTLD_O}

if [ -z "$CC_DEPFLAGS" ] && [ "$dep_cc" != "$cc" ]; then
    probe_cc depcc "$dep_cc"
    CCDEP=${_DEPCMD:-$DEPCMD}
    CCDEP_FLAGS=${_DEPFLAGS:=$DEPFLAGS}
    DEPCCFLAGS=$_flags
fi

if $ar 2>&1 | grep -q Microsoft; then
    arflags="-nologo"
    ar_o='-out:$@'
elif $ar 2>&1 | grep -q 'Texas Instruments'; then
    arflags="rq"
    ar_o='$@'
elif $ar 2>&1 | grep -q 'Usage: ar.*-X.*any'; then
    arflags='-Xany -r -c'
    ar_o='$@'
elif $ar 2>&1 | grep -q "\[D\] "; then
    arflags="rcD"
    ar_o='$@'
else
    arflags="rc"
    ar_o='$@'
fi

add_cflags $extra_cflags
add_cxxflags $extra_cxxflags
add_objcflags $extra_objcflags
add_asflags $extra_cflags

if test -n "$sysroot"; then
    case "$cc_type" in
        gcc|llvm_gcc|clang)
            add_cppflags --sysroot="$sysroot"
            add_ldflags --sysroot="$sysroot"
# On Darwin --sysroot may be ignored, -isysroot always affects headers and linking
            add_cppflags -isysroot "$sysroot"
            add_ldflags -isysroot "$sysroot"
        ;;
        tms470)
            add_cppflags -I"$sysinclude"
            add_ldflags  --sysroot="$sysroot"
        ;;
    esac
fi

if test "$cpu" = host; then
    enabled cross_compile &&
        die "--cpu=host makes no sense when cross-compiling."

    case "$cc_type" in
        gcc|llvm_gcc)
            check_native(){
                $cc $1=native -v -c -o $TMPO $TMPC >$TMPE 2>&1 || return
                sed -n "/cc1.*$1=/{
                            s/.*$1=\\([^ ]*\\).*/\\1/
                            p
                            q
                        }" $TMPE
            }
            cpu=$(check_native -march || check_native -mcpu)
        ;;
        clang)
            check_native(){
                $cc $1=native -v -c -o $TMPO $TMPC >$TMPE 2>&1 || return
                sed -n "/cc1.*-target-cpu /{
                            s/.*-target-cpu \\([^ ]*\\).*/\\1/
                            p
                            q
                        }" $TMPE
            }
            cpu=$(check_native -march)
        ;;
    esac

    test "${cpu:-host}" = host &&
        die "--cpu=host not supported with compiler $cc"
fi

# Deal with common $arch aliases
case "$arch" in
    aarch64|arm64)
        arch="aarch64"
    ;;
    arm*|iPad*|iPhone*)
        arch="arm"
    ;;
    mips*|IP*)
        case "$arch" in
        *el)
            add_cppflags -EL
            add_ldflags -EL
        ;;
        *eb)
            add_cppflags -EB
            add_ldflags -EB
        ;;
        esac
        arch="mips"
    ;;
    parisc*|hppa*)
        arch="parisc"
    ;;
    "Power Macintosh"|ppc*|powerpc*)
        arch="ppc"
    ;;
    s390|s390x)
        arch="s390"
    ;;
    sh4|sh)
        arch="sh4"
    ;;
    sun4u|sparc*)
        arch="sparc"
    ;;
    tilegx|tile-gx)
        arch="tilegx"
    ;;
    i[3-6]86*|i86pc|BePC|x86pc|x86_64|x86_32|amd64)
        arch="x86"
    ;;
esac

is_in $arch $ARCH_LIST || warn "unknown architecture $arch"
enable $arch

# Add processor-specific flags
if enabled aarch64; then

    case $cpu in
        armv*)
            cpuflags="-march=$cpu"
        ;;
        *)
            cpuflags="-mcpu=$cpu"
        ;;
    esac

elif enabled alpha; then

    cpuflags="-mcpu=$cpu"

elif enabled arm; then

    check_arm_arch() {
        check_cpp_condition stddef.h \
            "defined __ARM_ARCH_${1}__ || defined __TARGET_ARCH_${2:-$1}" \
            $cpuflags
    }

    probe_arm_arch() {
        if   check_arm_arch 4;        then echo armv4;
        elif check_arm_arch 4T;       then echo armv4t;
        elif check_arm_arch 5;        then echo armv5;
        elif check_arm_arch 5E;       then echo armv5e;
        elif check_arm_arch 5T;       then echo armv5t;
        elif check_arm_arch 5TE;      then echo armv5te;
        elif check_arm_arch 5TEJ;     then echo armv5te;
        elif check_arm_arch 6;        then echo armv6;
        elif check_arm_arch 6J;       then echo armv6j;
        elif check_arm_arch 6K;       then echo armv6k;
        elif check_arm_arch 6Z;       then echo armv6z;
        elif check_arm_arch 6ZK;      then echo armv6zk;
        elif check_arm_arch 6T2;      then echo armv6t2;
        elif check_arm_arch 7;        then echo armv7;
        elif check_arm_arch 7A  7_A;  then echo armv7-a;
        elif check_arm_arch 7S;       then echo armv7-a;
        elif check_arm_arch 7R  7_R;  then echo armv7-r;
        elif check_arm_arch 7M  7_M;  then echo armv7-m;
        elif check_arm_arch 7EM 7E_M; then echo armv7-m;
        elif check_arm_arch 8A  8_A;  then echo armv8-a;
        fi
    }

    [ "$cpu" = generic ] && cpu=$(probe_arm_arch)

    case $cpu in
        armv*)
            cpuflags="-march=$cpu"
            subarch=$(echo $cpu | sed 's/[^a-z0-9]//g')
        ;;
        *)
            cpuflags="-mcpu=$cpu"
            case $cpu in
                cortex-a*)                               subarch=armv7a  ;;
                cortex-r*)                               subarch=armv7r  ;;
                cortex-m*)                 enable thumb; subarch=armv7m  ;;
                arm11*)                                  subarch=armv6   ;;
                arm[79]*e*|arm9[24]6*|arm96*|arm102[26]) subarch=armv5te ;;
                armv4*|arm7*|arm9[24]*)                  subarch=armv4   ;;
                *)                             subarch=$(probe_arm_arch) ;;
            esac
        ;;
    esac

    case "$subarch" in
        armv5t*)    enable fast_clz                ;;
        armv[6-8]*)
            enable fast_clz
            disabled fast_unaligned || enable fast_unaligned
            ;;
    esac

elif enabled avr32; then

    case $cpu in
        ap7[02]0[0-2])
            subarch="avr32_ap"
            cpuflags="-mpart=$cpu"
        ;;
        ap)
            subarch="avr32_ap"
            cpuflags="-march=$cpu"
        ;;
        uc3[ab]*)
            subarch="avr32_uc"
            cpuflags="-mcpu=$cpu"
        ;;
        uc)
            subarch="avr32_uc"
            cpuflags="-march=$cpu"
        ;;
    esac

elif enabled bfin; then

    cpuflags="-mcpu=$cpu"

elif enabled mips; then

    cpuflags="-march=$cpu"

    case $cpu in
        24kc)
            disable mips32r6
            disable mips64r2
            disable mips64r6
            disable mipsfpu
            disable mipsdsp
            disable mipsdspr2
            disable msa
        ;;
        24kf*)
            disable mips32r6
            disable mips64r2
            disable mips64r6
            disable mipsdsp
            disable mipsdspr2
            disable msa
        ;;
        24kec|34kc|1004kc)
            disable mips32r6
            disable mips64r2
            disable mips64r6
            disable mipsfpu
            disable mipsdspr2
            disable msa
        ;;
        24kef*|34kf*|1004kf*)
            disable mips32r6
            disable mips64r2
            disable mips64r6
            disable mipsdspr2
            disable msa
        ;;
        74kc)
            disable mips32r6
            disable mips64r2
            disable mips64r6
            disable mipsfpu
            disable msa
        ;;
        74kf)
            disable mips32r6
            disable mips64r2
            disable mips64r6
            disable msa
        ;;
        p5600)
            disable mips32r6
            disable mips64r2
            disable mips64r6
            disable mipsdsp
            disable mipsdspr2
            check_cflags "-mtune=p5600" &&
            check_cflags "-mfp64 -msched-weight -mload-store-pairs -funroll-loops" &&
            add_asflags "-mfp64"
        ;;
        i6400)
            disable mips32r2
            disable mips32r6
            disable mips64r2
            disable mipsdsp
            disable mipsdspr2
            check_cflags "-mtune=i6400 -mabi=64" &&
            check_cflags "-mfp64 -msched-weight -mload-store-pairs -funroll-loops" &&
            check_ldflags "-mabi=64" &&
            add_asflags "-mfp64"
        ;;
        loongson*)
            disable mips32r2
            disable mips32r6
            disable mips64r2
            disable mips64r6
            disable mipsfpu
            disable mipsdsp
            disable mipsdspr2
            disable msa
            enable local_aligned_8 local_aligned_16 local_aligned_32
            enable simd_align_16
            enable fast_64bit
            enable fast_clz
            enable fast_cmov
            enable fast_unaligned
            disable aligned_stack
            case $cpu in
                loongson3*)
                    cpuflags="-march=loongson3a -mhard-float -fno-expensive-optimizations"
                ;;
                loongson2e)
                    cpuflags="-march=loongson2e -mhard-float -fno-expensive-optimizations"
                ;;
                loongson2f)
                    cpuflags="-march=loongson2f -mhard-float -fno-expensive-optimizations"
                ;;
            esac
        ;;
        generic)
            disable mips64r6
            disable msa
        ;;
        *)
            # Unknown CPU. Disable everything.
            warn "unknown CPU. Disabling all MIPS optimizations."
            disable mipsfpu
            disable mips32r2
            disable mips32r6
            disable mips64r2
            disable mips64r6
            disable mipsdsp
            disable mipsdspr2
            disable msa
        ;;
    esac

elif enabled ppc; then

    disable ldbrx

    case $(tolower $cpu) in
        601|ppc601|powerpc601)
            cpuflags="-mcpu=601"
            disable altivec
        ;;
        603*|ppc603*|powerpc603*)
            cpuflags="-mcpu=603"
            disable altivec
        ;;
        604*|ppc604*|powerpc604*)
            cpuflags="-mcpu=604"
            disable altivec
        ;;
        g3|75*|ppc75*|powerpc75*)
            cpuflags="-mcpu=750"
            disable altivec
        ;;
        g4|745*|ppc745*|powerpc745*)
            cpuflags="-mcpu=7450"
            disable vsx
        ;;
        74*|ppc74*|powerpc74*)
            cpuflags="-mcpu=7400"
            disable vsx
        ;;
        g5|970|ppc970|powerpc970)
            cpuflags="-mcpu=970"
            disable vsx
        ;;
        power[3-6]*)
            cpuflags="-mcpu=$cpu"
            disable vsx
        ;;
        power[7-8]*)
            cpuflags="-mcpu=$cpu"
        ;;
        cell)
            cpuflags="-mcpu=cell"
            enable ldbrx
            disable vsx
        ;;
        e500mc)
            cpuflags="-mcpu=e500mc"
            disable altivec
        ;;
        e500v2)
            cpuflags="-mcpu=8548 -mhard-float -mfloat-gprs=double"
            disable altivec
            disable dcbzl
        ;;
        e500)
            cpuflags="-mcpu=8540 -mhard-float"
            disable altivec
            disable dcbzl
        ;;
    esac

elif enabled sparc; then

    case $cpu in
        cypress|f93[04]|tsc701|sparcl*|supersparc|hypersparc|niagara|v[789])
            cpuflags="-mcpu=$cpu"
        ;;
        ultrasparc*|niagara[234])
            cpuflags="-mcpu=$cpu"
        ;;
    esac

elif enabled x86; then

    case $cpu in
        i[345]86|pentium)
            cpuflags="-march=$cpu"
            disable i686
            disable mmx
        ;;
        # targets that do NOT support nopl and conditional mov (cmov)
        pentium-mmx|k6|k6-[23]|winchip-c6|winchip2|c3)
            cpuflags="-march=$cpu"
            disable i686
        ;;
        # targets that do support nopl and conditional mov (cmov)
        i686|pentiumpro|pentium[23]|pentium-m|athlon|athlon-tbird|athlon-4|athlon-[mx]p|athlon64*|k8*|opteron*|athlon-fx\
        |core*|atom|bonnell|nehalem|westmere|silvermont|sandybridge|ivybridge|haswell|broadwell|amdfam10|barcelona|b[dt]ver*)
            cpuflags="-march=$cpu"
            enable i686
            enable fast_cmov
        ;;
        # targets that do support conditional mov but on which it's slow
        pentium4|pentium4m|prescott|nocona)
            cpuflags="-march=$cpu"
            enable i686
            disable fast_cmov
        ;;
    esac

fi

if [ "$cpu" != generic ]; then
    add_cflags  $cpuflags
    add_asflags $cpuflags
    test "$cc_type" = "$ld_type" && add_ldflags $cpuflags
fi

# compiler sanity check
check_exec <<EOF
int main(void){ return 0; }
EOF
if test "$?" != 0; then
    echo "$cc is unable to create an executable file."
    if test -z "$cross_prefix" && ! enabled cross_compile ; then
        echo "If $cc is a cross-compiler, use the --enable-cross-compile option."
        echo "Only do this if you know what cross compiling means."
    fi
    die "C compiler test failed."
fi

add_cppflags -D_ISOC99_SOURCE
add_cxxflags -D__STDC_CONSTANT_MACROS
check_cflags -std=c99
check_cc -D_FILE_OFFSET_BITS=64 <<EOF && add_cppflags -D_FILE_OFFSET_BITS=64
#include <stdlib.h>
EOF
check_cc -D_LARGEFILE_SOURCE <<EOF && add_cppflags -D_LARGEFILE_SOURCE
#include <stdlib.h>
EOF

add_host_cppflags -D_ISOC99_SOURCE
check_host_cflags -std=c99
check_host_cflags -Wall
check_host_cflags -O3

check_64bit(){
    arch32=$1
    arch64=$2
    expr=$3
    check_code cc "" "int test[2*($expr) - 1]" &&
        subarch=$arch64 || subarch=$arch32
}

case "$arch" in
    aarch64|alpha|ia64)
        spic=$shared
    ;;
    mips)
        check_64bit mips mips64 '_MIPS_SIM > 1'
        spic=$shared
    ;;
    parisc)
        check_64bit parisc parisc64 'sizeof(void *) > 4'
        spic=$shared
    ;;
    ppc)
        check_64bit ppc ppc64 'sizeof(void *) > 4'
        spic=$shared
    ;;
    s390)
        check_64bit s390 s390x 'sizeof(void *) > 4'
        spic=$shared
    ;;
    sparc)
        check_64bit sparc sparc64 'sizeof(void *) > 4'
        spic=$shared
    ;;
    x86)
        check_64bit x86_32 x86_64 'sizeof(void *) > 4'
        # Treat x32 as x64 for now. Note it also needs spic=$shared
        test "$subarch" = "x86_32" && check_cpp_condition stddef.h 'defined(__x86_64__)' &&
            subarch=x86_64
        if test "$subarch" = "x86_64"; then
            spic=$shared
        fi
    ;;
    ppc)
        check_cc <<EOF && subarch="ppc64"
        int test[(int)sizeof(char*) - 7];
EOF
    ;;
esac

enable $subarch
enabled spic && enable_weak pic

# OS specific
case $target_os in
    aix)
        SHFLAGS=-shared
        add_cppflags '-I\$(SRC_PATH)/compat/aix'
        enabled shared && add_ldflags -Wl,-brtl
        ;;
    android)
        disable symver
        enable section_data_rel_ro
        SLIB_INSTALL_NAME='$(SLIBNAME)'
        SLIB_INSTALL_LINKS=
        SHFLAGS='-shared -Wl,-soname,$(SLIBNAME)'
        ;;
    haiku)
        prefix_default="/boot/common"
        network_extralibs="-lnetwork"
        host_libs=
        ;;
    sunos)
        SHFLAGS='-shared -Wl,-h,$$(@F)'
        enabled x86 && SHFLAGS="-mimpure-text $SHFLAGS"
        network_extralibs="-lsocket -lnsl"
        add_cppflags -D__EXTENSIONS__
        # When using suncc to build, the Solaris linker will mark
        # an executable with each instruction set encountered by
        # the Solaris assembler.  As our libraries contain their own
        # guards for processor-specific code, instead suppress
        # generation of the HWCAPS ELF section on Solaris x86 only.
        enabled_all suncc x86 &&
            echo "hwcap_1 = OVERRIDE;" > mapfile &&
            add_ldflags -Wl,-M,mapfile
        nm_default='nm -P -g'
        SLIB_CREATE_DEF_CMD='$(Q)perl $(SRC_PATH)/compat/solaris/make_sunver.pl $$(filter %.ver,$$^) $(OBJS) | grep -v @ > $(SUBDIR)lib$(NAME).ver-sol2'
        ;;
    netbsd)
        disable symver
        oss_indev_extralibs="-lossaudio"
        oss_outdev_extralibs="-lossaudio"
        enabled gcc || check_ldflags -Wl,-zmuldefs
        ;;
    openbsd|bitrig)
        disable symver
        SHFLAGS='-shared'
        SLIB_INSTALL_NAME='$(SLIBNAME).$(LIBMAJOR).$(LIBMINOR)'
        SLIB_INSTALL_LINKS=
        oss_indev_extralibs="-lossaudio"
        oss_outdev_extralibs="-lossaudio"
        ;;
    dragonfly)
        disable symver
        ;;
    freebsd)
        ;;
    bsd/os)
        add_extralibs -lpoll -lgnugetopt
        strip="strip -d"
        ;;
    darwin)
        enabled ppc && add_asflags -force_cpusubtype_ALL
        SHFLAGS='-dynamiclib -Wl,-single_module -Wl,-install_name,$(SHLIBDIR)/$(SLIBNAME_WITH_MAJOR),-current_version,$(LIBVERSION),-compatibility_version,$(LIBMAJOR)'
        enabled x86_32 && append SHFLAGS -Wl,-read_only_relocs,suppress
        strip="${strip} -x"
        add_ldflags -Wl,-dynamic,-search_paths_first
        SLIBSUF=".dylib"
        SLIBNAME_WITH_VERSION='$(SLIBPREF)$(FULLNAME).$(LIBVERSION)$(SLIBSUF)'
        SLIBNAME_WITH_MAJOR='$(SLIBPREF)$(FULLNAME).$(LIBMAJOR)$(SLIBSUF)'
        objformat="macho"
        enabled x86_64 && objformat="macho64"
        enabled_any pic shared x86_64 ||
            { check_cflags -mdynamic-no-pic && add_asflags -mdynamic-no-pic; }
        ;;
    msys*)
        die "Native MSYS builds are discouraged, please use the MINGW environment.";
        ;;
    mingw32*|mingw64*)
        if test $target_os = "mingw32ce"; then
            disable network
        else
            target_os=mingw32
        fi
        decklink_outdev_extralibs="$decklink_outdev_extralibs -lole32 -loleaut32"
        decklink_indev_extralibs="$decklink_indev_extralibs -lole32 -loleaut32"
        LIBTARGET=i386
        if enabled x86_64; then
            LIBTARGET="i386:x86-64"
        elif enabled arm; then
            LIBTARGET=arm-wince
        fi
        enabled shared && ! enabled small && check_cmd $windres --version && enable gnu_windres
        enabled x86_32 && check_ldflags -Wl,--large-address-aware
        shlibdir_default="$bindir_default"
        SLIBPREF=""
        SLIBSUF=".dll"
        SLIBNAME_WITH_VERSION='$(SLIBPREF)$(FULLNAME)-$(LIBVERSION)$(SLIBSUF)'
        SLIBNAME_WITH_MAJOR='$(SLIBPREF)$(FULLNAME)-$(LIBMAJOR)$(SLIBSUF)'
        dlltool="${cross_prefix}dlltool"
        if check_cmd lib.exe -list; then
            SLIB_EXTRA_CMD=-'sed -e "s/ @[^ ]*//" $$(@:$(SLIBSUF)=.orig.def) > $$(@:$(SLIBSUF)=.def); lib.exe /machine:$(LIBTARGET) /def:$$(@:$(SLIBSUF)=.def) /out:$(SUBDIR)$(SLIBNAME:$(SLIBSUF)=.lib)'
            if enabled x86_64; then
                LIBTARGET=x64
            fi
        elif check_cmd $dlltool --version; then
            SLIB_EXTRA_CMD=-'sed -e "s/ @[^ ]*//" $$(@:$(SLIBSUF)=.orig.def) > $$(@:$(SLIBSUF)=.def); $(DLLTOOL) -m $(LIBTARGET) -d $$(@:$(SLIBSUF)=.def) -l $(SUBDIR)$(SLIBNAME:$(SLIBSUF)=.lib) -D $(SLIBNAME_WITH_MAJOR)'
        fi
        SLIB_INSTALL_NAME='$(SLIBNAME_WITH_MAJOR)'
        SLIB_INSTALL_LINKS=
        SLIB_INSTALL_EXTRA_SHLIB='$(SLIBNAME:$(SLIBSUF)=.lib)'
        SLIB_INSTALL_EXTRA_LIB='lib$(SLIBNAME:$(SLIBSUF)=.dll.a) $(SLIBNAME_WITH_MAJOR:$(SLIBSUF)=.def)'
        SHFLAGS='-shared -Wl,--output-def,$$(@:$(SLIBSUF)=.orig.def) -Wl,--out-implib,$(SUBDIR)lib$(SLIBNAME:$(SLIBSUF)=.dll.a) -Wl,--enable-runtime-pseudo-reloc -Wl,--disable-auto-image-base'
        objformat="win32"
        ranlib=:
        enable dos_paths
        check_ldflags -Wl,--nxcompat,--dynamicbase
        # Lets work around some stupidity in binutils.
        # ld will strip relocations from executables even though we need them
        # for dynamicbase (ASLR).  Using -pie does retain the reloc section
        # however ld then forgets what the entry point should be (oops) so we
        # have to manually (re)set it.
        if enabled x86_32; then
            add_ldexeflags -Wl,--pic-executable,-e,_mainCRTStartup
        elif enabled x86_64; then
            add_ldexeflags -Wl,--pic-executable,-e,mainCRTStartup
            check_ldflags -Wl,--high-entropy-va # binutils 2.25
            # Set image base >4GB for extra entropy with HEASLR
            add_ldexeflags -Wl,--image-base,0x140000000
            append SHFLAGS -Wl,--image-base,0x180000000
        fi
        ;;
    win32|win64)
        disable symver
        if enabled shared; then
            # Link to the import library instead of the normal static library
            # for shared libs.
            LD_LIB='%.lib'
            # Cannot build both shared and static libs with MSVC or icl.
            disable static
        fi
        enabled x86_32 && check_ldflags -LARGEADDRESSAWARE
        shlibdir_default="$bindir_default"
        SLIBPREF=""
        SLIBSUF=".dll"
        SLIBNAME_WITH_VERSION='$(SLIBPREF)$(FULLNAME)-$(LIBVERSION)$(SLIBSUF)'
        SLIBNAME_WITH_MAJOR='$(SLIBPREF)$(FULLNAME)-$(LIBMAJOR)$(SLIBSUF)'
        SLIB_CREATE_DEF_CMD='$(SRC_PATH)/compat/windows/makedef $(SUBDIR)lib$(NAME).ver $(OBJS) > $$(@:$(SLIBSUF)=.def)'
        SLIB_INSTALL_NAME='$(SLIBNAME_WITH_MAJOR)'
        SLIB_INSTALL_LINKS=
        SLIB_INSTALL_EXTRA_SHLIB='$(SLIBNAME:$(SLIBSUF)=.lib)'
        SLIB_INSTALL_EXTRA_LIB='$(SLIBNAME_WITH_MAJOR:$(SLIBSUF)=.def)'
        SHFLAGS='-dll -def:$$(@:$(SLIBSUF)=.def) -implib:$(SUBDIR)$(SLIBNAME:$(SLIBSUF)=.lib)'
        objformat="win32"
        ranlib=:
        enable dos_paths
        ;;
    cygwin*)
        target_os=cygwin
        shlibdir_default="$bindir_default"
        SLIBPREF="cyg"
        SLIBSUF=".dll"
        SLIBNAME_WITH_VERSION='$(SLIBPREF)$(FULLNAME)-$(LIBVERSION)$(SLIBSUF)'
        SLIBNAME_WITH_MAJOR='$(SLIBPREF)$(FULLNAME)-$(LIBMAJOR)$(SLIBSUF)'
        SLIB_INSTALL_NAME='$(SLIBNAME_WITH_MAJOR)'
        SLIB_INSTALL_LINKS=
        SLIB_INSTALL_EXTRA_LIB='lib$(FULLNAME).dll.a'
        SHFLAGS='-shared -Wl,--out-implib,$(SUBDIR)lib$(FULLNAME).dll.a'
        objformat="win32"
        enable dos_paths
        enabled shared && ! enabled small && check_cmd $windres --version && enable gnu_windres
        ;;
    *-dos|freedos|opendos)
        network_extralibs="-lsocket"
        objformat="coff"
        enable dos_paths
        add_cppflags -U__STRICT_ANSI__
        ;;
    linux)
        enable dv1394
        enable section_data_rel_ro
        ;;
    irix*)
        target_os=irix
        ranlib="echo ignoring ranlib"
        ;;
    os/2*)
        strip="lxlite -CS"
        ln_s="cp -f"
        objformat="aout"
        add_cppflags -D_GNU_SOURCE
        add_ldflags -Zomf -Zbin-files -Zargs-wild -Zmap
        SHFLAGS='$(SUBDIR)$(NAME).def -Zdll -Zomf'
        LIBSUF="_s.a"
        SLIBPREF=""
        SLIBSUF=".dll"
        SLIBNAME_WITH_VERSION='$(SLIBPREF)$(NAME)-$(LIBVERSION)$(SLIBSUF)'
        SLIBNAME_WITH_MAJOR='$(SLIBPREF)$(shell echo $(NAME) | cut -c1-6)$(LIBMAJOR)$(SLIBSUF)'
        SLIB_CREATE_DEF_CMD='echo LIBRARY $(SLIBNAME_WITH_MAJOR) INITINSTANCE TERMINSTANCE > $(SUBDIR)$(NAME).def; \
            echo CODE PRELOAD MOVEABLE DISCARDABLE >> $(SUBDIR)$(NAME).def; \
            echo DATA PRELOAD MOVEABLE MULTIPLE NONSHARED >> $(SUBDIR)$(NAME).def; \
            echo EXPORTS >> $(SUBDIR)$(NAME).def; \
            emxexp $(OBJS) >> $(SUBDIR)$(NAME).def'
        SLIB_EXTRA_CMD='emximp -o $(SUBDIR)$(LIBPREF)$(NAME)_dll.a $(SUBDIR)$(NAME).def; \
            emximp -o $(SUBDIR)$(LIBPREF)$(NAME)_dll.lib $(SUBDIR)$(NAME).def;'
        SLIB_INSTALL_EXTRA_LIB='$(LIBPREF)$(NAME)_dll.a $(LIBPREF)$(NAME)_dll.lib'
        enable dos_paths
        enable_weak os2threads
        ;;
    gnu/kfreebsd)
        add_cppflags -D_BSD_SOURCE
        ;;
    gnu)
        ;;
    qnx)
        add_cppflags -D_QNX_SOURCE
        network_extralibs="-lsocket"
        ;;
    symbian)
        SLIBSUF=".dll"
        enable dos_paths
        add_cflags --include=$sysinclude/gcce/gcce.h -fvisibility=default
        add_cppflags -D__GCCE__ -D__SYMBIAN32__ -DSYMBIAN_OE_POSIX_SIGNALS
        add_ldflags -Wl,--target1-abs,--no-undefined \
                    -Wl,-Ttext,0x80000,-Tdata,0x1000000 -shared \
                    -Wl,--entry=_E32Startup -Wl,-u,_E32Startup
        add_extralibs -l:eexe.lib -l:usrt2_2.lib -l:dfpaeabi.dso \
                      -l:drtaeabi.dso -l:scppnwdl.dso -lsupc++ -lgcc \
                      -l:libc.dso -l:libm.dso -l:euser.dso -l:libcrt0.lib
        ;;
    osf1)
        add_cppflags -D_OSF_SOURCE -D_POSIX_PII -D_REENTRANT
        ;;
    minix)
        ;;
    plan9)
        add_cppflags -D_C99_SNPRINTF_EXTENSION  \
                     -D_REENTRANT_SOURCE        \
                     -D_RESEARCH_SOURCE         \
                     -DFD_SETSIZE=96            \
                     -DHAVE_SOCK_OPTS
        add_compat strtod.o strtod=avpriv_strtod
        network_extralibs='-lbsd'
        exeobjs=compat/plan9/main.o
        disable ffserver
        cp_f='cp'
        ;;
    none)
        ;;
    *)
        die "Unknown OS '$target_os'."
        ;;
esac

# test if creating links works
link_dest=$(mktemp -u $TMPDIR/dest_XXXXXXXX)
link_name=$(mktemp -u $TMPDIR/name_XXXXXXXX)
mkdir "$link_dest"
$ln_s "$link_dest" "$link_name"
touch "$link_dest/test_file"
if [ "$source_path" != "." ] && ([ ! -d src ] || [ -L src ]) && [ -e "$link_name/test_file" ]; then
    # create link to source path
    [ -e src ] && rm src
    $ln_s "$source_path" src
    source_link=src
else
    # creating directory links doesn't work
    # fall back to using the full source path
    source_link="$source_path"
fi
# cleanup
rm -r "$link_dest"
rm -r "$link_name"

# determine libc flavour

probe_libc(){
    pfx=$1
    pfx_no_=${pfx%_}
    # uclibc defines __GLIBC__, so it needs to be checked before glibc.
    if check_${pfx}cpp_condition features.h "defined __UCLIBC__"; then
        eval ${pfx}libc_type=uclibc
        add_${pfx}cppflags -D_POSIX_C_SOURCE=200112 -D_XOPEN_SOURCE=600
    elif check_${pfx}cpp_condition features.h "defined __GLIBC__"; then
        eval ${pfx}libc_type=glibc
        add_${pfx}cppflags -D_POSIX_C_SOURCE=200112 -D_XOPEN_SOURCE=600
    # MinGW headers can be installed on Cygwin, so check for newlib first.
    elif check_${pfx}cpp_condition newlib.h "defined _NEWLIB_VERSION"; then
        eval ${pfx}libc_type=newlib
        add_${pfx}cppflags -U__STRICT_ANSI__
    # MinGW64 is backwards compatible with MinGW32, so check for it first.
    elif check_${pfx}cpp_condition _mingw.h "defined __MINGW64_VERSION_MAJOR"; then
        eval ${pfx}libc_type=mingw64
        if check_${pfx}cpp_condition _mingw.h "__MINGW64_VERSION_MAJOR < 3"; then
            add_compat msvcrt/snprintf.o
            add_cflags "-include $source_path/compat/msvcrt/snprintf.h"
        fi
        add_${pfx}cppflags -U__STRICT_ANSI__ -D__USE_MINGW_ANSI_STDIO=1
        eval test \$${pfx_no_}cc_type = "gcc" &&
            add_${pfx}cppflags -D__printf__=__gnu_printf__
    elif check_${pfx}cpp_condition _mingw.h "defined __MINGW_VERSION"  ||
         check_${pfx}cpp_condition _mingw.h "defined __MINGW32_VERSION"; then
        eval ${pfx}libc_type=mingw32
        check_${pfx}cpp_condition _mingw.h "__MINGW32_MAJOR_VERSION > 3 || \
            (__MINGW32_MAJOR_VERSION == 3 && __MINGW32_MINOR_VERSION >= 15)" ||
            die "ERROR: MinGW32 runtime version must be >= 3.15."
        add_${pfx}cppflags -U__STRICT_ANSI__ -D__USE_MINGW_ANSI_STDIO=1
        eval test \$${pfx_no_}cc_type = "gcc" &&
            add_${pfx}cppflags -D__printf__=__gnu_printf__
    elif check_${pfx}cpp_condition crtversion.h "defined _VC_CRT_MAJOR_VERSION"; then
        eval ${pfx}libc_type=msvcrt
        if check_${pfx}cpp_condition crtversion.h "_VC_CRT_MAJOR_VERSION < 14"; then
            if [ "$pfx" = host_ ]; then
                add_host_cppflags -Dsnprintf=_snprintf
            else
                add_compat strtod.o strtod=avpriv_strtod
                add_compat msvcrt/snprintf.o snprintf=avpriv_snprintf   \
                                             _snprintf=avpriv_snprintf  \
                                             vsnprintf=avpriv_vsnprintf
            fi
        fi
        # The MSVC 2010 headers (Win 7.0 SDK) set _WIN32_WINNT to
        # 0x601 by default unless something else is set by the user.
        # This can easily lead to us detecting functions only present
        # in such new versions and producing binaries requiring windows 7.0.
        # Therefore explicitly set the default to XP unless the user has
        # set something else on the command line.
        # Don't do this if WINAPI_FAMILY is set and is set to a non-desktop
        # family. For these cases, configure is free to use any functions
        # found in the SDK headers by default. (Alternatively, we could force
        # _WIN32_WINNT to 0x0602 in that case.)
        check_${pfx}cpp_condition stdlib.h "defined(_WIN32_WINNT)" ||
            { check_${pfx}cpp <<EOF && add_${pfx}cppflags -D_WIN32_WINNT=0x0502; }
#ifdef WINAPI_FAMILY
#include <winapifamily.h>
#if !WINAPI_FAMILY_PARTITION(WINAPI_PARTITION_DESKTOP)
#error not desktop
#endif
#endif
EOF
    elif check_${pfx}cpp_condition stddef.h "defined __KLIBC__"; then
        eval ${pfx}libc_type=klibc
    elif check_${pfx}cpp_condition sys/cdefs.h "defined __BIONIC__"; then
        eval ${pfx}libc_type=bionic
    elif check_${pfx}cpp_condition sys/brand.h "defined LABELED_BRAND_NAME"; then
        eval ${pfx}libc_type=solaris
        add_${pfx}cppflags -D__EXTENSIONS__ -D_XOPEN_SOURCE=600
    fi
    check_${pfx}cc <<EOF
#include <time.h>
void *v = localtime_r;
EOF
test "$?" != 0 && check_${pfx}cc -D_POSIX_C_SOURCE=200112 -D_XOPEN_SOURCE=600 <<EOF && add_${pfx}cppflags -D_POSIX_C_SOURCE=200112 -D_XOPEN_SOURCE=600
#include <time.h>
void *v = localtime_r;
EOF

}

probe_libc
test -n "$libc_type" && enable libc_$libc_type
probe_libc host_
test -n "$host_libc_type" && enable host_libc_$host_libc_type

case $libc_type in
    bionic)
        add_compat strtod.o strtod=avpriv_strtod
        ;;
esac

# hacks for compiler/libc/os combinations

if enabled_all tms470 libc_glibc; then
    CPPFLAGS="-I${source_path}/compat/tms470 ${CPPFLAGS}"
    add_cppflags -D__USER_LABEL_PREFIX__=
    add_cppflags -D__builtin_memset=memset
    add_cppflags -D__gnuc_va_list=va_list -D_VA_LIST_DEFINED
    add_cflags   -pds=48    # incompatible redefinition of macro
fi

if enabled_all ccc libc_glibc; then
    add_ldflags -Wl,-z,now  # calls to libots crash without this
fi

check_compile_assert flt_lim "float.h limits.h" "DBL_MAX == (double)DBL_MAX" ||
    add_cppflags '-I\$(SRC_PATH)/compat/float'

esc(){
    echo "$*" | sed 's/%/%25/g;s/:/%3a/g'
}

echo "config:$arch:$subarch:$cpu:$target_os:$(esc $cc_ident):$(esc $FFMPEG_CONFIGURATION)" >config.fate

check_cpp_condition stdlib.h "defined(__PIC__) || defined(__pic__) || defined(PIC)" && enable_weak pic

set_default libdir
: ${shlibdir_default:="$libdir"}
: ${pkgconfigdir_default:="$libdir/pkgconfig"}

set_default $PATHS_LIST
set_default nm

# we need to build at least one lib type
if ! enabled_any static shared; then
    cat <<EOF
At least one library type must be built.
Specify --enable-static to build the static libraries or --enable-shared to
build the shared libraries as well. To only build the shared libraries specify
--disable-static in addition to --enable-shared.
EOF
    exit 1;
fi

die_license_disabled() {
    enabled $1 || { enabled $2 && die "$2 is $1 and --enable-$1 is not specified."; }
}

die_license_disabled_gpl() {
    enabled $1 || { enabled $2 && die "$2 is incompatible with the gpl and --enable-$1 is not specified."; }
}

die_license_disabled gpl frei0r
die_license_disabled gpl libcdio
die_license_disabled gpl librubberband
die_license_disabled gpl libsmbclient
die_license_disabled gpl libutvideo
die_license_disabled gpl libvidstab
die_license_disabled gpl libx264
die_license_disabled gpl libx265
die_license_disabled gpl libxavs
die_license_disabled gpl libxvid
die_license_disabled gpl x11grab

die_license_disabled nonfree libfaac
die_license_disabled nonfree nvenc
enabled gpl && die_license_disabled_gpl nonfree libfdk_aac
enabled gpl && die_license_disabled_gpl nonfree openssl

die_license_disabled version3 gmp
die_license_disabled version3 libopencore_amrnb
die_license_disabled version3 libopencore_amrwb
die_license_disabled version3 libsmbclient
die_license_disabled version3 libvo_amrwbenc

enabled version3 && { enabled gpl && enable gplv3 || enable lgplv3; }

disabled optimizations || check_cflags -fomit-frame-pointer

enable_weak_pic() {
    disabled pic && return
    enable pic
    add_cppflags -DPIC
    case "$target_os" in
    mingw*|cygwin*)
        ;;
    *)
        add_cflags -fPIC
        ;;
    esac
    add_asflags  -fPIC
}

enabled pic && enable_weak_pic

check_cc <<EOF || die "Symbol mangling check failed."
int ff_extern;
EOF
sym=$($nm $TMPO | awk '/ff_extern/{ print substr($0, match($0, /[^ \t]*ff_extern/)) }')
extern_prefix=${sym%%ff_extern*}

check_cc <<EOF && enable_weak inline_asm
void foo(void) { __asm__ volatile ("" ::); }
EOF

_restrict=
for restrict_keyword in restrict __restrict__ __restrict; do
    check_cc <<EOF && _restrict=$restrict_keyword && break
void foo(char * $restrict_keyword p);
EOF
done

check_cc <<EOF && enable pragma_deprecated
void foo(void) { _Pragma("GCC diagnostic ignored \"-Wdeprecated-declarations\"") }
EOF

check_cc <<EOF && enable attribute_packed
struct { int x; } __attribute__((packed)) x;
EOF

check_cc <<EOF && enable attribute_may_alias
union { int x; } __attribute__((may_alias)) x;
EOF

check_cc <<EOF || die "endian test failed"
unsigned int endian = 'B' << 24 | 'I' << 16 | 'G' << 8 | 'E';
EOF
od -t x1 $TMPO | grep -q '42 *49 *47 *45' && enable bigendian

if ! enabled ppc64 || enabled bigendian; then
    disable vsx
fi

check_gas() {
    log "check_gas using '$as' as AS"
    # :vararg is used on aarch64, arm and ppc altivec
    check_as <<EOF || return 1
.macro m n, y:vararg=0
\n: .int \y
.endm
m x
EOF
    # .altmacro is only used in arm asm
    ! enabled arm || check_as <<EOF || return 1
.altmacro
EOF
    enable gnu_as
    return 0
}

if enabled_any arm aarch64 || enabled_all ppc altivec && enabled asm; then
    nogas=:
    enabled_any arm aarch64 && nogas=die
    enabled_all ppc altivec && [ $target_os_default != aix ] && nogas=warn
    as_noop=-v

    case $as_type in
        arm*) gaspp_as_type=armasm; as_noop=-h ;;
        gcc)  gaspp_as_type=gas ;;
        *)    gaspp_as_type=$as_type ;;
    esac

    [ $target_os = "darwin" ] && gaspp_as_type="apple-$gaspp_as_type"

    test "${as#*gas-preprocessor.pl}" != "$as" ||
    check_cmd gas-preprocessor.pl -arch $arch -as-type $gaspp_as_type -- ${as:=$cc} $as_noop &&
        gas="${gas:=gas-preprocessor.pl} -arch $arch -as-type $gaspp_as_type -- ${as:=$cc}"

    if ! check_gas ; then
        as=${gas:=$as}
        check_gas || \
            $nogas "GNU assembler not found, install/update gas-preprocessor"
    fi

    check_as <<EOF && enable as_func
.func test
.endfunc
EOF
fi

check_inline_asm inline_asm_labels '"1:\n"'

check_inline_asm inline_asm_nonlocal_labels '"Label:\n"'

if enabled aarch64; then
    enabled armv8 && check_insn armv8 'prfm   pldl1strm, [x0]'
    # internal assembler in clang 3.3 does not support this instruction
    enabled neon && check_insn neon 'ext   v0.8B, v0.8B, v1.8B, #1'
    enabled vfp  && check_insn vfp  'fmadd d0,    d0,    d1,    d2'

    map 'enabled_any ${v}_external ${v}_inline || disable $v' $ARCH_EXT_LIST_ARM

elif enabled alpha; then

    check_cflags -mieee

elif enabled arm; then

    enabled msvc && check_cpp_condition stddef.h "defined _M_ARMT" && enable thumb

    check_cpp_condition stddef.h "defined __thumb__" && check_cc <<EOF && enable_weak thumb
float func(float a, float b){ return a+b; }
EOF

    enabled thumb && check_cflags -mthumb || check_cflags -marm

    if     check_cpp_condition stddef.h "defined __ARM_PCS_VFP"; then
        enable vfp_args
    elif check_cpp_condition stddef.h "defined _M_ARM_FP && _M_ARM_FP >= 30"; then
        enable vfp_args
    elif ! check_cpp_condition stddef.h "defined __ARM_PCS || defined __SOFTFP__" && [ $target_os != darwin ]; then
        case "${cross_prefix:-$cc}" in
            *hardfloat*)         enable vfp_args;   fpabi=vfp ;;
            *) check_ld "cc" <<EOF && enable vfp_args && fpabi=vfp || fpabi=soft ;;
__asm__ (".eabi_attribute 28, 1");
int main(void) { return 0; }
EOF
        esac
        warn "Compiler does not indicate floating-point ABI, guessing $fpabi."
    fi

    enabled armv5te && check_insn armv5te 'qadd r0, r0, r0'
    enabled armv6   && check_insn armv6   'sadd16 r0, r0, r0'
    enabled armv6t2 && check_insn armv6t2 'movt r0, #0'
    enabled neon    && check_insn neon    'vadd.i16 q0, q0, q0'
    enabled vfp     && check_insn vfp     'fadds s0, s0, s0'
    enabled vfpv3   && check_insn vfpv3   'vmov.f32 s0, #1.0'
    enabled setend  && check_insn setend  'setend be'

    [ $target_os = linux ] || [ $target_os = android ] ||
        map 'enabled_any ${v}_external ${v}_inline || disable $v' \
            $ARCH_EXT_LIST_ARM

    check_inline_asm asm_mod_q '"add r0, %Q0, %R0" :: "r"((long long)0)'

    check_as <<EOF && enable as_dn_directive
ra .dn d0.i16
.unreq ra
EOF

    # llvm's integrated assembler supports .object_arch from llvm 3.5
    [ "$objformat" = elf ] && check_as <<EOF && enable as_object_arch
.object_arch armv4
EOF

    [ $target_os != win32 ] && enabled_all armv6t2 shared !pic && enable_weak_pic

elif enabled mips; then

    enabled loongson2 && check_inline_asm loongson2 '"dmult.g $8, $9, $10"'
    enabled loongson3 && check_inline_asm loongson3 '"gsldxc1 $f0, 0($2, $3)"'
    enabled mmi && check_inline_asm mmi '"punpcklhw $f0, $f0, $f0"'

    # Enable minimum ISA based on selected options
    if enabled mips64 && (enabled mipsdsp || enabled mipsdspr2); then
        add_cflags "-mips64r2"
        add_asflags "-mips64r2"
    elif enabled mips64 && enabled mipsfpu && disabled loongson2 && disabled loongson3; then
        add_cflags "-mips64"
        add_asflags "-mips64"
    elif enabled mipsdsp || enabled mipsdspr2; then
        add_cflags "-mips32r2 -mfp32"
        add_asflags "-mips32r2 -mfp32"
    fi

    enabled mipsdsp && add_cflags "-mdsp" && add_asflags "-mdsp" &&
     check_inline_asm mipsdsp '"addu.qb $t0, $t1, $t2"'
    enabled mipsdspr2 && add_cflags "-mdspr2" && add_asflags "-mdspr2" &&
     check_inline_asm mipsdspr2 '"absq_s.qb $t0, $t1"'
    enabled mipsfpu   && add_cflags "-mhard-float" && add_asflags "-mhard-float" &&
     check_inline_asm mipsfpu   '"madd.d $f0, $f2, $f4, $f6"'
    enabled msa       && check_cflags "-mmsa" && check_ldflags "-mmsa" &&
     check_inline_asm msa       '"addvi.b $w0, $w1, 1"'

    enabled msa && add_asflags "-mmsa"

elif enabled parisc; then

    if enabled gcc; then
        case $($cc -dumpversion) in
            4.[3-9].*) check_cflags -fno-optimize-sibling-calls ;;
        esac
    fi

elif enabled ppc; then

    enable local_aligned_8 local_aligned_16 local_aligned_32

    check_inline_asm dcbzl     '"dcbzl 0, %0" :: "r"(0)'
    check_inline_asm ibm_asm   '"add 0, 0, 0"'
    check_inline_asm ppc4xx    '"maclhw r10, r11, r12"'
    check_inline_asm xform_asm '"lwzx %1, %y0" :: "Z"(*(int*)0), "r"(0)'

    # AltiVec flags: The FSF version of GCC differs from the Apple version
    if enabled altivec; then
        check_cflags -maltivec -mabi=altivec &&
        { check_header altivec.h && inc_altivec_h="#include <altivec.h>" ; } ||
        check_cflags -faltivec

        # check if our compiler supports Motorola AltiVec C API
        check_cc <<EOF || disable altivec
$inc_altivec_h
int main(void) {
    vector signed int v1 = (vector signed int) { 0 };
    vector signed int v2 = (vector signed int) { 1 };
    v1 = vec_add(v1, v2);
    return 0;
}
EOF

        enabled altivec || warn "Altivec disabled, possibly missing --cpu flag"
    fi

    if enabled vsx; then
        check_cflags -mvsx &&
        check_builtin vec_vsx_ld "altivec.h" "__builtin_vec_vsx_ld" || disable vsx
    fi

    if enabled power8; then
        check_cpp_condition "altivec.h" "defined(_ARCH_PWR8)" || disable power8
    fi

elif enabled x86; then

    check_builtin rdtsc    intrin.h   "__rdtsc()"
    check_builtin mm_empty mmintrin.h "_mm_empty()"

    enable local_aligned_8 local_aligned_16 local_aligned_32

    # check whether EBP is available on x86
    # As 'i' is stored on the stack, this program will crash
    # if the base pointer is used to access it because the
    # base pointer is cleared in the inline assembly code.
    check_exec_crash <<EOF && enable ebp_available
volatile int i=0;
__asm__ volatile ("xorl %%ebp, %%ebp" ::: "%ebp");
return i;
EOF

    # check whether EBX is available on x86
    check_inline_asm ebx_available '""::"b"(0)' &&
        check_inline_asm ebx_available '"":::"%ebx"'

    # check whether xmm clobbers are supported
    check_inline_asm xmm_clobbers '"":::"%xmm0"'

    check_inline_asm inline_asm_direct_symbol_refs '"movl '$extern_prefix'test, %eax"' ||
        check_inline_asm inline_asm_direct_symbol_refs '"movl '$extern_prefix'test(%rip), %eax"'

    # check whether binutils is new enough to compile SSSE3/MMXEXT
    enabled ssse3  && check_inline_asm ssse3_inline  '"pabsw %xmm0, %xmm0"'
    enabled mmxext && check_inline_asm mmxext_inline '"pmaxub %mm0, %mm1"'

    if ! disabled_any asm mmx yasm; then
        if check_cmd $yasmexe --version; then
            enabled x86_64 && yasm_extra="-m amd64"
            yasm_debug="-g dwarf2"
        elif check_cmd nasm -v; then
            yasmexe=nasm
            yasm_debug="-g -F dwarf"
            if enabled x86_64; then
                case "$objformat" in
                    elf)   objformat=elf64 ;;
                    win32) objformat=win64 ;;
                esac
            fi
        fi

        YASMFLAGS="-f $objformat $yasm_extra"
        enabled pic               && append YASMFLAGS "-DPIC"
        test -n "$extern_prefix"  && append YASMFLAGS "-DPREFIX"
        case "$objformat" in
            elf*) enabled debug && append YASMFLAGS $yasm_debug ;;
        esac

        check_yasm "movbe ecx, [5]" && enable yasm ||
            die "yasm/nasm not found or too old. Use --disable-yasm for a crippled build."
        check_yasm "vextracti128 xmm0, ymm0, 0"      || disable avx2_external
        check_yasm "vpmacsdd xmm0, xmm1, xmm2, xmm3" || disable xop_external
        check_yasm "vfmaddps ymm0, ymm1, ymm2, ymm3" || disable fma4_external
        check_yasm "CPU amdnop" || disable cpunop
    fi

    case "$cpu" in
        athlon*|opteron*|k8*|pentium|pentium-mmx|prescott|nocona|atom|geode)
            disable fast_clz
        ;;
    esac

fi

check_code cc arm_neon.h "int16x8_t test = vdupq_n_s16(0)" && enable intrinsics_neon

check_ldflags -Wl,--as-needed
check_ldflags -Wl,-z,noexecstack

if check_func dlopen; then
    ldl=
elif check_func dlopen -ldl; then
    ldl=-ldl
fi

decklink_outdev_extralibs="$decklink_outdev_extralibs $ldl"
decklink_indev_extralibs="$decklink_indev_extralibs $ldl"
frei0r_filter_extralibs='$ldl'
frei0r_src_filter_extralibs='$ldl'
ladspa_filter_extralibs='$ldl'
nvenc_encoder_extralibs='$ldl'

if ! disabled network; then
    check_func getaddrinfo $network_extralibs
    check_func inet_aton $network_extralibs

    check_type netdb.h "struct addrinfo"
    check_type netinet/in.h "struct group_source_req" -D_BSD_SOURCE
    check_type netinet/in.h "struct ip_mreq_source" -D_BSD_SOURCE
    check_type netinet/in.h "struct ipv6_mreq" -D_DARWIN_C_SOURCE
    check_type poll.h "struct pollfd"
    check_type netinet/sctp.h "struct sctp_event_subscribe"
    check_struct "sys/types.h sys/socket.h" "struct sockaddr" sa_len
    check_type netinet/in.h "struct sockaddr_in6"
    check_type "sys/types.h sys/socket.h" "struct sockaddr_storage"
    check_type "sys/types.h sys/socket.h" socklen_t

    # Prefer arpa/inet.h over winsock2
    if check_header arpa/inet.h ; then
        check_func closesocket
    elif check_header winsock2.h ; then
        check_func_headers winsock2.h closesocket -lws2 &&
            network_extralibs="-lws2" ||
        { check_func_headers winsock2.h closesocket -lws2_32 &&
            network_extralibs="-lws2_32"; } || disable winsock2_h network
        check_func_headers ws2tcpip.h getaddrinfo $network_extralibs

        check_type ws2tcpip.h socklen_t
        check_type ws2tcpip.h "struct addrinfo"
        check_type ws2tcpip.h "struct group_source_req"
        check_type ws2tcpip.h "struct ip_mreq_source"
        check_type ws2tcpip.h "struct ipv6_mreq"
        check_type winsock2.h "struct pollfd"
        check_struct winsock2.h "struct sockaddr" sa_len
        check_type ws2tcpip.h "struct sockaddr_in6"
        check_type ws2tcpip.h "struct sockaddr_storage"
    else
        disable network
    fi
fi

check_builtin atomic_cas_ptr atomic.h "void **ptr; void *oldval, *newval; atomic_cas_ptr(ptr, oldval, newval)"
check_builtin atomic_compare_exchange "" "int *ptr, *oldval; int newval; __atomic_compare_exchange_n(ptr, oldval, newval, 0, __ATOMIC_SEQ_CST, __ATOMIC_SEQ_CST)"
check_builtin machine_rw_barrier mbarrier.h "__machine_rw_barrier()"
check_builtin MemoryBarrier windows.h "MemoryBarrier()"
check_builtin sarestart signal.h "SA_RESTART"
check_builtin sync_val_compare_and_swap "" "int *ptr; int oldval, newval; __sync_val_compare_and_swap(ptr, oldval, newval)"
check_builtin gmtime_r time.h "time_t *time; struct tm *tm; gmtime_r(time, tm)"
check_builtin localtime_r time.h "time_t *time; struct tm *tm; localtime_r(time, tm)"

case "$custom_allocator" in
    jemalloc)
        # jemalloc by default does not use a prefix
        require libjemalloc jemalloc/jemalloc.h malloc -ljemalloc
    ;;
    tcmalloc)
        require_pkg_config libtcmalloc gperftools/tcmalloc.h tc_malloc
        malloc_prefix=tc_
    ;;
esac

check_func_headers malloc.h _aligned_malloc     && enable aligned_malloc
check_func  ${malloc_prefix}memalign            && enable memalign
check_func  ${malloc_prefix}posix_memalign      && enable posix_memalign

check_func  access
check_func  arc4random
check_func_headers time.h clock_gettime || { check_func_headers time.h clock_gettime -lrt && add_extralibs -lrt && LIBRT="-lrt"; }
check_func  fcntl
check_func  fork
check_func  gethrtime
check_func  getopt
check_func  getrusage
check_func  gettimeofday
check_func  isatty
check_func  mach_absolute_time
check_func  mkstemp
check_func  mmap
check_func  mprotect
# Solaris has nanosleep in -lrt, OpenSolaris no longer needs that
check_func_headers time.h nanosleep || { check_func_headers time.h nanosleep -lrt && add_extralibs -lrt && LIBRT="-lrt"; }
check_func  sched_getaffinity
check_func  setrlimit
check_struct "sys/stat.h" "struct stat" st_mtim.tv_nsec -D_BSD_SOURCE
check_func  strerror_r
check_func  sysconf
check_func  sysctl
check_func  usleep

check_func_headers conio.h kbhit
check_func_headers io.h setmode
check_func_headers lzo/lzo1x.h lzo1x_999_compress
check_func_headers stdlib.h getenv
check_func_headers sys/stat.h lstat

check_func_headers windows.h CoTaskMemFree -lole32
check_func_headers windows.h GetProcessAffinityMask
check_func_headers windows.h GetProcessTimes
check_func_headers windows.h GetSystemTimeAsFileTime
check_func_headers windows.h MapViewOfFile
check_func_headers windows.h PeekNamedPipe
check_func_headers windows.h SetConsoleTextAttribute
check_func_headers windows.h SetConsoleCtrlHandler
check_func_headers windows.h Sleep
check_func_headers windows.h VirtualAlloc
check_struct windows.h "CONDITION_VARIABLE" Ptr
check_func_headers glob.h glob
enabled xlib &&
    check_func_headers "X11/Xlib.h X11/extensions/Xvlib.h" XvGetPortAttribute -lXv -lX11 -lXext

check_header direct.h
check_header dirent.h
check_header dlfcn.h
check_header d3d11.h
check_header dxva.h
check_header dxva2api.h -D_WIN32_WINNT=0x0600
check_header io.h
check_header libcrystalhd/libcrystalhd_if.h
check_header mach/mach_time.h
check_header malloc.h
check_header net/udplite.h
check_header poll.h
check_header sys/mman.h
check_header sys/param.h
check_header sys/resource.h
check_header sys/select.h
check_header sys/time.h
check_header sys/un.h
check_header termios.h
check_header unistd.h
check_header valgrind/valgrind.h
check_header vdpau/vdpau.h
check_header vdpau/vdpau_x11.h
check_header VideoDecodeAcceleration/VDADecoder.h
check_header VideoToolbox/VideoToolbox.h
check_header windows.h
check_header X11/extensions/XvMClib.h
check_header asm/types.h

check_lib2 "windows.h shellapi.h" CommandLineToArgvW -lshell32
check_lib2 "windows.h wincrypt.h" CryptGenRandom -ladvapi32
check_lib2 "windows.h psapi.h" GetProcessMemoryInfo -lpsapi
check_lib "CoreServices/CoreServices.h" UTGetOSTypeFromString "-framework CoreServices"

check_struct "sys/time.h sys/resource.h" "struct rusage" ru_maxrss

check_type "windows.h dxva.h" "DXVA_PicParams_HEVC" -DWINAPI_FAMILY=WINAPI_FAMILY_DESKTOP_APP -D_CRT_BUILD_DESKTOP_APP=0
check_type "windows.h dxva.h" "DXVA_PicParams_VP9" -DWINAPI_FAMILY=WINAPI_FAMILY_DESKTOP_APP -D_CRT_BUILD_DESKTOP_APP=0
check_type "windows.h d3d11.h" "ID3D11VideoDecoder"
check_type "windows.h d3d11.h" "ID3D11VideoContext"
check_type "d3d9.h dxva2api.h" DXVA2_ConfigPictureDecode -D_WIN32_WINNT=0x0602

check_type "va/va.h" "VAPictureParameterBufferHEVC"
check_type "va/va.h" "VADecPictureParameterBufferVP9"

check_type "vdpau/vdpau.h" "VdpPictureInfoHEVC"

check_cpp_condition windows.h "!WINAPI_FAMILY_PARTITION(WINAPI_PARTITION_DESKTOP)" && enable winrt || disable winrt

if ! disabled w32threads && ! enabled pthreads; then
    check_func_headers "windows.h process.h" _beginthreadex &&
        enable w32threads || disable w32threads
    if ! enabled w32threads && enabled winrt; then
        check_func_headers "windows.h" CreateThread &&
            enable w32threads || disable w32threads
    fi
fi

# check for some common methods of building with pthread support
# do this before the optional library checks as some of them require pthreads
if ! disabled pthreads && ! enabled w32threads && ! enabled os2threads; then
    enable pthreads
    if check_func pthread_join -pthread && check_func pthread_create -pthread; then
        add_cflags -pthread
        add_extralibs -pthread
    elif check_func pthread_join -pthreads && check_func pthread_create -pthreads; then
        add_cflags -pthreads
        add_extralibs -pthreads
    elif check_func pthread_join -ldl -pthread && check_func pthread_create -ldl -pthread; then
        add_cflags -ldl -pthread
        add_extralibs -ldl -pthread
    elif check_func pthread_join -lpthreadGC2 && check_func pthread_create -lpthreadGC2; then
        add_extralibs -lpthreadGC2
    elif check_lib pthread.h pthread_join -lpthread && check_lib pthread.h pthread_create -lpthread; then
        :
    elif ! check_func pthread_join && ! check_func pthread_create; then
        disable pthreads
    fi
    check_code cc "pthread.h" "static pthread_mutex_t atomic_lock = PTHREAD_MUTEX_INITIALIZER" || disable pthreads
fi


if enabled pthreads; then
  check_func pthread_cancel
fi

disabled  zlib || check_lib   zlib.h      zlibVersion -lz   || disable  zlib
disabled bzlib || check_lib2 bzlib.h BZ2_bzlibVersion -lbz2 || disable bzlib
disabled  lzma || check_lib2  lzma.h lzma_version_number -llzma || disable lzma

check_lib math.h sin -lm && LIBM="-lm"
disabled crystalhd || check_lib libcrystalhd/libcrystalhd_if.h DtsCrystalHDVersion -lcrystalhd || disable crystalhd

atan2f_args=2
copysign_args=2
hypot_args=2
ldexpf_args=2
powf_args=2

for func in $MATH_FUNCS; do
    eval check_mathfunc $func \${${func}_args:-1}
done

for func in $COMPLEX_FUNCS; do
    eval check_complexfunc $func \${${func}_args:-1}
done

# these are off by default, so fail if requested and not available
enabled avfoundation_indev && { check_header_objcc AVFoundation/AVFoundation.h || disable avfoundation_indev; }
enabled avfoundation_indev && { check_lib2 CoreGraphics/CoreGraphics.h CGGetActiveDisplayList -framework CoreGraphics ||
                                check_lib2 ApplicationServices/ApplicationServices.h CGGetActiveDisplayList -framework ApplicationServices; }
enabled avisynth          && { { check_lib2 "windows.h" LoadLibrary; } ||
                               { check_lib2 "dlfcn.h" dlopen -ldl; } ||
                               die "ERROR: LoadLibrary/dlopen not found for avisynth"; }
enabled chromaprint       && require chromaprint chromaprint.h chromaprint_get_version -lchromaprint
enabled decklink          && { check_header DeckLinkAPI.h || die "ERROR: DeckLinkAPI.h header not found"; }
enabled frei0r            && { check_header frei0r.h || die "ERROR: frei0r.h header not found"; }
enabled gmp               && require2 gmp gmp.h mpz_export -lgmp
enabled gnutls            && require_pkg_config gnutls gnutls/gnutls.h gnutls_global_init
enabled ladspa            && { check_header ladspa.h || die "ERROR: ladspa.h header not found"; }
enabled libiec61883       && require libiec61883 libiec61883/iec61883.h iec61883_cmp_connect -lraw1394 -lavc1394 -lrom1394 -liec61883
enabled libass            && require_pkg_config libass ass/ass.h ass_library_init
enabled libbluray         && require_pkg_config libbluray libbluray/bluray.h bd_open
enabled libbs2b           && require_pkg_config libbs2b bs2b.h bs2b_open
enabled libcelt           && require libcelt celt/celt.h celt_decode -lcelt0 &&
                             { check_lib celt/celt.h celt_decoder_create_custom -lcelt0 ||
                               die "ERROR: libcelt must be installed and version must be >= 0.11.0."; }
enabled libcaca           && require_pkg_config caca caca.h caca_create_canvas
enabled libdcadec         && require_pkg_config "dcadec >= 0.1.0" libdcadec/dca_context.h dcadec_context_create
enabled libfaac           && require2 libfaac "stdint.h faac.h" faacEncGetVersion -lfaac
enabled libfdk_aac        && { use_pkg_config fdk-aac "fdk-aac/aacenc_lib.h" aacEncOpen ||
                               { require libfdk_aac fdk-aac/aacenc_lib.h aacEncOpen -lfdk-aac &&
                                 warn "using libfdk without pkg-config"; } }
flite_libs="-lflite_cmu_time_awb -lflite_cmu_us_awb -lflite_cmu_us_kal -lflite_cmu_us_kal16 -lflite_cmu_us_rms -lflite_cmu_us_slt -lflite_usenglish -lflite_cmulex -lflite"
enabled libflite          && require2 libflite "flite/flite.h" flite_init $flite_libs
enabled fontconfig        && enable libfontconfig
enabled libfontconfig     && require_pkg_config fontconfig "fontconfig/fontconfig.h" FcInit
enabled libfreetype       && require_libfreetype
enabled libfribidi        && require_pkg_config fribidi fribidi.h fribidi_version_info
enabled libgme            && require  libgme gme/gme.h gme_new_emu -lgme -lstdc++
enabled libgsm            && { for gsm_hdr in "gsm.h" "gsm/gsm.h"; do
                                   check_lib "${gsm_hdr}" gsm_create -lgsm && break;
                               done || die "ERROR: libgsm not found"; }
enabled libilbc           && require libilbc ilbc.h WebRtcIlbcfix_InitDecode -lilbc
enabled libkvazaar        && require_pkg_config "kvazaar >= 0.8.1" kvazaar.h kvz_api_get
enabled libmfx            && require_pkg_config libmfx "mfx/mfxvideo.h" MFXInit
enabled libmodplug        && require_pkg_config libmodplug libmodplug/modplug.h ModPlug_Load
enabled libmp3lame        && require "libmp3lame >= 3.98.3" lame/lame.h lame_set_VBR_quality -lmp3lame
enabled libnut            && require libnut libnut.h nut_demuxer_init -lnut
enabled libopencore_amrnb && require libopencore_amrnb opencore-amrnb/interf_dec.h Decoder_Interface_init -lopencore-amrnb
enabled libopencore_amrwb && require libopencore_amrwb opencore-amrwb/dec_if.h D_IF_init -lopencore-amrwb
enabled libopencv         && { check_header opencv2/core/core_c.h &&
                               require_pkg_config opencv opencv2/core/core_c.h cvCreateImageHeader ||
                               require_pkg_config opencv opencv/cxcore.h cvCreateImageHeader; }
enabled libopenh264       && require_pkg_config openh264 wels/codec_api.h WelsGetCodecVersion
enabled libopenjpeg       && { check_lib openjpeg-2.1/openjpeg.h opj_version -lopenjp2 -DOPJ_STATIC ||
                               check_lib openjpeg-2.0/openjpeg.h opj_version -lopenjp2 -DOPJ_STATIC ||
                               check_lib openjpeg-1.5/openjpeg.h opj_version -lopenjpeg -DOPJ_STATIC ||
                               check_lib openjpeg.h opj_version -lopenjpeg -DOPJ_STATIC ||
                               die "ERROR: libopenjpeg not found"; }
enabled libopus           && require_pkg_config opus opus_multistream.h opus_multistream_decoder_create
enabled libpulse          && require_pkg_config libpulse pulse/pulseaudio.h pa_context_new
enabled librtmp           && require_pkg_config librtmp librtmp/rtmp.h RTMP_Socket
enabled librubberband     && require_pkg_config "rubberband >= 1.8.1" rubberband/rubberband-c.h rubberband_new
enabled libschroedinger   && require_pkg_config schroedinger-1.0 schroedinger/schro.h schro_init
enabled libshine          && require_pkg_config shine shine/layer3.h shine_encode_buffer
enabled libsmbclient      && { use_pkg_config smbclient libsmbclient.h smbc_init ||
                               require smbclient libsmbclient.h smbc_init -lsmbclient; }
enabled libsnappy         && require snappy snappy-c.h snappy_compress -lsnappy
enabled libsoxr           && require libsoxr soxr.h soxr_create -lsoxr && LIBSOXR="-lsoxr"
enabled libssh            && require_pkg_config libssh libssh/sftp.h sftp_init
enabled libspeex          && require_pkg_config speex speex/speex.h speex_decoder_init -lspeex
enabled libtesseract      && require_pkg_config tesseract tesseract/capi.h TessBaseAPICreate
enabled libtheora         && require libtheora theora/theoraenc.h th_info_init -ltheoraenc -ltheoradec -logg
enabled libtwolame        && require libtwolame twolame.h twolame_init -ltwolame &&
                             { check_lib twolame.h twolame_encode_buffer_float32_interleaved -ltwolame ||
                               die "ERROR: libtwolame must be installed and version must be >= 0.3.10"; }
enabled libutvideo        && require_cpp utvideo "stdint.h stdlib.h utvideo/utvideo.h utvideo/Codec.h" 'CCodec*' -lutvideo -lstdc++
enabled libv4l2           && require_pkg_config libv4l2 libv4l2.h v4l2_ioctl
enabled libvidstab        && require_pkg_config "vidstab >= 0.98" vid.stab/libvidstab.h vsMotionDetectInit
enabled libvo_amrwbenc    && require libvo_amrwbenc vo-amrwbenc/enc_if.h E_IF_init -lvo-amrwbenc
enabled libvorbis         && require libvorbis vorbis/vorbisenc.h vorbis_info_init -lvorbisenc -lvorbis -logg

enabled libvpx            && {
    enabled libvpx_vp8_decoder && {
        use_pkg_config "vpx >= 0.9.1" "vpx/vpx_decoder.h vpx/vp8dx.h" vpx_codec_vp8_dx ||
            check_lib2 "vpx/vpx_decoder.h vpx/vp8dx.h" vpx_codec_dec_init_ver -lvpx ||
                die "ERROR: libvpx decoder version must be >=0.9.1";
    }
    enabled libvpx_vp8_encoder && {
        use_pkg_config "vpx >= 0.9.7" "vpx/vpx_encoder.h vpx/vp8cx.h" vpx_codec_vp8_cx ||
            check_lib2 "vpx/vpx_encoder.h vpx/vp8cx.h" "vpx_codec_enc_init_ver VP8E_SET_MAX_INTRA_BITRATE_PCT" -lvpx ||
                die "ERROR: libvpx encoder version must be >=0.9.7";
    }
    enabled libvpx_vp9_decoder && {
        use_pkg_config "vpx >= 1.3.0" "vpx/vpx_decoder.h vpx/vp8dx.h" vpx_codec_vp9_dx ||
            check_lib2 "vpx/vpx_decoder.h vpx/vp8dx.h" "vpx_codec_vp9_dx" -lvpx ||
                disable libvpx_vp9_decoder;
    }
    enabled libvpx_vp9_encoder && {
        use_pkg_config "vpx >= 1.3.0" "vpx/vpx_encoder.h vpx/vp8cx.h" vpx_codec_vp9_cx ||
            check_lib2 "vpx/vpx_encoder.h vpx/vp8cx.h" "vpx_codec_vp9_cx VP9E_SET_AQ_MODE" -lvpx ||
                disable libvpx_vp9_encoder;
    }
    if disabled_all libvpx_vp8_decoder libvpx_vp9_decoder libvpx_vp8_encoder libvpx_vp9_encoder; then
        die "libvpx enabled but no supported decoders found"
    fi
}

enabled libwavpack        && require libwavpack wavpack/wavpack.h WavpackOpenFileOutput  -lwavpack
enabled libwebp           && {
    enabled libwebp_encoder      && require_pkg_config "libwebp >= 0.2.0" webp/encode.h WebPGetEncoderVersion
    enabled libwebp_anim_encoder && { use_pkg_config "libwebpmux >= 0.4.0" webp/mux.h WebPAnimEncoderOptionsInit || disable libwebp_anim_encoder; } }
enabled libx264           && { use_pkg_config x264 "stdint.h x264.h" x264_encoder_encode ||
                               { require libx264 x264.h x264_encoder_encode -lx264 &&
                                 warn "using libx264 without pkg-config"; } } &&
                             { check_cpp_condition x264.h "X264_BUILD >= 118" ||
                               die "ERROR: libx264 must be installed and version must be >= 0.118."; } &&
                             { check_cpp_condition x264.h "X264_MPEG2" &&
                               enable libx262; }
enabled libx265           && require_pkg_config x265 x265.h x265_api_get &&
                             { check_cpp_condition x265.h "X265_BUILD >= 68" ||
                               die "ERROR: libx265 version must be >= 68."; }
enabled libxavs           && require libxavs xavs.h xavs_encoder_encode -lxavs
enabled libxvid           && require libxvid xvid.h xvid_global -lxvidcore
enabled libzimg           && require_pkg_config zimg zimg.h zimg_get_api_version
enabled libzmq            && require_pkg_config libzmq zmq.h zmq_ctx_new
enabled libzvbi           && require libzvbi libzvbi.h vbi_decoder_new -lzvbi &&
                             { check_cpp_condition libzvbi.h "VBI_VERSION_MAJOR > 0 || VBI_VERSION_MINOR > 2 || VBI_VERSION_MINOR == 2 && VBI_VERSION_MICRO >= 28" ||
                               enabled gpl || die "ERROR: libzvbi requires version 0.2.28 or --enable-gpl."; }
enabled mmal              && { check_lib interface/mmal/mmal.h mmal_port_connect -lmmal_core -lmmal_util -lmmal_vc_client -lbcm_host ||
                                { ! enabled cross_compile && {
                                    add_cflags -isystem/opt/vc/include/ -isystem/opt/vc/include/interface/vmcs_host/linux -isystem/opt/vc/include/interface/vcos/pthreads -fgnu89-inline ;
                                    add_extralibs -L/opt/vc/lib/ -lmmal_core -lmmal_util -lmmal_vc_client -lbcm_host ;
                                    check_lib interface/mmal/mmal.h mmal_port_connect ; }
                                check_lib interface/mmal/mmal.h mmal_port_connect ; } ||
                               die "ERROR: mmal not found"; }
enabled mmal &&
    (check_code cc interface/mmal/mmal.h "MMAL_PARAMETER_VIDEO_MAX_NUM_CALLBACKS" ||
     die "ERROR: mmal firmware headers too old")

enabled netcdf            && require_pkg_config netcdf netcdf.h nc_inq_libvers
enabled nvenc             && { check_header nvEncodeAPI.h || die "ERROR: nvEncodeAPI.h not found."; } &&
                             { check_cpp_condition nvEncodeAPI.h "NVENCAPI_MAJOR_VERSION >= 5" ||
                               die "ERROR: NVENC API version 4 or older is not supported"; } &&
                             { [ $target_os != cygwin ] || die "ERROR: NVENC is not supported on Cygwin currently."; }
enabled openal            && { { for al_libs in "${OPENAL_LIBS}" "-lopenal" "-lOpenAL32"; do
                               check_lib 'AL/al.h' alGetError "${al_libs}" && break; done } ||
                               die "ERROR: openal not found"; } &&
                             { check_cpp_condition "AL/al.h" "defined(AL_VERSION_1_1)" ||
                               die "ERROR: openal must be installed and version must be 1.1 or compatible"; }
enabled opencl            && { check_lib2 OpenCL/cl.h clEnqueueNDRangeKernel -Wl,-framework,OpenCL ||
                               check_lib2 CL/cl.h clEnqueueNDRangeKernel -lOpenCL ||
                               die "ERROR: opencl not found"; } &&
                             { check_cpp_condition "OpenCL/cl.h" "defined(CL_VERSION_1_2)" ||
                               check_cpp_condition "CL/cl.h" "defined(CL_VERSION_1_2)" ||
                               die "ERROR: opencl must be installed and version must be 1.2 or compatible"; }
enabled opengl            && { check_lib GL/glx.h glXGetProcAddress "-lGL" ||
                               check_lib2 windows.h wglGetProcAddress "-lopengl32 -lgdi32" ||
                               check_lib2 OpenGL/gl3.h glGetError "-Wl,-framework,OpenGL" ||
                               check_lib2 ES2/gl.h glGetError "-isysroot=${sysroot} -Wl,-framework,OpenGLES" ||
                               die "ERROR: opengl not found."
                             }
enabled openssl           && { use_pkg_config openssl openssl/ssl.h SSL_library_init ||
                               check_lib openssl/ssl.h SSL_library_init -lssl -lcrypto ||
                               check_lib openssl/ssl.h SSL_library_init -lssl32 -leay32 ||
                               check_lib openssl/ssl.h SSL_library_init -lssl -lcrypto -lws2_32 -lgdi32 ||
                               die "ERROR: openssl not found"; }
enabled qtkit_indev      && { check_header_objcc QTKit/QTKit.h || disable qtkit_indev; }

# libdc1394 check
if enabled libdc1394; then
    { require_pkg_config libdc1394-2 dc1394/dc1394.h dc1394_new &&
        enable libdc1394_2; } ||
    { check_lib libdc1394/dc1394_control.h dc1394_create_handle -ldc1394_control -lraw1394 &&
        enable libdc1394_1; } ||
    die "ERROR: No version of libdc1394 found "
fi

if enabled gcrypt; then
    GCRYPT_CONFIG="${cross_prefix}libgcrypt-config"
    if "${GCRYPT_CONFIG}" --version > /dev/null 2>&1; then
        gcrypt_cflags=$("${GCRYPT_CONFIG}" --cflags)
        gcrypt_libs=$("${GCRYPT_CONFIG}" --libs)
        check_func_headers gcrypt.h gcry_mpi_new $gcrypt_cflags $gcrypt_libs ||
            die "ERROR: gcrypt not found"
        add_cflags $gcrypt_cflags && add_extralibs $gcrypt_libs
    else
        require2 gcrypt gcrypt.h gcry_mpi_new -lgcrypt
    fi
fi

if ! disabled sdl; then
    SDL_CONFIG="${cross_prefix}sdl-config"
    if check_pkg_config sdl SDL_events.h SDL_PollEvent; then
        check_cpp_condition SDL.h "(SDL_MAJOR_VERSION<<16 | SDL_MINOR_VERSION<<8 | SDL_PATCHLEVEL) >= 0x010201" $sdl_cflags &&
        check_cpp_condition SDL.h "(SDL_MAJOR_VERSION<<16 | SDL_MINOR_VERSION<<8 | SDL_PATCHLEVEL) < 0x010300" $sdl_cflags &&
        enable sdl
    else
        if "${SDL_CONFIG}" --version > /dev/null 2>&1; then
            sdl_cflags=$("${SDL_CONFIG}" --cflags)
            sdl_libs=$("${SDL_CONFIG}" --libs)
            check_func_headers SDL_version.h SDL_Linked_Version $sdl_cflags $sdl_libs &&
            check_cpp_condition SDL.h "(SDL_MAJOR_VERSION<<16 | SDL_MINOR_VERSION<<8 | SDL_PATCHLEVEL) >= 0x010201" $sdl_cflags &&
            check_cpp_condition SDL.h "(SDL_MAJOR_VERSION<<16 | SDL_MINOR_VERSION<<8 | SDL_PATCHLEVEL) < 0x010300" $sdl_cflags &&
            enable sdl
        elif enabled sdl ; then
            die "ERROR: SDL not found"
        else
            disable sdl
        fi
    fi
    if test $target_os = "mingw32"; then
        sdl_libs="$sdl_libs -mconsole"
    fi
fi
enabled sdl && add_cflags $sdl_cflags && add_extralibs $sdl_libs

disabled securetransport || { check_func SecIdentityCreate "-Wl,-framework,CoreFoundation -Wl,-framework,Security" &&
    check_lib2 "Security/SecureTransport.h Security/Security.h" "SSLCreateContext SecItemImport" "-Wl,-framework,CoreFoundation -Wl,-framework,Security" &&
    enable securetransport; }

disabled schannel || { check_func_headers "windows.h Security.h" InitializeSecurityContext -DSECURITY_WIN32 -lSecur32 &&
                       enable schannel && add_extralibs -lSecur32; }

makeinfo --version > /dev/null 2>&1 && enable makeinfo  || disable makeinfo
enabled makeinfo \
    && [ 0$(makeinfo --version | grep "texinfo" | sed 's/.*texinfo[^0-9]*\([0-9]*\)\..*/\1/') -ge 5 ] \
    && enable makeinfo_html || disable makeinfo_html
disabled makeinfo_html && texi2html --help 2> /dev/null | grep -q 'init-file' && enable texi2html || disable texi2html
perl -v            > /dev/null 2>&1 && enable perl      || disable perl
pod2man --help     > /dev/null 2>&1 && enable pod2man   || disable pod2man
rsync --help 2> /dev/null | grep -q 'contimeout' && enable rsync_contimeout || disable rsync_contimeout

check_header linux/fb.h
check_header linux/videodev.h
check_header linux/videodev2.h
check_code cc linux/videodev2.h "struct v4l2_frmsizeenum vfse; vfse.discrete.width = 0;" && enable_safe struct_v4l2_frmivalenum_discrete

check_header sys/videoio.h
check_code cc sys/videoio.h "struct v4l2_frmsizeenum vfse; vfse.discrete.width = 0;" && enable_safe struct_v4l2_frmivalenum_discrete

check_func_headers "windows.h vfw.h" capCreateCaptureWindow "$vfwcap_indev_extralibs"
# check that WM_CAP_DRIVER_CONNECT is defined to the proper value
# w32api 3.12 had it defined wrong
check_cpp_condition vfw.h "WM_CAP_DRIVER_CONNECT > WM_USER" && enable vfwcap_defines

check_type "dshow.h" IBaseFilter

# check for ioctl_meteor.h, ioctl_bt848.h and alternatives
{ check_header dev/bktr/ioctl_meteor.h &&
  check_header dev/bktr/ioctl_bt848.h; } ||
{ check_header machine/ioctl_meteor.h &&
  check_header machine/ioctl_bt848.h; } ||
{ check_header dev/video/meteor/ioctl_meteor.h &&
  check_header dev/video/bktr/ioctl_bt848.h; } ||
check_header dev/ic/bt8xx.h

check_header sndio.h
if check_struct sys/soundcard.h audio_buf_info bytes; then
    enable_safe sys/soundcard.h
else
    check_cc -D__BSD_VISIBLE -D__XSI_VISIBLE <<EOF && add_cppflags -D__BSD_VISIBLE -D__XSI_VISIBLE && enable_safe sys/soundcard.h
    #include <sys/soundcard.h>
    audio_buf_info abc;
EOF
fi
check_header soundcard.h

enabled_any alsa_indev alsa_outdev &&
    check_lib2 alsa/asoundlib.h snd_pcm_htimestamp -lasound

enabled jack_indev && check_lib2 jack/jack.h jack_client_open -ljack && check_func sem_timedwait &&
    check_func jack_port_get_latency_range -ljack

enabled_any sndio_indev sndio_outdev && check_lib2 sndio.h sio_open -lsndio

if enabled libcdio; then
    check_lib2 "cdio/cdda.h cdio/paranoia.h" cdio_cddap_open -lcdio_paranoia -lcdio_cdda -lcdio ||
    check_lib2 "cdio/paranoia/cdda.h cdio/paranoia/paranoia.h" cdio_cddap_open -lcdio_paranoia -lcdio_cdda -lcdio ||
    die "ERROR: No usable libcdio/cdparanoia found"
fi

enabled xlib &&
    check_lib X11/Xlib.h XOpenDisplay -lX11 || disable xlib

if ! disabled libxcb; then
    check_pkg_config "xcb >= 1.4" xcb/xcb.h xcb_connect || {
        enabled libxcb && die "ERROR: libxcb >= 1.4 not found";
    } && disable x11grab && enable libxcb

if enabled libxcb; then
    disabled libxcb_shm || {
        check_pkg_config xcb-shm xcb/shm.h xcb_shm_attach || {
            enabled libxcb_shm && die "ERROR: libxcb_shm not found";
        } && check_header sys/shm.h && enable libxcb_shm; }

    disabled libxcb_xfixes || {
        check_pkg_config xcb-xfixes xcb/xfixes.h xcb_xfixes_get_cursor_image || {
            enabled libxcb_xfixes && die "ERROR: libxcb_xfixes not found";
        } && enable libxcb_xfixes; }

    disabled libxcb_shape || {
        check_pkg_config xcb-shape xcb/shape.h xcb_shape_get_rectangles || {
            enabled libxcb_shape && die "ERROR: libxcb_shape not found";
        } && enable libxcb_shape; }

    add_cflags $xcb_cflags $xcb_shm_cflags $xcb_xfixes_cflags $xcb_shape_cflags
    add_extralibs $xcb_libs $xcb_shm_libs $xcb_xfixes_libs $xcb_shape_libs
fi
fi

if enabled x11grab; then
    enabled xlib || die "ERROR: Xlib not found"
    require Xext X11/extensions/XShm.h XShmCreateImage -lXext
    require Xfixes X11/extensions/Xfixes.h XFixesGetCursorImage -lXfixes
fi

check_func_headers "windows.h" CreateDIBSection "$gdigrab_indev_extralibs"

enabled dxva2api_h &&
    check_cc <<EOF && enable dxva2api_cobj
#define _WIN32_WINNT 0x0600
#define COBJMACROS
#include <windows.h>
#include <d3d9.h>
#include <dxva2api.h>
int main(void) { IDirectXVideoDecoder *o = NULL; IDirectXVideoDecoder_Release(o); return 0; }
EOF

enabled vaapi &&
    check_lib va/va.h vaInitialize -lva ||
    disable vaapi

enabled vaapi && enabled xlib &&
    check_lib2 "va/va.h va/va_x11.h" vaGetDisplay -lva -lva-x11 &&
    enable vaapi_x11

enabled vdpau &&
    check_cpp_condition vdpau/vdpau.h "defined VDP_DECODER_PROFILE_MPEG4_PART2_ASP" ||
    disable vdpau

enabled vdpau && enabled xlib &&
    check_func_headers "vdpau/vdpau.h vdpau/vdpau_x11.h" vdp_device_create_x11 -lvdpau &&
    prepend ffmpeg_libs $($ldflags_filter "-lvdpau") &&
    enable vdpau_x11

# Funny iconv installations are not unusual, so check it after all flags have been set
disabled iconv || check_func_headers iconv.h iconv || check_lib2 iconv.h iconv -liconv || disable iconv

enabled debug && add_cflags -g"$debuglevel" && add_asflags -g"$debuglevel"

# add some useful compiler flags if supported
check_cflags -Wdeclaration-after-statement
check_cflags -Wall
check_cflags -Wdisabled-optimization
check_cflags -Wpointer-arith
check_cflags -Wredundant-decls
check_cflags -Wwrite-strings
check_cflags -Wtype-limits
check_cflags -Wundef
check_cflags -Wmissing-prototypes
check_cflags -Wno-pointer-to-int-cast
check_cflags -Wstrict-prototypes
check_cflags -Wempty-body
enabled extra_warnings && check_cflags -Winline
enabled extra_warnings && check_cflags -Wcast-qual

check_disable_warning(){
    warning_flag=-W${1#-Wno-}
    test_cflags $warning_flag && add_cflags $1
}

check_disable_warning -Wno-parentheses
check_disable_warning -Wno-switch
check_disable_warning -Wno-format-zero-length
check_disable_warning -Wno-pointer-sign
check_disable_warning -Wno-unused-const-variable

# add some linker flags
check_ldflags -Wl,--warn-common
check_ldflags -Wl,-rpath-link=libpostproc:libswresample:libswscale:libavfilter:libavdevice:libavformat:libavcodec:libavutil:libavresample
enabled rpath && add_ldexeflags -Wl,-rpath,$libdir
enabled rpath && add_ldlibflags -Wl,-rpath,$libdir
test_ldflags -Wl,-Bsymbolic && append SHFLAGS -Wl,-Bsymbolic

# add some strip flags
# -wN '..@*' is more selective than -x, but not available everywhere.
check_stripflags -wN \'..@*\' || check_stripflags -x

enabled neon_clobber_test &&
    check_ldflags -Wl,--wrap,avcodec_open2              \
                  -Wl,--wrap,avcodec_decode_audio4      \
                  -Wl,--wrap,avcodec_decode_video2      \
                  -Wl,--wrap,avcodec_decode_subtitle2   \
                  -Wl,--wrap,avcodec_encode_audio2      \
                  -Wl,--wrap,avcodec_encode_video2      \
                  -Wl,--wrap,avcodec_encode_subtitle    \
                  -Wl,--wrap,swr_convert                \
                  -Wl,--wrap,avresample_convert ||
    disable neon_clobber_test

enabled xmm_clobber_test &&
    check_ldflags -Wl,--wrap,avcodec_open2              \
                  -Wl,--wrap,avcodec_decode_audio4      \
                  -Wl,--wrap,avcodec_decode_video2      \
                  -Wl,--wrap,avcodec_decode_subtitle2   \
                  -Wl,--wrap,avcodec_encode_audio2      \
                  -Wl,--wrap,avcodec_encode_video2      \
                  -Wl,--wrap,avcodec_encode_subtitle    \
                  -Wl,--wrap,swr_convert                \
                  -Wl,--wrap,avresample_convert         \
                  -Wl,--wrap,sws_scale ||
    disable xmm_clobber_test

echo "X { local: *; };" > $TMPV
if test_ldflags -Wl,--version-script,$TMPV; then
    append SHFLAGS '-Wl,--version-script,\$(SUBDIR)lib\$(NAME).ver'
elif test_ldflags -Wl,-M,$TMPV; then
    append SHFLAGS '-Wl,-M,\$(SUBDIR)lib\$(NAME).ver-sol2'
fi

check_cc <<EOF && enable symver_asm_label
void ff_foo(void) __asm__ ("av_foo@VERSION");
void ff_foo(void) { ${inline_asm+__asm__($quotes);} }
EOF
    check_cc <<EOF && enable symver_gnu_asm
__asm__(".symver ff_foo,av_foo@VERSION");
void ff_foo(void) {}
EOF

if [ -z "$optflags" ]; then
    if enabled small; then
        optflags=$cflags_size
    elif enabled optimizations; then
        optflags=$cflags_speed
    else
        optflags=$cflags_noopt
    fi
fi

check_optflags(){
    check_cflags "$@"
    enabled lto && check_ldflags "$@"
}


if enabled lto; then
    test "$cc_type" != "$ld_type" && die "LTO requires same compiler and linker"
    check_cflags  -flto
    check_ldflags -flto $cpuflags
    disable inline_asm_direct_symbol_refs
fi

check_optflags $optflags
check_optflags -fno-math-errno
check_optflags -fno-signed-zeros

enabled ftrapv && check_cflags -ftrapv

check_cc -mno-red-zone <<EOF && noredzone_flags="-mno-red-zone"
int x;
EOF


if enabled icc; then
    # Just warnings, no remarks
    check_cflags -w1
    # -wd: Disable following warnings
    # 144, 167, 556: -Wno-pointer-sign
    # 188: enumerated type mixed with another type
    # 1292: attribute "foo" ignored
    # 1419: external declaration in primary source file
    # 10006: ignoring unknown option -fno-signed-zeros
    # 10148: ignoring unknown option -Wno-parentheses
    # 10156: ignoring option '-W'; no argument required
    # 13200: No EMMS instruction before call to function
    # 13203: No EMMS instruction before return from function
    check_cflags -wd144,167,188,556,1292,1419,10006,10148,10156,13200,13203
    # 11030: Warning unknown option --as-needed
    # 10156: ignoring option '-export'; no argument required
    check_ldflags -wd10156,11030
    # icc 11.0 and 11.1 work with ebp_available, but don't pass the test
    enable ebp_available
    # The test above does not test linking
    enabled lto && disable symver_asm_label
    if enabled x86_32; then
        icc_version=$($cc -dumpversion)
        test ${icc_version%%.*} -ge 11 &&
            check_cflags -falign-stack=maintain-16-byte ||
            disable aligned_stack
    fi
elif enabled ccc; then
    # disable some annoying warnings
    add_cflags -msg_disable bitnotint
    add_cflags -msg_disable mixfuncvoid
    add_cflags -msg_disable nonstandcast
    add_cflags -msg_disable unsupieee
elif enabled gcc; then
    case $gcc_basever in
        4.9*) enabled x86 || check_optflags -fno-tree-vectorize ;;
        4.*)                 check_optflags -fno-tree-vectorize ;;
        *)    enabled x86 || check_optflags -fno-tree-vectorize ;;
    esac
    check_cflags -Werror=format-security
    check_cflags -Werror=implicit-function-declaration
    check_cflags -Werror=missing-prototypes
    check_cflags -Werror=return-type
    check_cflags -Werror=vla
    check_cflags -Wformat
    check_cflags -fdiagnostics-color=auto
    enabled extra_warnings || check_disable_warning -Wno-maybe-uninitialized
elif enabled llvm_gcc; then
    check_cflags -mllvm -stack-alignment=16
elif enabled clang; then
    check_cflags -mllvm -stack-alignment=16
    check_cflags -Qunused-arguments
    check_cflags -Werror=implicit-function-declaration
    check_cflags -Werror=missing-prototypes
    check_cflags -Werror=return-type
elif enabled cparser; then
    add_cflags -Wno-missing-variable-declarations
    add_cflags -Wno-empty-statement
elif enabled armcc; then
    add_cflags -W${armcc_opt},--diag_suppress=4343 # hardfp compat
    add_cflags -W${armcc_opt},--diag_suppress=3036 # using . as system include dir
    # 2523: use of inline assembly is deprecated
    add_cflags -W${armcc_opt},--diag_suppress=2523
    add_cflags -W${armcc_opt},--diag_suppress=1207
    add_cflags -W${armcc_opt},--diag_suppress=1293 # assignment in condition
    add_cflags -W${armcc_opt},--diag_suppress=3343 # hardfp compat
    add_cflags -W${armcc_opt},--diag_suppress=167  # pointer sign
    add_cflags -W${armcc_opt},--diag_suppress=513  # pointer sign
elif enabled tms470; then
    add_cflags -pds=824 -pds=837
    disable inline_asm
elif enabled pathscale; then
    add_cflags -fstrict-overflow -OPT:wrap_around_unsafe_opt=OFF
elif enabled_any msvc icl; then
    enabled x86_32 && disable aligned_stack
    enabled_all x86_32 debug && add_cflags -Oy-
    enabled debug && add_ldflags -debug
    enable pragma_deprecated
    if enabled icl; then
        # -Qansi-alias is basically -fstrict-aliasing, but does not work
        # (correctly) on icl 13.x.
        check_cpp_condition "windows.h" "__ICL < 1300 || __ICL >= 1400" &&
            add_cflags -Qansi-alias
        # Some inline asm is not compilable in debug
        if enabled debug; then
            disable ebp_available
            disable ebx_available
        fi
    fi
    # msvcrt10 x64 incorrectly enables log2, only msvcrt12 (MSVC 2013) onwards actually has log2.
    check_cpp_condition crtversion.h "_VC_CRT_MAJOR_VERSION >= 12" || disable log2
    # The CRT headers contain __declspec(restrict) in a few places, but if redefining
    # restrict, this might break. MSVC 2010 and 2012 fail with __declspec(__restrict)
    # (as it ends up if the restrict redefine is done before including stdlib.h), while
    # MSVC 2013 and newer can handle it fine.
    # If this declspec fails, force including stdlib.h before the restrict redefinition
    # happens in config.h.
    if [ $_restrict != restrict ]; then
        check_cc <<EOF || add_cflags -FIstdlib.h
__declspec($_restrict) void* foo(int);
EOF
    fi
    check_func strtoll || add_cflags -Dstrtoll=_strtoi64
fi

for pfx in "" host_; do
    varname=${pfx%_}cc_type
    eval "type=\$$varname"
    if [ $type = "msvc" ]; then
        check_${pfx}cc <<EOF || add_${pfx}cflags -Dinline=__inline
static inline int foo(int a) { return a; }
EOF
    fi
done

case $as_type in
    clang)
        add_asflags -Qunused-arguments
    ;;
esac

case $ld_type in
    clang)
        check_ldflags -Qunused-arguments
    ;;
esac

case $target_os in
    osf1)
        enabled ccc && add_ldflags '-Wl,-expect_unresolved,*'
    ;;
    plan9)
        add_cppflags -Dmain=plan9_main
    ;;
esac

enable frame_thread_encoder

enabled asm || { arch=c; disable $ARCH_LIST $ARCH_EXT_LIST; }

check_deps $CONFIG_LIST       \
           $CONFIG_EXTRA      \
           $HAVE_LIST         \
           $ALL_COMPONENTS    \

enabled threads && ! enabled pthreads && ! enabled atomics_native && die "non pthread threading without atomics not supported, try adding --enable-pthreads or --cpu=i486 or higher if you are on x86"


if test $target_os = "haiku"; then
    disable memalign
    disable posix_memalign
fi

enabled_all dxva2 dxva2api_cobj CoTaskMemFree &&
    prepend ffmpeg_libs $($ldflags_filter "-lole32" "-luser32") &&
    enable dxva2_lib

! enabled_any memalign posix_memalign aligned_malloc &&
    enabled simd_align_16 && enable memalign_hack

# add_dep lib dep
# -> enable ${lib}_deps_${dep}
# -> add $dep to ${lib}_deps only once
add_dep() {
    lib=$1
    dep=$2
    enabled "${lib}_deps_${dep}" && return 0
    enable  "${lib}_deps_${dep}"
    prepend "${lib}_deps" $dep
}

# merge deps lib components
# merge all ${component}_deps into ${lib}_deps and ${lib}_deps_*
merge_deps() {
    lib=$1
    shift
    for comp in $*; do
        enabled $comp || continue
        eval "dep=\"\$${comp}_deps\""
        for d in $dep; do
            add_dep $lib $d
        done
    done
}

merge_deps libavfilter $FILTER_LIST

map 'enabled $v && intrinsics=${v#intrinsics_}' $INTRINSICS_LIST

for thread in $THREADS_LIST; do
    if enabled $thread; then
        test -n "$thread_type" &&
            die "ERROR: Only one thread type must be selected." ||
            thread_type="$thread"
    fi
done

enabled zlib && add_cppflags -DZLIB_CONST

# conditional library dependencies, in linking order
enabled afftfilt_filter     && prepend avfilter_deps "avcodec"
enabled amovie_filter       && prepend avfilter_deps "avformat avcodec"
enabled aresample_filter    && prepend avfilter_deps "swresample"
enabled asyncts_filter      && prepend avfilter_deps "avresample"
enabled atempo_filter       && prepend avfilter_deps "avcodec"
enabled cover_rect_filter   && prepend avfilter_deps "avformat avcodec"
enabled ebur128_filter && enabled swresample && prepend avfilter_deps "swresample"
enabled elbg_filter         && prepend avfilter_deps "avcodec"
enabled fftfilt_filter      && prepend avfilter_deps "avcodec"
enabled find_rect_filter    && prepend avfilter_deps "avformat avcodec"
enabled mcdeint_filter      && prepend avfilter_deps "avcodec"
enabled movie_filter    && prepend avfilter_deps "avformat avcodec"
enabled pan_filter          && prepend avfilter_deps "swresample"
enabled pp_filter           && prepend avfilter_deps "postproc"
enabled removelogo_filter   && prepend avfilter_deps "avformat avcodec swscale"
enabled resample_filter && prepend avfilter_deps "avresample"
enabled sab_filter          && prepend avfilter_deps "swscale"
enabled scale_filter    && prepend avfilter_deps "swscale"
enabled scale2ref_filter    && prepend avfilter_deps "swscale"
enabled sofalizer_filter    && prepend avfilter_deps "avcodec"
enabled showcqt_filter      && prepend avfilter_deps "avformat avcodec swscale"
enabled showfreqs_filter    && prepend avfilter_deps "avcodec"
enabled showspectrum_filter && prepend avfilter_deps "avcodec"
enabled smartblur_filter    && prepend avfilter_deps "swscale"
enabled spectrumsynth_filter && prepend avfilter_deps "avcodec"
enabled subtitles_filter    && prepend avfilter_deps "avformat avcodec"
enabled uspp_filter         && prepend avfilter_deps "avcodec"

enabled lavfi_indev         && prepend avdevice_deps "avfilter"

enabled opus_decoder    && prepend avcodec_deps "swresample"

expand_deps(){
    lib_deps=${1}_deps
    eval "deps=\$$lib_deps"
    append $lib_deps $(map 'eval echo \$${v}_deps' $deps)
    unique $lib_deps
}

#we have to remove gpl from the deps here as some code assumes all lib deps are libs
postproc_deps="$(filter_out 'gpl' $postproc_deps)"

map 'expand_deps $v' $LIBRARY_LIST

echo "install prefix            $prefix"
echo "source path               $source_path"
echo "C compiler                $cc"
echo "C library                 $libc_type"
if test "$host_cc" != "$cc"; then
    echo "host C compiler           $host_cc"
    echo "host C library            $host_libc_type"
fi
echo "ARCH                      $arch ($cpu)"
if test "$build_suffix" != ""; then
    echo "build suffix              $build_suffix"
fi
if test "$progs_suffix" != ""; then
    echo "progs suffix              $progs_suffix"
fi
if test "$extra_version" != ""; then
    echo "version string suffix     $extra_version"
fi
echo "big-endian                ${bigendian-no}"
echo "runtime cpu detection     ${runtime_cpudetect-no}"
if enabled x86; then
    echo "${yasmexe}                      ${yasm-no}"
    echo "MMX enabled               ${mmx-no}"
    echo "MMXEXT enabled            ${mmxext-no}"
    echo "3DNow! enabled            ${amd3dnow-no}"
    echo "3DNow! extended enabled   ${amd3dnowext-no}"
    echo "SSE enabled               ${sse-no}"
    echo "SSSE3 enabled             ${ssse3-no}"
    echo "AESNI enabled             ${aesni-no}"
    echo "AVX enabled               ${avx-no}"
    echo "XOP enabled               ${xop-no}"
    echo "FMA3 enabled              ${fma3-no}"
    echo "FMA4 enabled              ${fma4-no}"
    echo "i686 features enabled     ${i686-no}"
    echo "CMOV is fast              ${fast_cmov-no}"
    echo "EBX available             ${ebx_available-no}"
    echo "EBP available             ${ebp_available-no}"
fi
if enabled aarch64; then
    echo "NEON enabled              ${neon-no}"
    echo "VFP enabled               ${vfp-no}"
fi
if enabled arm; then
    echo "ARMv5TE enabled           ${armv5te-no}"
    echo "ARMv6 enabled             ${armv6-no}"
    echo "ARMv6T2 enabled           ${armv6t2-no}"
    echo "VFP enabled               ${vfp-no}"
    echo "NEON enabled              ${neon-no}"
    echo "THUMB enabled             ${thumb-no}"
fi
if enabled mips; then
    echo "MIPS FPU enabled          ${mipsfpu-no}"
    echo "MIPS DSP R1 enabled       ${mipsdsp-no}"
    echo "MIPS DSP R2 enabled       ${mipsdspr2-no}"
    echo "MIPS MSA enabled          ${msa-no}"
    echo "LOONGSON MMI enabled      ${mmi-no}"
fi
if enabled ppc; then
    echo "AltiVec enabled           ${altivec-no}"
    echo "VSX enabled               ${vsx-no}"
    echo "POWER8 enabled            ${power8-no}"
    echo "PPC 4xx optimizations     ${ppc4xx-no}"
    echo "dcbzl available           ${dcbzl-no}"
fi
echo "debug symbols             ${debug-no}"
echo "strip symbols             ${stripping-no}"
echo "optimize for size         ${small-no}"
echo "optimizations             ${optimizations-no}"
echo "static                    ${static-no}"
echo "shared                    ${shared-no}"
echo "postprocessing support    ${postproc-no}"
echo "new filter support        ${avfilter-no}"
echo "network support           ${network-no}"
echo "threading support         ${thread_type-no}"
echo "safe bitstream reader     ${safe_bitstream_reader-no}"
echo "SDL support               ${sdl-no}"
echo "opencl enabled            ${opencl-no}"
echo "texi2html enabled         ${texi2html-no}"
echo "perl enabled              ${perl-no}"
echo "pod2man enabled           ${pod2man-no}"
echo "makeinfo enabled          ${makeinfo-no}"
echo "makeinfo supports HTML    ${makeinfo_html-no}"
test -n "$random_seed" &&
    echo "random seed               ${random_seed}"
echo

echo "Enabled programs:"
print_enabled '' $PROGRAM_LIST | print_in_columns
echo

echo "External libraries:"
print_enabled '' $EXTERNAL_LIBRARY_LIST | print_in_columns
echo

for type in decoder encoder hwaccel parser demuxer muxer protocol filter bsf indev outdev; do
    echo "Enabled ${type}s:"
    eval list=\$$(toupper $type)_LIST
    print_enabled '_*' $list | print_in_columns
    echo
done

license="LGPL version 2.1 or later"
if enabled nonfree; then
    license="nonfree and unredistributable"
elif enabled gplv3; then
    license="GPL version 3 or later"
elif enabled lgplv3; then
    license="LGPL version 3 or later"
elif enabled gpl; then
    license="GPL version 2 or later"
fi

echo "License: $license"

echo "Creating config.mak, config.h, and doc/config.texi..."

test -e Makefile || echo "include $source_path/Makefile" > Makefile

enabled stripping || strip="echo skipping strip"

config_files="$TMPH config.mak doc/config.texi"

cat > config.mak <<EOF
# Automatically generated by configure - do not modify!
ifndef FFMPEG_CONFIG_MAK
FFMPEG_CONFIG_MAK=1
FFMPEG_CONFIGURATION=$FFMPEG_CONFIGURATION
prefix=$prefix
LIBDIR=\$(DESTDIR)$libdir
SHLIBDIR=\$(DESTDIR)$shlibdir
INCDIR=\$(DESTDIR)$incdir
BINDIR=\$(DESTDIR)$bindir
DATADIR=\$(DESTDIR)$datadir
DOCDIR=\$(DESTDIR)$docdir
MANDIR=\$(DESTDIR)$mandir
PKGCONFIGDIR=\$(DESTDIR)$pkgconfigdir
SRC_PATH=$source_path
SRC_LINK=$source_link
ifndef MAIN_MAKEFILE
SRC_PATH:=\$(SRC_PATH:.%=..%)
endif
CC_IDENT=$cc_ident
ARCH=$arch
INTRINSICS=$intrinsics
CC=$cc
CXX=$cxx
AS=$as
OBJCC=$objcc
LD=$ld
DEPCC=$dep_cc
DEPCCFLAGS=$DEPCCFLAGS \$(CPPFLAGS)
DEPAS=$as
DEPASFLAGS=$DEPASFLAGS \$(CPPFLAGS)
YASM=$yasmexe
DEPYASM=$yasmexe
AR=$ar
ARFLAGS=$arflags
AR_O=$ar_o
RANLIB=$ranlib
STRIP=$strip
CP=cp -p
LN_S=$ln_s
CPPFLAGS=$CPPFLAGS
CFLAGS=$CFLAGS
CXXFLAGS=$CXXFLAGS
OBJCFLAGS=$OBJCFLAGS
ASFLAGS=$ASFLAGS
AS_C=$AS_C
AS_O=$AS_O
OBJCC_C=$OBJCC_C
OBJCC_E=$OBJCC_E
OBJCC_O=$OBJCC_O
CC_C=$CC_C
CC_E=$CC_E
CC_O=$CC_O
CXX_C=$CXX_C
CXX_O=$CXX_O
LD_O=$LD_O
LD_LIB=$LD_LIB
LD_PATH=$LD_PATH
DLLTOOL=$dlltool
WINDRES=$windres
DEPWINDRES=$dep_cc
DOXYGEN=$doxygen
LDFLAGS=$LDFLAGS
LDEXEFLAGS=$LDEXEFLAGS
LDLIBFLAGS=$LDLIBFLAGS
SHFLAGS=$(echo $($ldflags_filter $SHFLAGS))
ASMSTRIPFLAGS=$ASMSTRIPFLAGS
YASMFLAGS=$YASMFLAGS
BUILDSUF=$build_suffix
PROGSSUF=$progs_suffix
FULLNAME=$FULLNAME
LIBPREF=$LIBPREF
LIBSUF=$LIBSUF
LIBNAME=$LIBNAME
SLIBPREF=$SLIBPREF
SLIBSUF=$SLIBSUF
EXESUF=$EXESUF
EXTRA_VERSION=$extra_version
CCDEP=$CCDEP
CXXDEP=$CXXDEP
CCDEP_FLAGS=$CCDEP_FLAGS
ASDEP=$ASDEP
ASDEP_FLAGS=$ASDEP_FLAGS
CC_DEPFLAGS=$CC_DEPFLAGS
AS_DEPFLAGS=$AS_DEPFLAGS
HOSTCC=$host_cc
HOSTLD=$host_ld
HOSTCFLAGS=$host_cflags
HOSTCPPFLAGS=$host_cppflags
HOSTEXESUF=$HOSTEXESUF
HOSTLDFLAGS=$host_ldflags
HOSTLIBS=$host_libs
DEPHOSTCC=$host_cc
DEPHOSTCCFLAGS=$DEPHOSTCCFLAGS \$(HOSTCCFLAGS)
HOSTCCDEP=$HOSTCCDEP
HOSTCCDEP_FLAGS=$HOSTCCDEP_FLAGS
HOSTCC_DEPFLAGS=$HOSTCC_DEPFLAGS
HOSTCC_C=$HOSTCC_C
HOSTCC_O=$HOSTCC_O
HOSTLD_O=$HOSTLD_O
TARGET_EXEC=$target_exec $target_exec_args
TARGET_PATH=$target_path
TARGET_SAMPLES=${target_samples:-\$(SAMPLES)}
CFLAGS-ffplay=$sdl_cflags
ZLIB=$($ldflags_filter -lz)
LIB_INSTALL_EXTRA_CMD=$LIB_INSTALL_EXTRA_CMD
EXTRALIBS=$extralibs
COMPAT_OBJS=$compat_objs
EXEOBJS=$exeobjs
INSTALL=$install
LIBTARGET=${LIBTARGET}
SLIBNAME=${SLIBNAME}
SLIBNAME_WITH_VERSION=${SLIBNAME_WITH_VERSION}
SLIBNAME_WITH_MAJOR=${SLIBNAME_WITH_MAJOR}
SLIB_CREATE_DEF_CMD=${SLIB_CREATE_DEF_CMD}
SLIB_EXTRA_CMD=${SLIB_EXTRA_CMD}
SLIB_INSTALL_NAME=${SLIB_INSTALL_NAME}
SLIB_INSTALL_LINKS=${SLIB_INSTALL_LINKS}
SLIB_INSTALL_EXTRA_LIB=${SLIB_INSTALL_EXTRA_LIB}
SLIB_INSTALL_EXTRA_SHLIB=${SLIB_INSTALL_EXTRA_SHLIB}
SAMPLES:=${samples:-\$(FATE_SAMPLES)}
NOREDZONE_FLAGS=$noredzone_flags
EOF

get_version(){
    lcname=lib${1}
    name=$(toupper $lcname)
    file=$source_path/$lcname/version.h
    eval $(awk "/#define ${name}_VERSION_M/ { print \$2 \"=\" \$3 }" "$file")
    enabled raise_major && eval ${name}_VERSION_MAJOR=$((${name}_VERSION_MAJOR+100))
    eval ${name}_VERSION=\$${name}_VERSION_MAJOR.\$${name}_VERSION_MINOR.\$${name}_VERSION_MICRO
    eval echo "${lcname}_VERSION=\$${name}_VERSION" >> config.mak
    eval echo "${lcname}_VERSION_MAJOR=\$${name}_VERSION_MAJOR" >> config.mak
    eval echo "${lcname}_VERSION_MINOR=\$${name}_VERSION_MINOR" >> config.mak
}

map 'get_version $v' $LIBRARY_LIST

map 'eval echo "${v}_FFLIBS=\$${v}_deps" >> config.mak' $LIBRARY_LIST

print_program_libs(){
    eval "program_libs=\$${1}_libs"
    eval echo "LIBS-${1}=${program_libs}" >> config.mak
}

map 'print_program_libs $v' $PROGRAM_LIST

cat > $TMPH <<EOF
/* Automatically generated by configure - do not modify! */
#ifndef FFMPEG_CONFIG_H
#define FFMPEG_CONFIG_H
#define FFMPEG_CONFIGURATION "$(c_escape $FFMPEG_CONFIGURATION)"
#define FFMPEG_LICENSE "$(c_escape $license)"
#define CONFIG_THIS_YEAR 2016
#define FFMPEG_DATADIR "$(eval c_escape $datadir)"
#define AVCONV_DATADIR "$(eval c_escape $datadir)"
#define CC_IDENT "$(c_escape ${cc_ident:-Unknown compiler})"
#define av_restrict $_restrict
#define EXTERN_PREFIX "${extern_prefix}"
#define EXTERN_ASM ${extern_prefix}
#define BUILDSUF "$build_suffix"
#define SLIBSUF "$SLIBSUF"
#define HAVE_MMX2 HAVE_MMXEXT
#define SWS_MAX_FILTER_SIZE $sws_max_filter_size
EOF

test -n "$assert_level" &&
    echo "#define ASSERT_LEVEL $assert_level" >>$TMPH

test -n "$malloc_prefix" &&
    echo "#define MALLOC_PREFIX $malloc_prefix" >>$TMPH

if enabled yasm; then
    append config_files $TMPASM
    printf '' >$TMPASM
fi

enabled getenv || echo "#define getenv(x) NULL" >> $TMPH


mkdir -p doc
mkdir -p tests
mkdir -p tests/api
echo "@c auto-generated by configure - do not modify! " > doc/config.texi

print_config ARCH_   "$config_files" $ARCH_LIST
print_config HAVE_   "$config_files" $HAVE_LIST
print_config CONFIG_ "$config_files" $CONFIG_LIST       \
                                     $CONFIG_EXTRA      \
                                     $ALL_COMPONENTS    \

echo "#endif /* FFMPEG_CONFIG_H */" >> $TMPH
echo "endif # FFMPEG_CONFIG_MAK" >> config.mak

# Do not overwrite an unchanged config.h to avoid superfluous rebuilds.
cp_if_changed $TMPH config.h
touch .config

enabled yasm && cp_if_changed $TMPASM config.asm

cat > $TMPH <<EOF
/* Generated by ffconf */
#ifndef AVUTIL_AVCONFIG_H
#define AVUTIL_AVCONFIG_H
EOF

print_config AV_HAVE_ $TMPH $HAVE_LIST_PUB

echo "#endif /* AVUTIL_AVCONFIG_H */" >> $TMPH

cp_if_changed $TMPH libavutil/avconfig.h

if test -n "$WARNINGS"; then
    printf "\n%s%s$WARNINGS%s" "$warn_color" "$bold_color" "$reset_color"
    enabled fatal_warnings && exit 1
fi

# build pkg-config files

lib_version(){
    eval printf "\"lib${1}${build_suffix} >= \$LIB$(toupper ${1})_VERSION, \""
}

pkgconfig_generate(){
    name=$1
    shortname=${name#lib}${build_suffix}
    comment=$2
    version=$3
    libs=$4
    requires=$(map 'lib_version $v' $(eval echo \$${name#lib}_deps))
    requires=${requires%, }
    enabled ${name#lib} || return 0
    mkdir -p $name
    cat <<EOF > $name/$name${build_suffix}.pc
prefix=$prefix
exec_prefix=\${prefix}
libdir=$libdir
includedir=$incdir

Name: $name
Description: $comment
Version: $version
Requires: $(enabled shared || echo $requires)
Requires.private: $(enabled shared && echo $requires)
Conflicts:
Libs: -L\${libdir} $(enabled rpath && echo "-Wl,-rpath,\${libdir}") -l${shortname} $(enabled shared || echo $libs)
Libs.private: $(enabled shared && echo $libs)
Cflags: -I\${includedir}
EOF

mkdir -p doc/examples/pc-uninstalled
includedir=${source_path}
[ "$includedir" = . ] && includedir="\${pcfiledir}/../../.."
    cat <<EOF > doc/examples/pc-uninstalled/$name.pc
prefix=
exec_prefix=
libdir=\${pcfiledir}/../../../$name
includedir=${includedir}

Name: $name
Description: $comment
Version: $version
Requires: $requires
Conflicts:
Libs: -L\${libdir} -Wl,-rpath,\${libdir} -l${shortname} $(enabled shared || echo $libs)
Cflags: -I\${includedir}
EOF
}

pkgconfig_generate libavutil     "FFmpeg utility library"               "$LIBAVUTIL_VERSION"     "$LIBRT $LIBM"
pkgconfig_generate libavcodec    "FFmpeg codec library"                 "$LIBAVCODEC_VERSION"    "$extralibs"
pkgconfig_generate libavformat   "FFmpeg container format library"      "$LIBAVFORMAT_VERSION"   "$extralibs"
pkgconfig_generate libavdevice   "FFmpeg device handling library"       "$LIBAVDEVICE_VERSION"   "$extralibs"
pkgconfig_generate libavfilter   "FFmpeg audio/video filtering library" "$LIBAVFILTER_VERSION"   "$extralibs"
pkgconfig_generate libpostproc   "FFmpeg postprocessing library"        "$LIBPOSTPROC_VERSION"   ""
pkgconfig_generate libavresample "Libav audio resampling library"       "$LIBAVRESAMPLE_VERSION" "$LIBM"
pkgconfig_generate libswscale    "FFmpeg image rescaling library"       "$LIBSWSCALE_VERSION"    "$LIBM"
pkgconfig_generate libswresample "FFmpeg audio resampling library"      "$LIBSWRESAMPLE_VERSION" "$LIBM $LIBSOXR"<|MERGE_RESOLUTION|>--- conflicted
+++ resolved
@@ -3310,56 +3310,21 @@
                 ;;
         esac
     ;;
-<<<<<<< HEAD
-    clang-usan)
-        cc_default="clang"
+    *-usan)
+        cc_default="${toolchain%-usan}"
         add_cflags  -fsanitize=undefined
         add_ldflags -fsanitize=undefined
     ;;
-    gcc-asan)
-        cc_default="gcc"
-        add_cflags  -fsanitize=address
-        add_ldflags -fsanitize=address
-    ;;
-    gcc-tsan)
-        cc_default="gcc"
-        add_cflags  -fsanitize=thread -pie -fPIC
-        add_ldflags -fsanitize=thread -pie -fPIC
-    ;;
-    gcc-usan)
-        cc_default="gcc"
-=======
-    *-usan)
-        cc_default="${toolchain%-usan}"
->>>>>>> 34c9eba9
-        add_cflags  -fsanitize=undefined
-        add_ldflags -fsanitize=undefined
-        case "$toolchain" in
-            clang-usan)
-                add_cflags -O1
-                ;;
-        esac
-    ;;
-<<<<<<< HEAD
-    valgrind-massif)
-        target_exec_default=${valgrind:-"valgrind"}
-        target_exec_args="--tool=massif --alloc-fn=av_malloc --alloc-fn=av_mallocz --alloc-fn=av_calloc --alloc-fn=av_fast_padded_malloc --alloc-fn=av_fast_malloc --alloc-fn=av_realloc_f --alloc-fn=av_fast_realloc --alloc-fn=av_realloc"
-    ;;
-    valgrind-memcheck)
-        target_exec_default=${valgrind:-"valgrind"}
-        target_exec_args="--error-exitcode=1 --malloc-fill=0x2a --track-origins=yes --leak-check=full --gen-suppressions=all --suppressions=$source_path/tests/fate-valgrind.supp"
-=======
     valgrind-*)
         target_exec_default="valgrind"
         case "$toolchain" in
             valgrind-massif)
-                target_exec_args="--alloc-fn=av_malloc --alloc-fn=av_mallocz"
+                target_exec_args="--tool=massif --alloc-fn=av_malloc --alloc-fn=av_mallocz --alloc-fn=av_calloc --alloc-fn=av_fast_padded_malloc --alloc-fn=av_fast_malloc --alloc-fn=av_realloc_f --alloc-fn=av_fast_realloc --alloc-fn=av_realloc"
                 ;;
             valgrind-memcheck)
-                target_exec_args="--track-origins=yes --leak-check=full"
+                target_exec_args="--error-exitcode=1 --malloc-fill=0x2a --track-origins=yes --leak-check=full --gen-suppressions=all --suppressions=$source_path/tests/fate-valgrind.supp"
                 ;;
         esac
->>>>>>> 34c9eba9
     ;;
     msvc)
         # Check whether the current MSVC version needs the C99 converter.
